//
//  CGMStatusHUDViewModel.swift
//  LoopUI
//
//  Created by Nathaniel Hamming on 2020-06-24.
//  Copyright © 2020 LoopKit Authors. All rights reserved.
//

import HealthKit
import LoopKit

public class CGMStatusHUDViewModel {
    
    static let staleGlucoseRepresentation: String = "---"
    
    var trend: GlucoseTrend? = nil
    
    var unitsString: String = "–"
    
    var glucoseValueString: String = CGMStatusHUDViewModel.staleGlucoseRepresentation
    
    var accessibilityString: String = ""
    
    var glucoseValueTintColor: UIColor = .label
    
<<<<<<< HEAD
    var glucoseTrendTintColor: UIColor = .systemBlue
=======
    var glucoseTrendTintColor: UIColor = .glucoseTintColor
>>>>>>> 14e6ec18
    
    var staleGlucoseValueHandler: (String) -> Void
    
    var isVisible: Bool = true {
        didSet {
            if oldValue != isVisible {
                if !isVisible {
                    stalenessTimer?.invalidate()
                    stalenessTimer = nil
                } else {
                    startStalenessTimerIfNeeded()
                }
            }
        }
    }
    
    private var stalenessTimer: Timer?
    
    private var isStaleAt: Date? {
        didSet {
            if oldValue != isStaleAt {
                stalenessTimer?.invalidate()
                stalenessTimer = nil
            }
        }
    }
    
    private func startStalenessTimerIfNeeded() {
        if let fireDate = isStaleAt,
            isVisible,
            stalenessTimer == nil
        {
            stalenessTimer = Timer(fire: fireDate, interval: 0, repeats: false) { (_) in
                self.staleGlucoseValueHandler(CGMStatusHUDViewModel.staleGlucoseRepresentation)
            }
            RunLoop.main.add(stalenessTimer!, forMode: .default)
        }
    }
    
    private lazy var timeFormatter = DateFormatter(timeStyle: .short)
    
    init(staleGlucoseValueHandler: @escaping (String) -> Void) {
        self.staleGlucoseValueHandler = staleGlucoseValueHandler
    }
    
    func setGlucoseQuantity(_ glucoseQuantity: Double,
                            at glucoseStartDate: Date,
                            unit: HKUnit,
                            staleGlucoseAge: TimeInterval,
                            sensor: SensorDisplayable?)
    {
        var accessibilityStrings = [String]()
        
        let time = timeFormatter.string(from: glucoseStartDate)
        
        isStaleAt = glucoseStartDate.addingTimeInterval(staleGlucoseAge)
        let glucoseValueCurrent = Date() < isStaleAt!
        
        let numberFormatter = NumberFormatter.glucoseFormatter(for: unit)
        if let valueString = numberFormatter.string(from: glucoseQuantity) {
            if glucoseValueCurrent {
                startStalenessTimerIfNeeded()
                switch sensor?.glucoseValueType {
                case .some(.belowRange):
                    glucoseValueString = LocalizedString("LOW", comment: "String displayed instead of a glucose value below the CGM range")
                case .some(.aboveRange):
                    glucoseValueString = LocalizedString("HIGH", comment: "String displayed instead of a glucose value above the CGM range")
                default:
                    glucoseValueString = valueString
                }
            } else {
                glucoseValueString = CGMStatusHUDViewModel.staleGlucoseRepresentation
            }
            accessibilityStrings.append(String(format: LocalizedString("%1$@ at %2$@", comment: "Accessbility format value describing glucose: (1: glucose number)(2: glucose time)"), valueString, time))
        }
        
        if let trend = sensor?.trendType, glucoseValueCurrent {
            self.trend = trend
            accessibilityStrings.append(trend.localizedDescription)
        } else {
            trend = nil
        }
        
        glucoseValueTintColor = sensor?.glucoseValueType?.glucoseColor ?? .label
<<<<<<< HEAD
        glucoseTrendTintColor = sensor?.glucoseValueType?.trendColor ?? .systemBlue
=======
        glucoseTrendTintColor = sensor?.glucoseValueType?.trendColor ?? .glucoseTintColor
>>>>>>> 14e6ec18
        
        unitsString = unit.localizedShortUnitString
        accessibilityString = accessibilityStrings.joined(separator: ", ")
    }
}<|MERGE_RESOLUTION|>--- conflicted
+++ resolved
@@ -23,11 +23,7 @@
     
     var glucoseValueTintColor: UIColor = .label
     
-<<<<<<< HEAD
-    var glucoseTrendTintColor: UIColor = .systemBlue
-=======
     var glucoseTrendTintColor: UIColor = .glucoseTintColor
->>>>>>> 14e6ec18
     
     var staleGlucoseValueHandler: (String) -> Void
     
@@ -112,11 +108,7 @@
         }
         
         glucoseValueTintColor = sensor?.glucoseValueType?.glucoseColor ?? .label
-<<<<<<< HEAD
-        glucoseTrendTintColor = sensor?.glucoseValueType?.trendColor ?? .systemBlue
-=======
         glucoseTrendTintColor = sensor?.glucoseValueType?.trendColor ?? .glucoseTintColor
->>>>>>> 14e6ec18
         
         unitsString = unit.localizedShortUnitString
         accessibilityString = accessibilityStrings.joined(separator: ", ")
