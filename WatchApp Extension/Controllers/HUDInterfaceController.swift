//
//  HUDInterfaceController.swift
//  WatchApp Extension
//
//  Created by Bharat Mediratta on 6/29/18.
//  Copyright © 2018 LoopKit Authors. All rights reserved.
//

import WatchKit

class HUDInterfaceController: WKInterfaceController {
    private var activeContextObserver: NSObjectProtocol?

    @IBOutlet weak var loopHUDImage: WKInterfaceImage!
    @IBOutlet weak var glucoseLabel: WKInterfaceLabel!
    @IBOutlet weak var eventualGlucoseLabel: WKInterfaceLabel!

    var loopManager = ExtensionDelegate.shared().loopManager

    override func willActivate() {
        super.willActivate()

        update()

        if activeContextObserver == nil {
            activeContextObserver = NotificationCenter.default.addObserver(forName: LoopDataManager.didUpdateContextNotification, object: loopManager, queue: nil) { [weak self] _ in
                DispatchQueue.main.async {
                    self?.update()
                }
            }
        }
        
        loopManager.requestGlucoseBackfillIfNecessary()
<<<<<<< HEAD
=======
        loopManager.requestContextUpdate()
>>>>>>> 9c856116
    }

    override func didDeactivate() {
        super.didDeactivate()

        if let observer = activeContextObserver {
            NotificationCenter.default.removeObserver(observer)
        }
        activeContextObserver = nil
    }

    func update() {
        guard let activeContext = loopManager.activeContext,
            let date = activeContext.loopLastRunDate
        else {
            loopHUDImage.setLoopImage(.unknown)
            return
        }

        glucoseLabel.setText("---")
        glucoseLabel.setHidden(false)
        eventualGlucoseLabel.setHidden(true)
        if let glucose = activeContext.glucose, let glucoseDate = activeContext.glucoseDate, let unit = activeContext.preferredGlucoseUnit, glucoseDate.timeIntervalSinceNow > -loopManager.settings.inputDataRecencyInterval {
            let formatter = NumberFormatter.glucoseFormatter(for: unit)

            if let glucoseValue = formatter.string(from: glucose.doubleValue(for: unit)) {
                let trend = activeContext.glucoseTrend?.symbol ?? ""
                glucoseLabel.setText(glucoseValue + trend)
            }

            if let eventualGlucose = activeContext.eventualGlucose {
                let glucoseValue = formatter.string(from: eventualGlucose.doubleValue(for: unit))
                eventualGlucoseLabel.setText(glucoseValue)
                eventualGlucoseLabel.setHidden(false)
            }
        }

        loopHUDImage.setLoopImage({
            switch date.timeIntervalSinceNow {
            case let t where t > .minutes(-6):
                return .fresh
            case let t where t > .minutes(-20):
                return .aging
            default:
                return .stale
            }
        }())
    }

    @IBAction func addCarbs() {
        presentController(withName: CarbAndBolusFlowController.className, context: CarbAndBolusFlow.Configuration.carbEntry)
    }

    @IBAction func setBolus() {
        presentController(withName: CarbAndBolusFlowController.className, context: CarbAndBolusFlow.Configuration.manualBolus)
    }

}<|MERGE_RESOLUTION|>--- conflicted
+++ resolved
@@ -31,10 +31,7 @@
         }
         
         loopManager.requestGlucoseBackfillIfNecessary()
-<<<<<<< HEAD
-=======
         loopManager.requestContextUpdate()
->>>>>>> 9c856116
     }
 
     override func didDeactivate() {
