--- conflicted
+++ resolved
@@ -47,13 +47,6 @@
 
     public let statusChartMinimumHistoryDisplay: TimeInterval = .hours(1)
 
-<<<<<<< HEAD
-    public var glucoseUnit: HKUnit? {
-        return glucoseTargetRangeSchedule?.unit
-    }
-
-=======
->>>>>>> 615f06a5
     // MARK - Guardrails
 
     public func allowedSensitivityValues(for unit: HKUnit) -> [Double] {
