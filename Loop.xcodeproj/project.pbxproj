// !$*UTF8*$!
{
	archiveVersion = 1;
	classes = {
	};
	objectVersion = 48;
	objects = {

/* Begin PBXAggregateTarget section */
		432CF87720D8B8380066B889 /* Cartfile */ = {
			isa = PBXAggregateTarget;
			buildConfigurationList = 432CF87820D8B8380066B889 /* Build configuration list for PBXAggregateTarget "Cartfile" */;
			buildPhases = (
				432CF88220D8BCD90066B889 /* Homebrew & Carthage Setup */,
				432CF87B20D8B8490066B889 /* Build Carthage Dependencies */,
			);
			dependencies = (
			);
			name = Cartfile;
			productName = Cartfile;
		};
/* End PBXAggregateTarget section */

/* Begin PBXBuildFile section */
		1D05219B2469E9DF000EBBDE /* StoredAlert.swift in Sources */ = {isa = PBXBuildFile; fileRef = 1D05219A2469E9DF000EBBDE /* StoredAlert.swift */; };
		1D05219D2469F1F5000EBBDE /* AlertStore.swift in Sources */ = {isa = PBXBuildFile; fileRef = 1D05219C2469F1F5000EBBDE /* AlertStore.swift */; };
		1D080CBD2473214A00356610 /* AlertStore.xcdatamodeld in Sources */ = {isa = PBXBuildFile; fileRef = 1D080CBB2473214A00356610 /* AlertStore.xcdatamodeld */; };
		1D2609AD248EEB9900A6F258 /* LoopAlertsManager.swift in Sources */ = {isa = PBXBuildFile; fileRef = 1D2609AC248EEB9900A6F258 /* LoopAlertsManager.swift */; };
		1D4990E824A25931005CC357 /* FeatureFlags.swift in Sources */ = {isa = PBXBuildFile; fileRef = 89E267FB2292456700A3F2AF /* FeatureFlags.swift */; };
		1D4A3E2D2478628500FD601B /* StoredAlert+CoreDataClass.swift in Sources */ = {isa = PBXBuildFile; fileRef = 1D4A3E2B2478628500FD601B /* StoredAlert+CoreDataClass.swift */; };
		1D4A3E2E2478628500FD601B /* StoredAlert+CoreDataProperties.swift in Sources */ = {isa = PBXBuildFile; fileRef = 1D4A3E2C2478628500FD601B /* StoredAlert+CoreDataProperties.swift */; };
		1D80313D24746274002810DF /* AlertStoreTests.swift in Sources */ = {isa = PBXBuildFile; fileRef = 1D80313C24746274002810DF /* AlertStoreTests.swift */; };
		1DA649A7244126CD00F61E75 /* UserNotificationAlertPresenter.swift in Sources */ = {isa = PBXBuildFile; fileRef = 1DA649A6244126CD00F61E75 /* UserNotificationAlertPresenter.swift */; };
		1DA649A9244126DA00F61E75 /* InAppModalAlertPresenter.swift in Sources */ = {isa = PBXBuildFile; fileRef = 1DA649A8244126DA00F61E75 /* InAppModalAlertPresenter.swift */; };
		1DA7A84224476EAD008257F0 /* AlertManagerTests.swift in Sources */ = {isa = PBXBuildFile; fileRef = 1DA7A84124476EAD008257F0 /* AlertManagerTests.swift */; };
		1DA7A84424477698008257F0 /* InAppModalAlertPresenterTests.swift in Sources */ = {isa = PBXBuildFile; fileRef = 1DA7A84324477698008257F0 /* InAppModalAlertPresenterTests.swift */; };
		1DB1065124467E18005542BD /* AlertManager.swift in Sources */ = {isa = PBXBuildFile; fileRef = 1DB1065024467E18005542BD /* AlertManager.swift */; };
		1DB1CA4D24A55F0000B3B94C /* Image.swift in Sources */ = {isa = PBXBuildFile; fileRef = 1DB1CA4C24A55F0000B3B94C /* Image.swift */; };
		1DDE273D24AEA4B000796622 /* SettingsViewModel.swift in Sources */ = {isa = PBXBuildFile; fileRef = 1DB1CA4E24A56D7600B3B94C /* SettingsViewModel.swift */; };
		1DDE273E24AEA4B000796622 /* SettingsView.swift in Sources */ = {isa = PBXBuildFile; fileRef = 1DE09BA824A3E23F009EE9F9 /* SettingsView.swift */; };
		1DDE273F24AEA4F200796622 /* NotificationsCriticalAlertPermissionsViewModel.swift in Sources */ = {isa = PBXBuildFile; fileRef = B42C951624A3CAF200857C73 /* NotificationsCriticalAlertPermissionsViewModel.swift */; };
		1DDE274024AEA4F200796622 /* NotificationsCriticalAlertPermissionsView.swift in Sources */ = {isa = PBXBuildFile; fileRef = 1DA46B5F2492E2E300D71A63 /* NotificationsCriticalAlertPermissionsView.swift */; };
		1DFE9E172447B6270082C280 /* UserNotificationAlertPresenterTests.swift in Sources */ = {isa = PBXBuildFile; fileRef = 1DFE9E162447B6270082C280 /* UserNotificationAlertPresenterTests.swift */; };
		43027F0F1DFE0EC900C51989 /* HKUnit.swift in Sources */ = {isa = PBXBuildFile; fileRef = 4F526D5E1DF2459000A04910 /* HKUnit.swift */; };
		4302F4E11D4E9C8900F0FCAF /* TextFieldTableViewController.swift in Sources */ = {isa = PBXBuildFile; fileRef = 4302F4E01D4E9C8900F0FCAF /* TextFieldTableViewController.swift */; };
		4302F4E31D4EA54200F0FCAF /* InsulinDeliveryTableViewController.swift in Sources */ = {isa = PBXBuildFile; fileRef = 4302F4E21D4EA54200F0FCAF /* InsulinDeliveryTableViewController.swift */; };
		430B29932041F5B300BA9F93 /* UserDefaults+Loop.swift in Sources */ = {isa = PBXBuildFile; fileRef = 430B29922041F5B200BA9F93 /* UserDefaults+Loop.swift */; };
		430D85891F44037000AF2D4F /* HUDViewTableViewCell.swift in Sources */ = {isa = PBXBuildFile; fileRef = 430D85881F44037000AF2D4F /* HUDViewTableViewCell.swift */; };
		4311FB9B1F37FE1B00D4C0A7 /* TitleSubtitleTextFieldTableViewCell.swift in Sources */ = {isa = PBXBuildFile; fileRef = 4311FB9A1F37FE1B00D4C0A7 /* TitleSubtitleTextFieldTableViewCell.swift */; };
		431A8C401EC6E8AB00823B9C /* CircleMaskView.swift in Sources */ = {isa = PBXBuildFile; fileRef = 431A8C3F1EC6E8AB00823B9C /* CircleMaskView.swift */; };
		4326BA641F3A44D9007CCAD4 /* ChartLineModel.swift in Sources */ = {isa = PBXBuildFile; fileRef = 4326BA631F3A44D9007CCAD4 /* ChartLineModel.swift */; };
		4328E01A1CFBE1DA00E199AA /* ActionHUDController.swift in Sources */ = {isa = PBXBuildFile; fileRef = 4328E0151CFBE1DA00E199AA /* ActionHUDController.swift */; };
		4328E01E1CFBE25F00E199AA /* CarbAndBolusFlowController.swift in Sources */ = {isa = PBXBuildFile; fileRef = 4328E01D1CFBE25F00E199AA /* CarbAndBolusFlowController.swift */; };
		4328E0281CFBE2C500E199AA /* CLKComplicationTemplate.swift in Sources */ = {isa = PBXBuildFile; fileRef = 4328E0221CFBE2C500E199AA /* CLKComplicationTemplate.swift */; };
		4328E02A1CFBE2C500E199AA /* UIColor.swift in Sources */ = {isa = PBXBuildFile; fileRef = 4328E0241CFBE2C500E199AA /* UIColor.swift */; };
		4328E02B1CFBE2C500E199AA /* WKAlertAction.swift in Sources */ = {isa = PBXBuildFile; fileRef = 4328E0251CFBE2C500E199AA /* WKAlertAction.swift */; };
		4328E02F1CFBF81800E199AA /* WKInterfaceImage.swift in Sources */ = {isa = PBXBuildFile; fileRef = 4328E02E1CFBF81800E199AA /* WKInterfaceImage.swift */; };
		4328E0331CFC091100E199AA /* WatchContext+LoopKit.swift in Sources */ = {isa = PBXBuildFile; fileRef = 4328E0311CFC068900E199AA /* WatchContext+LoopKit.swift */; };
		4328E0351CFC0AE100E199AA /* WatchDataManager.swift in Sources */ = {isa = PBXBuildFile; fileRef = 4328E0341CFC0AE100E199AA /* WatchDataManager.swift */; };
		432CF87520D8AC950066B889 /* NSUserDefaults+WatchApp.swift in Sources */ = {isa = PBXBuildFile; fileRef = 4328E0231CFBE2C500E199AA /* NSUserDefaults+WatchApp.swift */; };
		432E73CB1D24B3D6009AD15D /* RemoteDataServicesManager.swift in Sources */ = {isa = PBXBuildFile; fileRef = 432E73CA1D24B3D6009AD15D /* RemoteDataServicesManager.swift */; };
		433EA4C41D9F71C800CD78FB /* CommandResponseViewController.swift in Sources */ = {isa = PBXBuildFile; fileRef = 433EA4C31D9F71C800CD78FB /* CommandResponseViewController.swift */; };
		4344628220A7A37F00C4BE6F /* CoreBluetooth.framework in Frameworks */ = {isa = PBXBuildFile; fileRef = 4344628120A7A37E00C4BE6F /* CoreBluetooth.framework */; };
		4344628520A7A3BE00C4BE6F /* LoopKit.framework in Frameworks */ = {isa = PBXBuildFile; fileRef = 4344628320A7A3BE00C4BE6F /* LoopKit.framework */; };
		4344628E20A7ADD100C4BE6F /* UserDefaults+CGM.swift in Sources */ = {isa = PBXBuildFile; fileRef = 4344628D20A7ADD100C4BE6F /* UserDefaults+CGM.swift */; };
		4344628F20A7ADD500C4BE6F /* UserDefaults+CGM.swift in Sources */ = {isa = PBXBuildFile; fileRef = 4344628D20A7ADD100C4BE6F /* UserDefaults+CGM.swift */; };
		4344629220A7C19800C4BE6F /* ButtonGroup.swift in Sources */ = {isa = PBXBuildFile; fileRef = 4344629120A7C19800C4BE6F /* ButtonGroup.swift */; };
		4344629820A8B2D700C4BE6F /* OSLog.swift in Sources */ = {isa = PBXBuildFile; fileRef = 4374B5EE209D84BE00D17AA8 /* OSLog.swift */; };
		4345E3F421F036FC009E00E5 /* Result.swift in Sources */ = {isa = PBXBuildFile; fileRef = 43D848AF1E7DCBE100DADCBC /* Result.swift */; };
		4345E3F521F036FC009E00E5 /* Result.swift in Sources */ = {isa = PBXBuildFile; fileRef = 43D848AF1E7DCBE100DADCBC /* Result.swift */; };
		4345E3F821F03D2A009E00E5 /* DatesAndNumberCell.swift in Sources */ = {isa = PBXBuildFile; fileRef = 4345E3F721F03D2A009E00E5 /* DatesAndNumberCell.swift */; };
		4345E3FA21F0473B009E00E5 /* TextCell.swift in Sources */ = {isa = PBXBuildFile; fileRef = 4345E3F921F0473B009E00E5 /* TextCell.swift */; };
		4345E3FB21F04911009E00E5 /* UIColor+HIG.swift in Sources */ = {isa = PBXBuildFile; fileRef = 43BFF0C31E4659E700FF19A9 /* UIColor+HIG.swift */; };
		4345E3FC21F04911009E00E5 /* UIColor+HIG.swift in Sources */ = {isa = PBXBuildFile; fileRef = 43BFF0C31E4659E700FF19A9 /* UIColor+HIG.swift */; };
		4345E3FE21F04A50009E00E5 /* DateIntervalFormatter.swift in Sources */ = {isa = PBXBuildFile; fileRef = 4345E3FD21F04A50009E00E5 /* DateIntervalFormatter.swift */; };
		4345E3FF21F051C6009E00E5 /* LoopCore.framework in Frameworks */ = {isa = PBXBuildFile; fileRef = 43D9FFCF21EAE05D00AF44BF /* LoopCore.framework */; };
		4345E40021F051DD009E00E5 /* LoopCore.framework in CopyFiles */ = {isa = PBXBuildFile; fileRef = 43D9FFCF21EAE05D00AF44BF /* LoopCore.framework */; settings = {ATTRIBUTES = (CodeSignOnCopy, RemoveHeadersOnCopy, ); }; };
		4345E40121F67300009E00E5 /* PotentialCarbEntryUserInfo.swift in Sources */ = {isa = PBXBuildFile; fileRef = 43DE92581C5479E4001FFDE1 /* PotentialCarbEntryUserInfo.swift */; };
		4345E40221F67300009E00E5 /* PotentialCarbEntryUserInfo.swift in Sources */ = {isa = PBXBuildFile; fileRef = 43DE92581C5479E4001FFDE1 /* PotentialCarbEntryUserInfo.swift */; };
		4345E40421F68AD9009E00E5 /* TextRowController.swift in Sources */ = {isa = PBXBuildFile; fileRef = 4345E40321F68AD9009E00E5 /* TextRowController.swift */; };
		4345E40621F68E18009E00E5 /* CarbEntryListController.swift in Sources */ = {isa = PBXBuildFile; fileRef = 4345E40521F68E18009E00E5 /* CarbEntryListController.swift */; };
		434FF1EE1CF27EEF000DB779 /* UITableViewCell.swift in Sources */ = {isa = PBXBuildFile; fileRef = 434FF1ED1CF27EEF000DB779 /* UITableViewCell.swift */; };
		43511CE221FD80E400566C63 /* RetrospectiveCorrection.swift in Sources */ = {isa = PBXBuildFile; fileRef = 43511CDF21FD80E400566C63 /* RetrospectiveCorrection.swift */; };
		43511CE321FD80E400566C63 /* StandardRetrospectiveCorrection.swift in Sources */ = {isa = PBXBuildFile; fileRef = 43511CE021FD80E400566C63 /* StandardRetrospectiveCorrection.swift */; };
		43511CEE220FC61700566C63 /* HUDRowController.swift in Sources */ = {isa = PBXBuildFile; fileRef = 43511CED220FC61700566C63 /* HUDRowController.swift */; };
		43517917230A0E1A0072ECC0 /* WKInterfaceLabel.swift in Sources */ = {isa = PBXBuildFile; fileRef = 43517916230A0E1A0072ECC0 /* WKInterfaceLabel.swift */; };
		435400341C9F878D00D5819C /* SetBolusUserInfo.swift in Sources */ = {isa = PBXBuildFile; fileRef = 435400331C9F878D00D5819C /* SetBolusUserInfo.swift */; };
		435400351C9F878D00D5819C /* SetBolusUserInfo.swift in Sources */ = {isa = PBXBuildFile; fileRef = 435400331C9F878D00D5819C /* SetBolusUserInfo.swift */; };
		436961911F19D11E00447E89 /* ChartPointsContextFillLayer.swift in Sources */ = {isa = PBXBuildFile; fileRef = 4369618F1F19C86400447E89 /* ChartPointsContextFillLayer.swift */; };
		436A0DA51D236A2A00104B24 /* LoopError.swift in Sources */ = {isa = PBXBuildFile; fileRef = 436A0DA41D236A2A00104B24 /* LoopError.swift */; };
		436D9BF81F6F4EA100CFA75F /* recommended_temp_start_low_end_just_above_range.json in Resources */ = {isa = PBXBuildFile; fileRef = 436D9BF71F6F4EA100CFA75F /* recommended_temp_start_low_end_just_above_range.json */; };
		4372E484213A63FB0068E043 /* ChartHUDController.swift in Sources */ = {isa = PBXBuildFile; fileRef = 4FFEDFBE20E5CF22000BFC58 /* ChartHUDController.swift */; };
		4372E487213C86240068E043 /* SampleValue.swift in Sources */ = {isa = PBXBuildFile; fileRef = 4372E486213C86240068E043 /* SampleValue.swift */; };
		4372E488213C862B0068E043 /* SampleValue.swift in Sources */ = {isa = PBXBuildFile; fileRef = 4372E486213C86240068E043 /* SampleValue.swift */; };
		4372E48B213CB5F00068E043 /* Double.swift in Sources */ = {isa = PBXBuildFile; fileRef = 4372E48A213CB5F00068E043 /* Double.swift */; };
		4372E48C213CB6750068E043 /* Double.swift in Sources */ = {isa = PBXBuildFile; fileRef = 4372E48A213CB5F00068E043 /* Double.swift */; };
		4372E490213CFCE70068E043 /* LoopSettingsUserInfo.swift in Sources */ = {isa = PBXBuildFile; fileRef = 4372E48F213CFCE70068E043 /* LoopSettingsUserInfo.swift */; };
		4372E491213D05F90068E043 /* LoopSettingsUserInfo.swift in Sources */ = {isa = PBXBuildFile; fileRef = 4372E48F213CFCE70068E043 /* LoopSettingsUserInfo.swift */; };
		4372E492213D956C0068E043 /* GlucoseRangeSchedule.swift in Sources */ = {isa = PBXBuildFile; fileRef = 43C513181E864C4E001547C7 /* GlucoseRangeSchedule.swift */; };
		4372E496213DCDD30068E043 /* GlucoseChartValueHashable.swift in Sources */ = {isa = PBXBuildFile; fileRef = 4372E495213DCDD30068E043 /* GlucoseChartValueHashable.swift */; };
		4374B5EF209D84BF00D17AA8 /* OSLog.swift in Sources */ = {isa = PBXBuildFile; fileRef = 4374B5EE209D84BE00D17AA8 /* OSLog.swift */; };
		4374B5F0209D857E00D17AA8 /* OSLog.swift in Sources */ = {isa = PBXBuildFile; fileRef = 4374B5EE209D84BE00D17AA8 /* OSLog.swift */; };
		43776F901B8022E90074EA36 /* AppDelegate.swift in Sources */ = {isa = PBXBuildFile; fileRef = 43776F8F1B8022E90074EA36 /* AppDelegate.swift */; };
		43776F971B8022E90074EA36 /* Main.storyboard in Resources */ = {isa = PBXBuildFile; fileRef = 43776F951B8022E90074EA36 /* Main.storyboard */; };
		43785E932120A01B0057DED1 /* NewCarbEntryIntent+Loop.swift in Sources */ = {isa = PBXBuildFile; fileRef = 43785E922120A01B0057DED1 /* NewCarbEntryIntent+Loop.swift */; };
		43785E972120E4500057DED1 /* INRelevantShortcutStore+Loop.swift in Sources */ = {isa = PBXBuildFile; fileRef = 43785E952120E4010057DED1 /* INRelevantShortcutStore+Loop.swift */; };
		43785E982120E7060057DED1 /* Intents.intentdefinition in Sources */ = {isa = PBXBuildFile; fileRef = 43785E9B2120E7060057DED1 /* Intents.intentdefinition */; };
		437AFEE520352591008C4892 /* NotificationCenter.framework in Frameworks */ = {isa = PBXBuildFile; fileRef = 4F70C1DD1DE8DCA7006380B7 /* NotificationCenter.framework */; };
		437AFEE8203689FE008C4892 /* LoopKit.framework in Frameworks */ = {isa = PBXBuildFile; fileRef = 43F78D4B1C914197002152D1 /* LoopKit.framework */; };
		437CEEE41CDE5C0A003C8C80 /* UIImage.swift in Sources */ = {isa = PBXBuildFile; fileRef = 437CEEE31CDE5C0A003C8C80 /* UIImage.swift */; };
		437D9BA31D7BC977007245E8 /* PredictionTableViewController.swift in Sources */ = {isa = PBXBuildFile; fileRef = 437D9BA21D7BC977007245E8 /* PredictionTableViewController.swift */; };
		438172D91F4E9E37003C3328 /* NewPumpEvent.swift in Sources */ = {isa = PBXBuildFile; fileRef = 438172D81F4E9E37003C3328 /* NewPumpEvent.swift */; };
		4389916B1E91B689000EEF90 /* ChartSettings+Loop.swift in Sources */ = {isa = PBXBuildFile; fileRef = 4389916A1E91B689000EEF90 /* ChartSettings+Loop.swift */; };
		438D42F91D7C88BC003244B0 /* PredictionInputEffect.swift in Sources */ = {isa = PBXBuildFile; fileRef = 438D42F81D7C88BC003244B0 /* PredictionInputEffect.swift */; };
		438D42FB1D7D11A4003244B0 /* PredictionInputEffectTableViewCell.swift in Sources */ = {isa = PBXBuildFile; fileRef = 438D42FA1D7D11A4003244B0 /* PredictionInputEffectTableViewCell.swift */; };
		43947D731F529FAA00A07D31 /* GlucoseRangeSchedule.swift in Sources */ = {isa = PBXBuildFile; fileRef = 43C513181E864C4E001547C7 /* GlucoseRangeSchedule.swift */; };
		4396BD50225159C0005AA4D3 /* HealthKit.framework in Frameworks */ = {isa = PBXBuildFile; fileRef = 43D9002C21EB225D00AF44BF /* HealthKit.framework */; };
		439706E622D2E84900C81566 /* PredictionSettingTableViewCell.swift in Sources */ = {isa = PBXBuildFile; fileRef = 439706E522D2E84900C81566 /* PredictionSettingTableViewCell.swift */; };
		439897371CD2F80600223065 /* AnalyticsServicesManager.swift in Sources */ = {isa = PBXBuildFile; fileRef = 439897361CD2F80600223065 /* AnalyticsServicesManager.swift */; };
		439A7942211F631C0041B75F /* RootNavigationController.swift in Sources */ = {isa = PBXBuildFile; fileRef = 439A7941211F631C0041B75F /* RootNavigationController.swift */; };
		439A7944211FE22F0041B75F /* NSUserActivity.swift in Sources */ = {isa = PBXBuildFile; fileRef = 439A7943211FE22F0041B75F /* NSUserActivity.swift */; };
		439A7945211FE23A0041B75F /* NSUserActivity.swift in Sources */ = {isa = PBXBuildFile; fileRef = 439A7943211FE22F0041B75F /* NSUserActivity.swift */; };
		439BED2A1E76093C00B0AED5 /* CGMManager.swift in Sources */ = {isa = PBXBuildFile; fileRef = 439BED291E76093C00B0AED5 /* CGMManager.swift */; };
		43A51E1F1EB6D62A000736CC /* CarbAbsorptionViewController.swift in Sources */ = {isa = PBXBuildFile; fileRef = 43A51E1E1EB6D62A000736CC /* CarbAbsorptionViewController.swift */; };
		43A51E211EB6DBDD000736CC /* LoopChartsTableViewController.swift in Sources */ = {isa = PBXBuildFile; fileRef = 43A51E201EB6DBDD000736CC /* LoopChartsTableViewController.swift */; };
		43A567691C94880B00334FAC /* LoopDataManager.swift in Sources */ = {isa = PBXBuildFile; fileRef = 43A567681C94880B00334FAC /* LoopDataManager.swift */; };
		43A943761B926B7B0051FA24 /* Interface.storyboard in Resources */ = {isa = PBXBuildFile; fileRef = 43A943741B926B7B0051FA24 /* Interface.storyboard */; };
		43A9437F1B926B7B0051FA24 /* WatchApp Extension.appex in Embed App Extensions */ = {isa = PBXBuildFile; fileRef = 43A9437E1B926B7B0051FA24 /* WatchApp Extension.appex */; settings = {ATTRIBUTES = (RemoveHeadersOnCopy, ); }; };
		43A943881B926B7B0051FA24 /* ExtensionDelegate.swift in Sources */ = {isa = PBXBuildFile; fileRef = 43A943871B926B7B0051FA24 /* ExtensionDelegate.swift */; };
		43A9438A1B926B7B0051FA24 /* NotificationController.swift in Sources */ = {isa = PBXBuildFile; fileRef = 43A943891B926B7B0051FA24 /* NotificationController.swift */; };
		43A9438E1B926B7B0051FA24 /* ComplicationController.swift in Sources */ = {isa = PBXBuildFile; fileRef = 43A9438D1B926B7B0051FA24 /* ComplicationController.swift */; };
		43A943901B926B7B0051FA24 /* Assets.xcassets in Resources */ = {isa = PBXBuildFile; fileRef = 43A9438F1B926B7B0051FA24 /* Assets.xcassets */; };
		43A943941B926B7B0051FA24 /* WatchApp.app in Embed Watch Content */ = {isa = PBXBuildFile; fileRef = 43A943721B926B7B0051FA24 /* WatchApp.app */; };
		43B260491ED248FB008CAA77 /* CarbEntryTableViewCell.swift in Sources */ = {isa = PBXBuildFile; fileRef = 43B260481ED248FB008CAA77 /* CarbEntryTableViewCell.swift */; };
		43BFF0B51E45C1E700FF19A9 /* NumberFormatter.swift in Sources */ = {isa = PBXBuildFile; fileRef = 43BFF0B31E45C1BE00FF19A9 /* NumberFormatter.swift */; };
		43BFF0B71E45C20C00FF19A9 /* NumberFormatter.swift in Sources */ = {isa = PBXBuildFile; fileRef = 43BFF0B31E45C1BE00FF19A9 /* NumberFormatter.swift */; };
		43BFF0C61E465A4400FF19A9 /* UIColor+HIG.swift in Sources */ = {isa = PBXBuildFile; fileRef = 43BFF0C31E4659E700FF19A9 /* UIColor+HIG.swift */; };
		43BFF0CD1E466C8400FF19A9 /* StateColorPalette.swift in Sources */ = {isa = PBXBuildFile; fileRef = 43BFF0CC1E466C8400FF19A9 /* StateColorPalette.swift */; };
		43C05CA821EB2B26006FB252 /* PersistenceController.swift in Sources */ = {isa = PBXBuildFile; fileRef = 431E73471FF95A900069B5F7 /* PersistenceController.swift */; };
		43C05CA921EB2B26006FB252 /* PersistenceController.swift in Sources */ = {isa = PBXBuildFile; fileRef = 431E73471FF95A900069B5F7 /* PersistenceController.swift */; };
		43C05CAA21EB2B49006FB252 /* NSBundle.swift in Sources */ = {isa = PBXBuildFile; fileRef = 430DA58D1D4AEC230097D1CA /* NSBundle.swift */; };
		43C05CAB21EB2B4A006FB252 /* NSBundle.swift in Sources */ = {isa = PBXBuildFile; fileRef = 430DA58D1D4AEC230097D1CA /* NSBundle.swift */; };
		43C05CAC21EB2B8B006FB252 /* NSBundle.swift in Sources */ = {isa = PBXBuildFile; fileRef = 430DA58D1D4AEC230097D1CA /* NSBundle.swift */; };
		43C05CAD21EB2BBF006FB252 /* NSUserDefaults.swift in Sources */ = {isa = PBXBuildFile; fileRef = 430B29892041F54A00BA9F93 /* NSUserDefaults.swift */; };
		43C05CAE21EB2BBF006FB252 /* NSUserDefaults.swift in Sources */ = {isa = PBXBuildFile; fileRef = 430B29892041F54A00BA9F93 /* NSUserDefaults.swift */; };
		43C05CAF21EB2C24006FB252 /* NSBundle.swift in Sources */ = {isa = PBXBuildFile; fileRef = 430DA58D1D4AEC230097D1CA /* NSBundle.swift */; };
		43C05CB121EBBDB9006FB252 /* TimeInRangeLesson.swift in Sources */ = {isa = PBXBuildFile; fileRef = 43C05CB021EBBDB9006FB252 /* TimeInRangeLesson.swift */; };
		43C05CB221EBD88A006FB252 /* LoopCore.framework in Embed Frameworks */ = {isa = PBXBuildFile; fileRef = 43D9002A21EB209400AF44BF /* LoopCore.framework */; settings = {ATTRIBUTES = (CodeSignOnCopy, RemoveHeadersOnCopy, ); }; };
		43C05CB521EBE274006FB252 /* Date.swift in Sources */ = {isa = PBXBuildFile; fileRef = 43C05CB421EBE274006FB252 /* Date.swift */; };
		43C05CB621EBE321006FB252 /* NSTimeInterval.swift in Sources */ = {isa = PBXBuildFile; fileRef = 439897341CD2F7DE00223065 /* NSTimeInterval.swift */; };
		43C05CB821EBEA54006FB252 /* HKUnit.swift in Sources */ = {isa = PBXBuildFile; fileRef = 43C05CB721EBEA54006FB252 /* HKUnit.swift */; };
		43C05CB921EBEA54006FB252 /* HKUnit.swift in Sources */ = {isa = PBXBuildFile; fileRef = 43C05CB721EBEA54006FB252 /* HKUnit.swift */; };
		43C05CBA21EBEAD8006FB252 /* LoopCore.framework in Frameworks */ = {isa = PBXBuildFile; fileRef = 43D9FFCF21EAE05D00AF44BF /* LoopCore.framework */; };
		43C05CBD21EBF77D006FB252 /* LessonsViewController.swift in Sources */ = {isa = PBXBuildFile; fileRef = 43C05CBC21EBF77D006FB252 /* LessonsViewController.swift */; };
		43C05CC021EBFFA4006FB252 /* Lesson.swift in Sources */ = {isa = PBXBuildFile; fileRef = 43C05CBF21EBFFA4006FB252 /* Lesson.swift */; };
		43C05CC221EC06E4006FB252 /* LessonConfigurationViewController.swift in Sources */ = {isa = PBXBuildFile; fileRef = 43C05CC121EC06E4006FB252 /* LessonConfigurationViewController.swift */; };
		43C05CC521EC29E3006FB252 /* TextFieldTableViewCell.swift in Sources */ = {isa = PBXBuildFile; fileRef = 4374B5F3209D89A900D17AA8 /* TextFieldTableViewCell.swift */; };
		43C05CC621EC29E7006FB252 /* TextFieldTableViewCell.swift in Sources */ = {isa = PBXBuildFile; fileRef = 4374B5F3209D89A900D17AA8 /* TextFieldTableViewCell.swift */; };
		43C05CC721EC2ABC006FB252 /* IdentifiableClass.swift in Sources */ = {isa = PBXBuildFile; fileRef = 434FF1E91CF26C29000DB779 /* IdentifiableClass.swift */; };
		43C05CC821EC2ABC006FB252 /* IdentifiableClass.swift in Sources */ = {isa = PBXBuildFile; fileRef = 434FF1E91CF26C29000DB779 /* IdentifiableClass.swift */; };
		43C05CCA21EC382B006FB252 /* NumberEntry.swift in Sources */ = {isa = PBXBuildFile; fileRef = 43C05CC921EC382B006FB252 /* NumberEntry.swift */; };
		43C0944A1CACCC73001F6403 /* NotificationManager.swift in Sources */ = {isa = PBXBuildFile; fileRef = 43C094491CACCC73001F6403 /* NotificationManager.swift */; };
		43C2FAE11EB656A500364AFF /* GlucoseEffectVelocity.swift in Sources */ = {isa = PBXBuildFile; fileRef = 43C2FAE01EB656A500364AFF /* GlucoseEffectVelocity.swift */; };
		43C3B6EC20B650A80026CAFA /* SettingsImageTableViewCell.swift in Sources */ = {isa = PBXBuildFile; fileRef = 43C3B6EB20B650A80026CAFA /* SettingsImageTableViewCell.swift */; };
		43C513191E864C4E001547C7 /* GlucoseRangeSchedule.swift in Sources */ = {isa = PBXBuildFile; fileRef = 43C513181E864C4E001547C7 /* GlucoseRangeSchedule.swift */; };
		43C5F257222C7B7200905D10 /* TimeComponents.swift in Sources */ = {isa = PBXBuildFile; fileRef = 43C5F256222C7B7200905D10 /* TimeComponents.swift */; };
		43C5F258222C7BD400905D10 /* AppDelegate.swift in Sources */ = {isa = PBXBuildFile; fileRef = 43D9FFA421EA9A0C00AF44BF /* AppDelegate.swift */; };
		43C5F25A222C921B00905D10 /* OSLog.swift in Sources */ = {isa = PBXBuildFile; fileRef = 43C5F259222C921B00905D10 /* OSLog.swift */; };
		43C728F5222266F000C62969 /* ModalDayLesson.swift in Sources */ = {isa = PBXBuildFile; fileRef = 43C728F4222266F000C62969 /* ModalDayLesson.swift */; };
		43C728F72222700000C62969 /* DateIntervalEntry.swift in Sources */ = {isa = PBXBuildFile; fileRef = 43C728F62222700000C62969 /* DateIntervalEntry.swift */; };
		43C728F9222A448700C62969 /* DayCalculator.swift in Sources */ = {isa = PBXBuildFile; fileRef = 43C728F8222A448700C62969 /* DayCalculator.swift */; };
		43CB2B2B1D924D450079823D /* WCSession.swift in Sources */ = {isa = PBXBuildFile; fileRef = 43CB2B2A1D924D450079823D /* WCSession.swift */; };
		43CE7CDE1CA8B63E003CC1B0 /* Data.swift in Sources */ = {isa = PBXBuildFile; fileRef = 43CE7CDD1CA8B63E003CC1B0 /* Data.swift */; };
		43D381621EBD9759007F8C8F /* HeaderValuesTableViewCell.swift in Sources */ = {isa = PBXBuildFile; fileRef = 43D381611EBD9759007F8C8F /* HeaderValuesTableViewCell.swift */; };
		43D9000B21EB0BE000AF44BF /* LoopCore.framework in Frameworks */ = {isa = PBXBuildFile; fileRef = 43D9FFCF21EAE05D00AF44BF /* LoopCore.framework */; };
		43D9001E21EB209400AF44BF /* LoopCore.h in Headers */ = {isa = PBXBuildFile; fileRef = 43D9FFD121EAE05D00AF44BF /* LoopCore.h */; settings = {ATTRIBUTES = (Public, ); }; };
		43D9002021EB209400AF44BF /* NSTimeInterval.swift in Sources */ = {isa = PBXBuildFile; fileRef = 439897341CD2F7DE00223065 /* NSTimeInterval.swift */; };
		43D9002D21EB225D00AF44BF /* HealthKit.framework in Frameworks */ = {isa = PBXBuildFile; fileRef = 43D9002C21EB225D00AF44BF /* HealthKit.framework */; };
		43D9002E21EB226F00AF44BF /* LoopKit.framework in Frameworks */ = {isa = PBXBuildFile; fileRef = 4344628320A7A3BE00C4BE6F /* LoopKit.framework */; };
		43D9002F21EB234400AF44BF /* LoopCore.framework in Frameworks */ = {isa = PBXBuildFile; fileRef = 43D9002A21EB209400AF44BF /* LoopCore.framework */; };
		43D9F81821EC51CC000578CD /* DateEntry.swift in Sources */ = {isa = PBXBuildFile; fileRef = 43D9F81721EC51CC000578CD /* DateEntry.swift */; };
		43D9F81A21EC593C000578CD /* UITableViewCell.swift in Sources */ = {isa = PBXBuildFile; fileRef = 43D9F81921EC593C000578CD /* UITableViewCell.swift */; };
		43D9F81E21EF0609000578CD /* NumberRangeEntry.swift in Sources */ = {isa = PBXBuildFile; fileRef = 43D9F81D21EF0609000578CD /* NumberRangeEntry.swift */; };
		43D9F82021EF0906000578CD /* NSNumber.swift in Sources */ = {isa = PBXBuildFile; fileRef = 43D9F81F21EF0906000578CD /* NSNumber.swift */; };
		43D9F82221EF0A7A000578CD /* QuantityRangeEntry.swift in Sources */ = {isa = PBXBuildFile; fileRef = 43D9F82121EF0A7A000578CD /* QuantityRangeEntry.swift */; };
		43D9F82421EFF1AB000578CD /* LessonResultsViewController.swift in Sources */ = {isa = PBXBuildFile; fileRef = 43D9F82321EFF1AB000578CD /* LessonResultsViewController.swift */; };
		43D9FFAA21EA9A0C00AF44BF /* Main.storyboard in Resources */ = {isa = PBXBuildFile; fileRef = 43D9FFA821EA9A0C00AF44BF /* Main.storyboard */; };
		43D9FFAC21EA9A0F00AF44BF /* Assets.xcassets in Resources */ = {isa = PBXBuildFile; fileRef = 43D9FFAB21EA9A0F00AF44BF /* Assets.xcassets */; };
		43D9FFAF21EA9A0F00AF44BF /* LaunchScreen.storyboard in Resources */ = {isa = PBXBuildFile; fileRef = 43D9FFAD21EA9A0F00AF44BF /* LaunchScreen.storyboard */; };
		43D9FFB421EA9AD800AF44BF /* LoopUI.framework in Frameworks */ = {isa = PBXBuildFile; fileRef = 4F75288B1DFE1DC600C322D6 /* LoopUI.framework */; };
		43D9FFB621EA9B2F00AF44BF /* HealthKit.framework in Frameworks */ = {isa = PBXBuildFile; fileRef = 43F5C2C81B929C09003EB13D /* HealthKit.framework */; };
		43D9FFBB21EA9CC900AF44BF /* LoopKit.framework in Frameworks */ = {isa = PBXBuildFile; fileRef = 43F78D4B1C914197002152D1 /* LoopKit.framework */; };
		43D9FFBC21EA9CCD00AF44BF /* LoopKitUI.framework in Frameworks */ = {isa = PBXBuildFile; fileRef = 437AFEE6203688CF008C4892 /* LoopKitUI.framework */; };
		43D9FFBD21EA9CD700AF44BF /* SwiftCharts.framework in Frameworks */ = {isa = PBXBuildFile; fileRef = 4346D1EF1C781BEA00ABAFE3 /* SwiftCharts.framework */; };
		43D9FFC021EAB22E00AF44BF /* DataManager.swift in Sources */ = {isa = PBXBuildFile; fileRef = 43D9FFBF21EAB22E00AF44BF /* DataManager.swift */; };
		43D9FFD321EAE05D00AF44BF /* LoopCore.h in Headers */ = {isa = PBXBuildFile; fileRef = 43D9FFD121EAE05D00AF44BF /* LoopCore.h */; settings = {ATTRIBUTES = (Public, ); }; };
		43D9FFD621EAE05D00AF44BF /* LoopCore.framework in Frameworks */ = {isa = PBXBuildFile; fileRef = 43D9FFCF21EAE05D00AF44BF /* LoopCore.framework */; };
		43D9FFD721EAE05D00AF44BF /* LoopCore.framework in Embed Frameworks */ = {isa = PBXBuildFile; fileRef = 43D9FFCF21EAE05D00AF44BF /* LoopCore.framework */; settings = {ATTRIBUTES = (CodeSignOnCopy, RemoveHeadersOnCopy, ); }; };
		43D9FFDE21EAE3AE00AF44BF /* LoopCore.framework in Frameworks */ = {isa = PBXBuildFile; fileRef = 43D9FFCF21EAE05D00AF44BF /* LoopCore.framework */; };
		43D9FFE021EAE3E500AF44BF /* LoopUI.framework in Embed Frameworks */ = {isa = PBXBuildFile; fileRef = 4F75288B1DFE1DC600C322D6 /* LoopUI.framework */; settings = {ATTRIBUTES = (CodeSignOnCopy, RemoveHeadersOnCopy, ); }; };
		43D9FFE121EAE3E500AF44BF /* LoopCore.framework in Embed Frameworks */ = {isa = PBXBuildFile; fileRef = 43D9FFCF21EAE05D00AF44BF /* LoopCore.framework */; settings = {ATTRIBUTES = (CodeSignOnCopy, RemoveHeadersOnCopy, ); }; };
		43D9FFF821EAF2EF00AF44BF /* LoopKit.framework in Frameworks */ = {isa = PBXBuildFile; fileRef = 43F78D4B1C914197002152D1 /* LoopKit.framework */; };
		43D9FFFA21EAF35900AF44BF /* HealthKit.framework in Frameworks */ = {isa = PBXBuildFile; fileRef = 43F5C2C81B929C09003EB13D /* HealthKit.framework */; };
		43D9FFFB21EAF3D300AF44BF /* NSTimeInterval.swift in Sources */ = {isa = PBXBuildFile; fileRef = 439897341CD2F7DE00223065 /* NSTimeInterval.swift */; };
		43DBF0531C93EC8200B3C386 /* DeviceDataManager.swift in Sources */ = {isa = PBXBuildFile; fileRef = 43DBF0521C93EC8200B3C386 /* DeviceDataManager.swift */; };
		43DBF0591C93F73800B3C386 /* CarbEntryTableViewController.swift in Sources */ = {isa = PBXBuildFile; fileRef = 43DBF0581C93F73800B3C386 /* CarbEntryTableViewController.swift */; };
		43DFB62320D4CAE7008A7BAE /* PumpManager.swift in Sources */ = {isa = PBXBuildFile; fileRef = 43C3B6F620BBCAA30026CAFA /* PumpManager.swift */; };
		43E2D8D41D20BF42004DA55F /* DoseMathTests.swift in Sources */ = {isa = PBXBuildFile; fileRef = 43E2D8D31D20BF42004DA55F /* DoseMathTests.swift */; };
		43E2D8DB1D20C03B004DA55F /* NSTimeInterval.swift in Sources */ = {isa = PBXBuildFile; fileRef = 439897341CD2F7DE00223065 /* NSTimeInterval.swift */; };
		43E2D8DC1D20C049004DA55F /* DoseMath.swift in Sources */ = {isa = PBXBuildFile; fileRef = 43F78D251C8FC000002152D1 /* DoseMath.swift */; };
		43E2D8EC1D20C0DB004DA55F /* read_selected_basal_profile.json in Resources */ = {isa = PBXBuildFile; fileRef = 43E2D8E11D20C0DB004DA55F /* read_selected_basal_profile.json */; };
		43E2D8ED1D20C0DB004DA55F /* recommend_temp_basal_correct_low_at_min.json in Resources */ = {isa = PBXBuildFile; fileRef = 43E2D8E21D20C0DB004DA55F /* recommend_temp_basal_correct_low_at_min.json */; };
		43E2D8EE1D20C0DB004DA55F /* recommend_temp_basal_flat_and_high.json in Resources */ = {isa = PBXBuildFile; fileRef = 43E2D8E31D20C0DB004DA55F /* recommend_temp_basal_flat_and_high.json */; };
		43E2D8EF1D20C0DB004DA55F /* recommend_temp_basal_high_and_falling.json in Resources */ = {isa = PBXBuildFile; fileRef = 43E2D8E41D20C0DB004DA55F /* recommend_temp_basal_high_and_falling.json */; };
		43E2D8F01D20C0DB004DA55F /* recommend_temp_basal_high_and_rising.json in Resources */ = {isa = PBXBuildFile; fileRef = 43E2D8E51D20C0DB004DA55F /* recommend_temp_basal_high_and_rising.json */; };
		43E2D8F11D20C0DB004DA55F /* recommend_temp_basal_in_range_and_rising.json in Resources */ = {isa = PBXBuildFile; fileRef = 43E2D8E61D20C0DB004DA55F /* recommend_temp_basal_in_range_and_rising.json */; };
		43E2D8F21D20C0DB004DA55F /* recommend_temp_basal_no_change_glucose.json in Resources */ = {isa = PBXBuildFile; fileRef = 43E2D8E71D20C0DB004DA55F /* recommend_temp_basal_no_change_glucose.json */; };
		43E2D8F31D20C0DB004DA55F /* recommend_temp_basal_start_high_end_in_range.json in Resources */ = {isa = PBXBuildFile; fileRef = 43E2D8E81D20C0DB004DA55F /* recommend_temp_basal_start_high_end_in_range.json */; };
		43E2D8F41D20C0DB004DA55F /* recommend_temp_basal_start_high_end_low.json in Resources */ = {isa = PBXBuildFile; fileRef = 43E2D8E91D20C0DB004DA55F /* recommend_temp_basal_start_high_end_low.json */; };
		43E2D8F51D20C0DB004DA55F /* recommend_temp_basal_start_low_end_high.json in Resources */ = {isa = PBXBuildFile; fileRef = 43E2D8EA1D20C0DB004DA55F /* recommend_temp_basal_start_low_end_high.json */; };
		43E2D8F61D20C0DB004DA55F /* recommend_temp_basal_start_low_end_in_range.json in Resources */ = {isa = PBXBuildFile; fileRef = 43E2D8EB1D20C0DB004DA55F /* recommend_temp_basal_start_low_end_in_range.json */; };
		43E2D9191D222759004DA55F /* LoopKit.framework in Frameworks */ = {isa = PBXBuildFile; fileRef = 43F78D4B1C914197002152D1 /* LoopKit.framework */; };
		43E3449F1B9D68E900C85C07 /* StatusTableViewController.swift in Sources */ = {isa = PBXBuildFile; fileRef = 43E3449E1B9D68E900C85C07 /* StatusTableViewController.swift */; };
		43E93FB51E4675E800EAB8DB /* NumberFormatter.swift in Sources */ = {isa = PBXBuildFile; fileRef = 43BFF0B31E45C1BE00FF19A9 /* NumberFormatter.swift */; };
		43E93FB61E469A4000EAB8DB /* NumberFormatter.swift in Sources */ = {isa = PBXBuildFile; fileRef = 43BFF0B31E45C1BE00FF19A9 /* NumberFormatter.swift */; };
		43E93FB71E469A5100EAB8DB /* HKUnit.swift in Sources */ = {isa = PBXBuildFile; fileRef = 4F526D5E1DF2459000A04910 /* HKUnit.swift */; };
		43F1C31A1F5DC87700395429 /* ChartPoint.swift in Sources */ = {isa = PBXBuildFile; fileRef = 438991661E91B563000EEF90 /* ChartPoint.swift */; };
		43F41C371D3BF32400C11ED6 /* UIAlertController.swift in Sources */ = {isa = PBXBuildFile; fileRef = 43F41C361D3BF32400C11ED6 /* UIAlertController.swift */; };
		43F5C2C91B929C09003EB13D /* HealthKit.framework in Frameworks */ = {isa = PBXBuildFile; fileRef = 43F5C2C81B929C09003EB13D /* HealthKit.framework */; };
		43F5C2DB1B92A5E1003EB13D /* SettingsTableViewController.swift in Sources */ = {isa = PBXBuildFile; fileRef = 43F5C2DA1B92A5E1003EB13D /* SettingsTableViewController.swift */; };
		43F64DD91D9C92C900D24DC6 /* TitleSubtitleTableViewCell.swift in Sources */ = {isa = PBXBuildFile; fileRef = 43F64DD81D9C92C900D24DC6 /* TitleSubtitleTableViewCell.swift */; };
		43F78D261C8FC000002152D1 /* DoseMath.swift in Sources */ = {isa = PBXBuildFile; fileRef = 43F78D251C8FC000002152D1 /* DoseMath.swift */; };
		43F78D4F1C914197002152D1 /* LoopKit.framework in Frameworks */ = {isa = PBXBuildFile; fileRef = 43F78D4B1C914197002152D1 /* LoopKit.framework */; };
		43F89CA322BDFBBD006BB54E /* UIActivityIndicatorView.swift in Sources */ = {isa = PBXBuildFile; fileRef = 43F89CA222BDFBBC006BB54E /* UIActivityIndicatorView.swift */; };
		43FCBBC21E51710B00343C1B /* LaunchScreen.storyboard in Resources */ = {isa = PBXBuildFile; fileRef = 43776F9A1B8022E90074EA36 /* LaunchScreen.storyboard */; };
		43FCEEA9221A615B0013DD30 /* StatusChartsManager.swift in Sources */ = {isa = PBXBuildFile; fileRef = 43FCEEA8221A615B0013DD30 /* StatusChartsManager.swift */; };
		43FCEEAB221A61B40013DD30 /* IOBChart.swift in Sources */ = {isa = PBXBuildFile; fileRef = 43FCEEAA221A61B40013DD30 /* IOBChart.swift */; };
		43FCEEAD221A66780013DD30 /* DateFormatter.swift in Sources */ = {isa = PBXBuildFile; fileRef = 43FCEEAC221A66780013DD30 /* DateFormatter.swift */; };
		43FCEEAF221A67A70013DD30 /* NumberFormatter+Charts.swift in Sources */ = {isa = PBXBuildFile; fileRef = 43FCEEAE221A67A70013DD30 /* NumberFormatter+Charts.swift */; };
		43FCEEB1221A863E0013DD30 /* StatusChartsManager.swift in Sources */ = {isa = PBXBuildFile; fileRef = 43FCEEB0221A863E0013DD30 /* StatusChartsManager.swift */; };
		43FCEEB3221BC3B60013DD30 /* DoseChart.swift in Sources */ = {isa = PBXBuildFile; fileRef = 43FCEEB2221BC3B60013DD30 /* DoseChart.swift */; };
		43FCEEB5221BCA020013DD30 /* COBChart.swift in Sources */ = {isa = PBXBuildFile; fileRef = 43FCEEB4221BCA020013DD30 /* COBChart.swift */; };
		43FCEEBB22211C860013DD30 /* CarbEffectChart.swift in Sources */ = {isa = PBXBuildFile; fileRef = 43FCEEBA22211C860013DD30 /* CarbEffectChart.swift */; };
		43FCEEBD22212DD50013DD30 /* PredictedGlucoseChart.swift in Sources */ = {isa = PBXBuildFile; fileRef = 43FCEEBC22212DD50013DD30 /* PredictedGlucoseChart.swift */; };
		43FCEEBE22220CE70013DD30 /* LoopKitUI.framework in Frameworks */ = {isa = PBXBuildFile; fileRef = 437AFEE6203688CF008C4892 /* LoopKitUI.framework */; };
		43FCEEBF22220CF30013DD30 /* LoopKitUI.framework in Frameworks */ = {isa = PBXBuildFile; fileRef = 437AFEE6203688CF008C4892 /* LoopKitUI.framework */; };
		43FCEEC022220D1F0013DD30 /* LoopKit.framework in Frameworks */ = {isa = PBXBuildFile; fileRef = 43F78D4B1C914197002152D1 /* LoopKit.framework */; };
		4F08DE8F1E7BB871006741EA /* CollectionType+Loop.swift in Sources */ = {isa = PBXBuildFile; fileRef = 4F08DE8E1E7BB871006741EA /* CollectionType+Loop.swift */; };
		4F08DE9B1E7BC4ED006741EA /* SwiftCharts.framework in Frameworks */ = {isa = PBXBuildFile; fileRef = 4346D1EF1C781BEA00ABAFE3 /* SwiftCharts.framework */; };
		4F11D3C020DCBEEC006E072C /* GlucoseBackfillRequestUserInfo.swift in Sources */ = {isa = PBXBuildFile; fileRef = 4F11D3BF20DCBEEC006E072C /* GlucoseBackfillRequestUserInfo.swift */; };
		4F11D3C220DD80B3006E072C /* WatchHistoricalGlucose.swift in Sources */ = {isa = PBXBuildFile; fileRef = 4F11D3C120DD80B3006E072C /* WatchHistoricalGlucose.swift */; };
		4F11D3C320DD84DB006E072C /* GlucoseBackfillRequestUserInfo.swift in Sources */ = {isa = PBXBuildFile; fileRef = 4F11D3BF20DCBEEC006E072C /* GlucoseBackfillRequestUserInfo.swift */; };
		4F11D3C420DD881A006E072C /* WatchHistoricalGlucose.swift in Sources */ = {isa = PBXBuildFile; fileRef = 4F11D3C120DD80B3006E072C /* WatchHistoricalGlucose.swift */; };
		4F2C15741E0209F500E160D4 /* NSTimeInterval.swift in Sources */ = {isa = PBXBuildFile; fileRef = 439897341CD2F7DE00223065 /* NSTimeInterval.swift */; };
		4F2C15811E0495B200E160D4 /* WatchContext+WatchApp.swift in Sources */ = {isa = PBXBuildFile; fileRef = 4F2C15801E0495B200E160D4 /* WatchContext+WatchApp.swift */; };
		4F2C15821E074FC600E160D4 /* NSTimeInterval.swift in Sources */ = {isa = PBXBuildFile; fileRef = 439897341CD2F7DE00223065 /* NSTimeInterval.swift */; };
		4F2C15831E0757E600E160D4 /* HKUnit.swift in Sources */ = {isa = PBXBuildFile; fileRef = 4F526D5E1DF2459000A04910 /* HKUnit.swift */; };
		4F2C15851E075B8700E160D4 /* LoopUI.h in Headers */ = {isa = PBXBuildFile; fileRef = 4F75288D1DFE1DC600C322D6 /* LoopUI.h */; settings = {ATTRIBUTES = (Public, ); }; };
		4F2C15931E09BF2C00E160D4 /* HUDView.swift in Sources */ = {isa = PBXBuildFile; fileRef = 4F2C15921E09BF2C00E160D4 /* HUDView.swift */; };
		4F2C15951E09BF3C00E160D4 /* HUDView.xib in Resources */ = {isa = PBXBuildFile; fileRef = 4F2C15941E09BF3C00E160D4 /* HUDView.xib */; };
		4F2C15971E09E94E00E160D4 /* HUDAssets.xcassets in Resources */ = {isa = PBXBuildFile; fileRef = 4F2C15961E09E94E00E160D4 /* HUDAssets.xcassets */; };
		4F2C159A1E0C9E5600E160D4 /* LoopUI.framework in Embed Frameworks */ = {isa = PBXBuildFile; fileRef = 4F75288B1DFE1DC600C322D6 /* LoopUI.framework */; settings = {ATTRIBUTES = (CodeSignOnCopy, RemoveHeadersOnCopy, ); }; };
		4F526D611DF8D9A900A04910 /* NetBasal.swift in Sources */ = {isa = PBXBuildFile; fileRef = 4F526D601DF8D9A900A04910 /* NetBasal.swift */; };
		4F6663941E905FD2009E74FC /* ChartColorPalette+Loop.swift in Sources */ = {isa = PBXBuildFile; fileRef = 4F6663931E905FD2009E74FC /* ChartColorPalette+Loop.swift */; };
		4F70C1E11DE8DCA7006380B7 /* StatusViewController.swift in Sources */ = {isa = PBXBuildFile; fileRef = 4F70C1E01DE8DCA7006380B7 /* StatusViewController.swift */; };
		4F70C1E41DE8DCA7006380B7 /* MainInterface.storyboard in Resources */ = {isa = PBXBuildFile; fileRef = 4F70C1E21DE8DCA7006380B7 /* MainInterface.storyboard */; };
		4F70C1E81DE8DCA7006380B7 /* Loop Status Extension.appex in Embed App Extensions */ = {isa = PBXBuildFile; fileRef = 4F70C1DC1DE8DCA7006380B7 /* Loop Status Extension.appex */; settings = {ATTRIBUTES = (RemoveHeadersOnCopy, ); }; };
		4F70C2101DE8FAC5006380B7 /* StatusExtensionDataManager.swift in Sources */ = {isa = PBXBuildFile; fileRef = 4F70C20F1DE8FAC5006380B7 /* StatusExtensionDataManager.swift */; };
		4F70C2121DE900EA006380B7 /* StatusExtensionContext.swift in Sources */ = {isa = PBXBuildFile; fileRef = 4F70C2111DE900EA006380B7 /* StatusExtensionContext.swift */; };
		4F70C2131DE90339006380B7 /* StatusExtensionContext.swift in Sources */ = {isa = PBXBuildFile; fileRef = 4F70C2111DE900EA006380B7 /* StatusExtensionContext.swift */; };
		4F7528941DFE1E9500C322D6 /* LoopUI.framework in Frameworks */ = {isa = PBXBuildFile; fileRef = 4F75288B1DFE1DC600C322D6 /* LoopUI.framework */; };
		4F7528951DFE1E9B00C322D6 /* LoopUI.framework in Frameworks */ = {isa = PBXBuildFile; fileRef = 4F75288B1DFE1DC600C322D6 /* LoopUI.framework */; };
		4F75289A1DFE1F6000C322D6 /* BasalRateHUDView.swift in Sources */ = {isa = PBXBuildFile; fileRef = 437CEEBF1CD6FCD8003C8C80 /* BasalRateHUDView.swift */; };
		4F75289C1DFE1F6000C322D6 /* GlucoseHUDView.swift in Sources */ = {isa = PBXBuildFile; fileRef = 4337615E1D52F487004A3647 /* GlucoseHUDView.swift */; };
		4F75289E1DFE1F6000C322D6 /* LoopCompletionHUDView.swift in Sources */ = {isa = PBXBuildFile; fileRef = 437CEEBD1CD6E0CB003C8C80 /* LoopCompletionHUDView.swift */; };
		4F7528A01DFE1F9D00C322D6 /* LoopStateView.swift in Sources */ = {isa = PBXBuildFile; fileRef = 438DADC71CDE8F8B007697A5 /* LoopStateView.swift */; };
		4F7528A11DFE200B00C322D6 /* BasalStateView.swift in Sources */ = {isa = PBXBuildFile; fileRef = 43B371851CE583890013C5A6 /* BasalStateView.swift */; };
		4F7528A51DFE208C00C322D6 /* NSTimeInterval.swift in Sources */ = {isa = PBXBuildFile; fileRef = 439897341CD2F7DE00223065 /* NSTimeInterval.swift */; };
		4F7528AA1DFE215100C322D6 /* HKUnit.swift in Sources */ = {isa = PBXBuildFile; fileRef = 4F526D5E1DF2459000A04910 /* HKUnit.swift */; };
		4F75F00220FCFE8C00B5570E /* GlucoseChartScene.swift in Sources */ = {isa = PBXBuildFile; fileRef = 4F75F00120FCFE8C00B5570E /* GlucoseChartScene.swift */; };
		4F7E8AC520E2AB9600AEA65E /* Date.swift in Sources */ = {isa = PBXBuildFile; fileRef = 4F7E8AC420E2AB9600AEA65E /* Date.swift */; };
		4F7E8AC720E2AC0300AEA65E /* WatchPredictedGlucose.swift in Sources */ = {isa = PBXBuildFile; fileRef = 4F7E8AC620E2AC0300AEA65E /* WatchPredictedGlucose.swift */; };
		4F7E8ACB20E2ACB500AEA65E /* WatchPredictedGlucose.swift in Sources */ = {isa = PBXBuildFile; fileRef = 4F7E8AC620E2AC0300AEA65E /* WatchPredictedGlucose.swift */; };
		4F82655020E69F9A0031A8F5 /* HUDInterfaceController.swift in Sources */ = {isa = PBXBuildFile; fileRef = 4F82654F20E69F9A0031A8F5 /* HUDInterfaceController.swift */; };
		4FAC02541E22F6B20087A773 /* NSTimeInterval.swift in Sources */ = {isa = PBXBuildFile; fileRef = 439897341CD2F7DE00223065 /* NSTimeInterval.swift */; };
		4FB76FB01E8C3E8000B39636 /* SwiftCharts.framework in Frameworks */ = {isa = PBXBuildFile; fileRef = 4346D1EF1C781BEA00ABAFE3 /* SwiftCharts.framework */; };
		4FB76FB31E8C3EE400B39636 /* ChartAxisValueDoubleLog.swift in Sources */ = {isa = PBXBuildFile; fileRef = 4F08DE7C1E7BB6E5006741EA /* ChartAxisValueDoubleLog.swift */; };
		4FB76FB51E8C41E200B39636 /* ChartPointsScatterDownTrianglesLayer.swift in Sources */ = {isa = PBXBuildFile; fileRef = 4F08DE831E7BB70B006741EA /* ChartPointsScatterDownTrianglesLayer.swift */; };
		4FB76FB61E8C426900B39636 /* ChartPointsTouchHighlightLayerViewCache.swift in Sources */ = {isa = PBXBuildFile; fileRef = 4F08DE841E7BB70B006741EA /* ChartPointsTouchHighlightLayerViewCache.swift */; };
		4FB76FB81E8C429D00B39636 /* CGPoint.swift in Sources */ = {isa = PBXBuildFile; fileRef = 4F08DE801E7BB6F1006741EA /* CGPoint.swift */; };
		4FB76FB91E8C42B000B39636 /* CollectionType.swift in Sources */ = {isa = PBXBuildFile; fileRef = 43649A621C7A347F00523D7F /* CollectionType.swift */; };
		4FC8C8011DEB93E400A1452E /* NSUserDefaults+StatusExtension.swift in Sources */ = {isa = PBXBuildFile; fileRef = 4FC8C8001DEB93E400A1452E /* NSUserDefaults+StatusExtension.swift */; };
		4FC8C8021DEB943800A1452E /* NSUserDefaults+StatusExtension.swift in Sources */ = {isa = PBXBuildFile; fileRef = 4FC8C8001DEB93E400A1452E /* NSUserDefaults+StatusExtension.swift */; };
		4FDDD23720DC51DF00D04B16 /* LoopDataManager.swift in Sources */ = {isa = PBXBuildFile; fileRef = 4FDDD23620DC51DF00D04B16 /* LoopDataManager.swift */; };
		4FF4D0F81E1725B000846527 /* NibLoadable.swift in Sources */ = {isa = PBXBuildFile; fileRef = 434F54561D287FDB002A9274 /* NibLoadable.swift */; };
		4FF4D1001E18374700846527 /* WatchContext.swift in Sources */ = {isa = PBXBuildFile; fileRef = 4FF4D0FF1E18374700846527 /* WatchContext.swift */; };
		4FF4D1011E18375000846527 /* WatchContext.swift in Sources */ = {isa = PBXBuildFile; fileRef = 4FF4D0FF1E18374700846527 /* WatchContext.swift */; };
		7D23667D21250C7E0028B67D /* LocalizedString.swift in Sources */ = {isa = PBXBuildFile; fileRef = 7D23667C21250C7E0028B67D /* LocalizedString.swift */; };
		7D7076351FE06EDE004AC8EA /* Localizable.strings in Resources */ = {isa = PBXBuildFile; fileRef = 7D7076371FE06EDE004AC8EA /* Localizable.strings */; };
		7D7076451FE06EE0004AC8EA /* InfoPlist.strings in Resources */ = {isa = PBXBuildFile; fileRef = 7D7076471FE06EE0004AC8EA /* InfoPlist.strings */; };
		7D70764A1FE06EE1004AC8EA /* Localizable.strings in Resources */ = {isa = PBXBuildFile; fileRef = 7D70764C1FE06EE1004AC8EA /* Localizable.strings */; };
		7D70764F1FE06EE1004AC8EA /* InfoPlist.strings in Resources */ = {isa = PBXBuildFile; fileRef = 7D7076511FE06EE1004AC8EA /* InfoPlist.strings */; };
		7D7076591FE06EE2004AC8EA /* Localizable.strings in Resources */ = {isa = PBXBuildFile; fileRef = 7D70765B1FE06EE2004AC8EA /* Localizable.strings */; };
		7D70765E1FE06EE3004AC8EA /* Localizable.strings in Resources */ = {isa = PBXBuildFile; fileRef = 7D7076601FE06EE3004AC8EA /* Localizable.strings */; };
		7D7076631FE06EE4004AC8EA /* Localizable.strings in Resources */ = {isa = PBXBuildFile; fileRef = 7D7076651FE06EE4004AC8EA /* Localizable.strings */; };
		7D9BEEF32335CF8D005DCFD6 /* Localizable.strings in Resources */ = {isa = PBXBuildFile; fileRef = 7D9BEEF52335CF8D005DCFD6 /* Localizable.strings */; };
		80F864E62433BF5D0026EC26 /* InfoPlist.strings in Resources */ = {isa = PBXBuildFile; fileRef = 80F864E42433BF5D0026EC26 /* InfoPlist.strings */; };
		891B508524342BE1005DA578 /* CarbAndBolusFlowViewModel.swift in Sources */ = {isa = PBXBuildFile; fileRef = 891B508424342BE1005DA578 /* CarbAndBolusFlowViewModel.swift */; };
		892A5D2A222EF60A008961AB /* MockKit.framework in Frameworks */ = {isa = PBXBuildFile; fileRef = 892A5D29222EF60A008961AB /* MockKit.framework */; };
		892A5D2C222EF60A008961AB /* MockKitUI.framework in Frameworks */ = {isa = PBXBuildFile; fileRef = 892A5D2B222EF60A008961AB /* MockKitUI.framework */; };
		892A5D59222F0A27008961AB /* Debug.swift in Sources */ = {isa = PBXBuildFile; fileRef = 892A5D58222F0A27008961AB /* Debug.swift */; };
		892A5D5B222F0D7C008961AB /* LoopTestingKit.framework in Frameworks */ = {isa = PBXBuildFile; fileRef = 892A5D5A222F0D7C008961AB /* LoopTestingKit.framework */; };
		892A5D692230C41D008961AB /* RangeReplaceableCollection.swift in Sources */ = {isa = PBXBuildFile; fileRef = 892A5D682230C41D008961AB /* RangeReplaceableCollection.swift */; };
		892ADE0A2446E9C3007CE08C /* ExplicitlyDismissibleModal.swift in Sources */ = {isa = PBXBuildFile; fileRef = 892ADE092446E9C3007CE08C /* ExplicitlyDismissibleModal.swift */; };
		892D7C5123B54A15008A9656 /* CarbEntryViewController.swift in Sources */ = {isa = PBXBuildFile; fileRef = 892D7C5023B54A14008A9656 /* CarbEntryViewController.swift */; };
		892FB4CD22040104005293EC /* OverridePresetRow.swift in Sources */ = {isa = PBXBuildFile; fileRef = 892FB4CC22040104005293EC /* OverridePresetRow.swift */; };
		892FB4CF220402C0005293EC /* OverrideSelectionController.swift in Sources */ = {isa = PBXBuildFile; fileRef = 892FB4CE220402C0005293EC /* OverrideSelectionController.swift */; };
		894F6DD3243BCBDB00CCE676 /* Environment+SizeClass.swift in Sources */ = {isa = PBXBuildFile; fileRef = 894F6DD2243BCBDB00CCE676 /* Environment+SizeClass.swift */; };
		894F6DD7243C047300CCE676 /* View+Position.swift in Sources */ = {isa = PBXBuildFile; fileRef = 894F6DD6243C047300CCE676 /* View+Position.swift */; };
		894F6DD9243C060600CCE676 /* ScalablePositionedText.swift in Sources */ = {isa = PBXBuildFile; fileRef = 894F6DD8243C060600CCE676 /* ScalablePositionedText.swift */; };
		894F6DDB243C07CF00CCE676 /* GramLabel.swift in Sources */ = {isa = PBXBuildFile; fileRef = 894F6DDA243C07CF00CCE676 /* GramLabel.swift */; };
		894F6DDD243C0A2300CCE676 /* CarbAmountLabel.swift in Sources */ = {isa = PBXBuildFile; fileRef = 894F6DDC243C0A2300CCE676 /* CarbAmountLabel.swift */; };
		895788AD242E69A2002CB114 /* AbsorptionTimeSelection.swift in Sources */ = {isa = PBXBuildFile; fileRef = 895788A5242E69A1002CB114 /* AbsorptionTimeSelection.swift */; };
		895788AE242E69A2002CB114 /* CarbAndBolusFlow.swift in Sources */ = {isa = PBXBuildFile; fileRef = 895788A6242E69A1002CB114 /* CarbAndBolusFlow.swift */; };
		895788AF242E69A2002CB114 /* BolusInput.swift in Sources */ = {isa = PBXBuildFile; fileRef = 895788A7242E69A1002CB114 /* BolusInput.swift */; };
		895788B1242E69A2002CB114 /* Color.swift in Sources */ = {isa = PBXBuildFile; fileRef = 895788A9242E69A1002CB114 /* Color.swift */; };
		895788B2242E69A2002CB114 /* CircularAccessoryButtonStyle.swift in Sources */ = {isa = PBXBuildFile; fileRef = 895788AA242E69A1002CB114 /* CircularAccessoryButtonStyle.swift */; };
		895788B3242E69A2002CB114 /* ActionButton.swift in Sources */ = {isa = PBXBuildFile; fileRef = 895788AB242E69A2002CB114 /* ActionButton.swift */; };
		895FE0952201234000FCF18A /* OverrideSelectionViewController.swift in Sources */ = {isa = PBXBuildFile; fileRef = 895FE0942201234000FCF18A /* OverrideSelectionViewController.swift */; };
		8968B1122408B3520074BB48 /* UIFont.swift in Sources */ = {isa = PBXBuildFile; fileRef = 8968B1112408B3520074BB48 /* UIFont.swift */; };
		8968B114240C55F10074BB48 /* LoopSettingsTests.swift in Sources */ = {isa = PBXBuildFile; fileRef = 8968B113240C55F10074BB48 /* LoopSettingsTests.swift */; };
		897A5A9624C2175B00C4E71D /* BolusEntryView.swift in Sources */ = {isa = PBXBuildFile; fileRef = 897A5A9524C2175B00C4E71D /* BolusEntryView.swift */; };
		897A5A9924C22DE800C4E71D /* BolusEntryViewModel.swift in Sources */ = {isa = PBXBuildFile; fileRef = 897A5A9824C22DE800C4E71D /* BolusEntryViewModel.swift */; };
		898ECA60218ABD17001E9D35 /* GlucoseChartScaler.swift in Sources */ = {isa = PBXBuildFile; fileRef = 898ECA5E218ABD17001E9D35 /* GlucoseChartScaler.swift */; };
		898ECA61218ABD17001E9D35 /* GlucoseChartData.swift in Sources */ = {isa = PBXBuildFile; fileRef = 898ECA5F218ABD17001E9D35 /* GlucoseChartData.swift */; };
		898ECA63218ABD21001E9D35 /* ComplicationChartManager.swift in Sources */ = {isa = PBXBuildFile; fileRef = 898ECA62218ABD21001E9D35 /* ComplicationChartManager.swift */; };
		898ECA65218ABD9B001E9D35 /* CGRect.swift in Sources */ = {isa = PBXBuildFile; fileRef = 898ECA64218ABD9A001E9D35 /* CGRect.swift */; };
		898ECA69218ABDA9001E9D35 /* CLKTextProvider+Compound.m in Sources */ = {isa = PBXBuildFile; fileRef = 898ECA67218ABDA8001E9D35 /* CLKTextProvider+Compound.m */; };
		899433B823FE129800FA4BEA /* OverrideBadgeView.swift in Sources */ = {isa = PBXBuildFile; fileRef = 899433B723FE129700FA4BEA /* OverrideBadgeView.swift */; };
		89A1B66E24ABFDF800117AC2 /* SupportedBolusVolumesUserInfo.swift in Sources */ = {isa = PBXBuildFile; fileRef = 89A1B66D24ABFDF800117AC2 /* SupportedBolusVolumesUserInfo.swift */; };
		89A1B66F24ABFDF800117AC2 /* SupportedBolusVolumesUserInfo.swift in Sources */ = {isa = PBXBuildFile; fileRef = 89A1B66D24ABFDF800117AC2 /* SupportedBolusVolumesUserInfo.swift */; };
		89A605E324327DFE009C1096 /* CarbAmountInput.swift in Sources */ = {isa = PBXBuildFile; fileRef = 89A605E224327DFE009C1096 /* CarbAmountInput.swift */; };
		89A605E524327F45009C1096 /* DoseVolumeInput.swift in Sources */ = {isa = PBXBuildFile; fileRef = 89A605E424327F45009C1096 /* DoseVolumeInput.swift */; };
		89A605E72432860C009C1096 /* PeriodicPublisher.swift in Sources */ = {isa = PBXBuildFile; fileRef = 89A605E62432860C009C1096 /* PeriodicPublisher.swift */; };
		89A605E924328862009C1096 /* Checkmark.swift in Sources */ = {isa = PBXBuildFile; fileRef = 89A605E824328862009C1096 /* Checkmark.swift */; };
		89A605EB243288E4009C1096 /* TopDownTriangle.swift in Sources */ = {isa = PBXBuildFile; fileRef = 89A605EA243288E4009C1096 /* TopDownTriangle.swift */; };
		89A605ED24328972009C1096 /* BolusArrow.swift in Sources */ = {isa = PBXBuildFile; fileRef = 89A605EC24328972009C1096 /* BolusArrow.swift */; };
		89A605EF2432925D009C1096 /* CompletionCheckmark.swift in Sources */ = {isa = PBXBuildFile; fileRef = 89A605EE2432925D009C1096 /* CompletionCheckmark.swift */; };
		89A605F12432BD18009C1096 /* BolusConfirmationVisual.swift in Sources */ = {isa = PBXBuildFile; fileRef = 89A605F02432BD18009C1096 /* BolusConfirmationVisual.swift */; };
		89ADE13B226BFA0F0067222B /* TestingScenariosManager.swift in Sources */ = {isa = PBXBuildFile; fileRef = 89ADE13A226BFA0F0067222B /* TestingScenariosManager.swift */; };
		89CA2B30226C0161004D9350 /* DirectoryObserver.swift in Sources */ = {isa = PBXBuildFile; fileRef = 89CA2B2F226C0161004D9350 /* DirectoryObserver.swift */; };
		89CA2B32226C18B8004D9350 /* TestingScenariosTableViewController.swift in Sources */ = {isa = PBXBuildFile; fileRef = 89CA2B31226C18B8004D9350 /* TestingScenariosTableViewController.swift */; };
		89CA2B3D226E6B13004D9350 /* LocalTestingScenariosManager.swift in Sources */ = {isa = PBXBuildFile; fileRef = 89CA2B3C226E6B13004D9350 /* LocalTestingScenariosManager.swift */; };
		89CAB36324C8FE96009EE3CE /* PredictedGlucoseChartView.swift in Sources */ = {isa = PBXBuildFile; fileRef = 89CAB36224C8FE95009EE3CE /* PredictedGlucoseChartView.swift */; };
		89D1503E24B506EB00EDE253 /* Dictionary.swift in Sources */ = {isa = PBXBuildFile; fileRef = 89D1503D24B506EB00EDE253 /* Dictionary.swift */; };
		89D6953E23B6DF8A002B3066 /* PotentialCarbEntryTableViewCell.swift in Sources */ = {isa = PBXBuildFile; fileRef = 89D6953D23B6DF8A002B3066 /* PotentialCarbEntryTableViewCell.swift */; };
		89E08FC2242E73DC000D719B /* CarbAmountPositionKey.swift in Sources */ = {isa = PBXBuildFile; fileRef = 89E08FC1242E73DC000D719B /* CarbAmountPositionKey.swift */; };
		89E08FC4242E73F0000D719B /* GramLabelPositionKey.swift in Sources */ = {isa = PBXBuildFile; fileRef = 89E08FC3242E73F0000D719B /* GramLabelPositionKey.swift */; };
		89E08FC6242E7506000D719B /* CarbAndDateInput.swift in Sources */ = {isa = PBXBuildFile; fileRef = 89E08FC5242E7506000D719B /* CarbAndDateInput.swift */; };
		89E08FC8242E76E9000D719B /* AnyTransition.swift in Sources */ = {isa = PBXBuildFile; fileRef = 89E08FC7242E76E9000D719B /* AnyTransition.swift */; };
		89E08FCA242E7714000D719B /* UIFont.swift in Sources */ = {isa = PBXBuildFile; fileRef = 89E08FC9242E7714000D719B /* UIFont.swift */; };
		89E08FCC242E790C000D719B /* Comparable.swift in Sources */ = {isa = PBXBuildFile; fileRef = 89E08FCB242E790C000D719B /* Comparable.swift */; };
		89E08FD0242E8B2B000D719B /* BolusConfirmationView.swift in Sources */ = {isa = PBXBuildFile; fileRef = 89E08FCF242E8B2B000D719B /* BolusConfirmationView.swift */; };
		89E267FC2292456700A3F2AF /* FeatureFlags.swift in Sources */ = {isa = PBXBuildFile; fileRef = 89E267FB2292456700A3F2AF /* FeatureFlags.swift */; };
		89E267FD2292456700A3F2AF /* FeatureFlags.swift in Sources */ = {isa = PBXBuildFile; fileRef = 89E267FB2292456700A3F2AF /* FeatureFlags.swift */; };
		89E267FF229267DF00A3F2AF /* Optional.swift in Sources */ = {isa = PBXBuildFile; fileRef = 89E267FE229267DF00A3F2AF /* Optional.swift */; };
		89E26800229267DF00A3F2AF /* Optional.swift in Sources */ = {isa = PBXBuildFile; fileRef = 89E267FE229267DF00A3F2AF /* Optional.swift */; };
		89F9118F24352F1600ECCAF3 /* DigitalCrownRotation.swift in Sources */ = {isa = PBXBuildFile; fileRef = 89F9118E24352F1600ECCAF3 /* DigitalCrownRotation.swift */; };
		89F9119224358E2B00ECCAF3 /* CarbEntryInputMode.swift in Sources */ = {isa = PBXBuildFile; fileRef = 89F9119124358E2B00ECCAF3 /* CarbEntryInputMode.swift */; };
		89F9119424358E4500ECCAF3 /* CarbAbsorptionTime.swift in Sources */ = {isa = PBXBuildFile; fileRef = 89F9119324358E4500ECCAF3 /* CarbAbsorptionTime.swift */; };
		89F9119624358E6900ECCAF3 /* BolusPickerValues.swift in Sources */ = {isa = PBXBuildFile; fileRef = 89F9119524358E6900ECCAF3 /* BolusPickerValues.swift */; };
		89FE21AD24AC57E30033F501 /* Collection.swift in Sources */ = {isa = PBXBuildFile; fileRef = 89FE21AC24AC57E30033F501 /* Collection.swift */; };
		A92E557E2464DFFD00DB93BB /* DosingDecisionStore.swift in Sources */ = {isa = PBXBuildFile; fileRef = A92E557D2464DFFD00DB93BB /* DosingDecisionStore.swift */; };
		A966152623EA5A26005D8B29 /* DefaultAssets.xcassets in Resources */ = {isa = PBXBuildFile; fileRef = A966152423EA5A25005D8B29 /* DefaultAssets.xcassets */; };
		A966152723EA5A26005D8B29 /* DerivedAssets.xcassets in Resources */ = {isa = PBXBuildFile; fileRef = A966152523EA5A25005D8B29 /* DerivedAssets.xcassets */; };
		A966152A23EA5A37005D8B29 /* DefaultAssets.xcassets in Resources */ = {isa = PBXBuildFile; fileRef = A966152823EA5A37005D8B29 /* DefaultAssets.xcassets */; };
		A966152B23EA5A37005D8B29 /* DerivedAssets.xcassets in Resources */ = {isa = PBXBuildFile; fileRef = A966152923EA5A37005D8B29 /* DerivedAssets.xcassets */; };
		A98556852493F901000FD662 /* AlertStore+SimulatedCoreData.swift in Sources */ = {isa = PBXBuildFile; fileRef = A98556842493F901000FD662 /* AlertStore+SimulatedCoreData.swift */; };
		A999D40424663CE1004C89D4 /* DoseStore.swift in Sources */ = {isa = PBXBuildFile; fileRef = A999D40324663CE1004C89D4 /* DoseStore.swift */; };
		A999D40624663D18004C89D4 /* PumpManagerError.swift in Sources */ = {isa = PBXBuildFile; fileRef = A999D40524663D18004C89D4 /* PumpManagerError.swift */; };
		A999D40824663D6D004C89D4 /* SetBolusError.swift in Sources */ = {isa = PBXBuildFile; fileRef = A999D40724663D6D004C89D4 /* SetBolusError.swift */; };
		A999D40A24663DC7004C89D4 /* CarbStore.swift in Sources */ = {isa = PBXBuildFile; fileRef = A999D40924663DC7004C89D4 /* CarbStore.swift */; };
		A9A63F8D246B261100588D5B /* DosingDecisionStoreTests.swift in Sources */ = {isa = PBXBuildFile; fileRef = A9A63F8C246B261100588D5B /* DosingDecisionStoreTests.swift */; };
		A9A63F8E246B271600588D5B /* NSTimeInterval.swift in Sources */ = {isa = PBXBuildFile; fileRef = 439897341CD2F7DE00223065 /* NSTimeInterval.swift */; };
		A9B607B0247F000F00792BE4 /* UserNotifications+Loop.swift in Sources */ = {isa = PBXBuildFile; fileRef = A9B607AF247F000F00792BE4 /* UserNotifications+Loop.swift */; };
		A9C62D8223316FF600535612 /* UserDefaults+Services.swift in Sources */ = {isa = PBXBuildFile; fileRef = A9C62D8123316FF500535612 /* UserDefaults+Services.swift */; };
		A9C62D842331700E00535612 /* DiagnosticLog+Subsystem.swift in Sources */ = {isa = PBXBuildFile; fileRef = A9C62D832331700D00535612 /* DiagnosticLog+Subsystem.swift */; };
		A9C62D882331703100535612 /* Service.swift in Sources */ = {isa = PBXBuildFile; fileRef = A9C62D852331703000535612 /* Service.swift */; };
		A9C62D892331703100535612 /* LoggingServicesManager.swift in Sources */ = {isa = PBXBuildFile; fileRef = A9C62D862331703000535612 /* LoggingServicesManager.swift */; };
		A9C62D8A2331703100535612 /* ServicesManager.swift in Sources */ = {isa = PBXBuildFile; fileRef = A9C62D872331703000535612 /* ServicesManager.swift */; };
		A9C62D8E2331708700535612 /* AuthenticationTableViewCell+NibLoadable.swift in Sources */ = {isa = PBXBuildFile; fileRef = A9C62D8D2331708700535612 /* AuthenticationTableViewCell+NibLoadable.swift */; };
		A9CBE458248AB564008E7BA2 /* DoseStore+SimulatedCoreData.swift in Sources */ = {isa = PBXBuildFile; fileRef = A9CBE457248AB564008E7BA2 /* DoseStore+SimulatedCoreData.swift */; };
		A9CBE45A248ACBE1008E7BA2 /* DosingDecisionStore+SimulatedCoreData.swift in Sources */ = {isa = PBXBuildFile; fileRef = A9CBE459248ACBE1008E7BA2 /* DosingDecisionStore+SimulatedCoreData.swift */; };
		A9CBE45C248ACC03008E7BA2 /* SettingsStore+SimulatedCoreData.swift in Sources */ = {isa = PBXBuildFile; fileRef = A9CBE45B248ACC03008E7BA2 /* SettingsStore+SimulatedCoreData.swift */; };
		A9DAE7D02332D77F006AE942 /* LoopTests.swift in Sources */ = {isa = PBXBuildFile; fileRef = A9DAE7CF2332D77F006AE942 /* LoopTests.swift */; };
		A9E6DFE6246A042E005B1A1C /* CarbStoreTests.swift in Sources */ = {isa = PBXBuildFile; fileRef = A9E6DFE5246A042E005B1A1C /* CarbStoreTests.swift */; };
		A9E6DFE8246A043D005B1A1C /* DoseStoreTests.swift in Sources */ = {isa = PBXBuildFile; fileRef = A9E6DFE7246A043C005B1A1C /* DoseStoreTests.swift */; };
		A9E6DFEA246A0448005B1A1C /* PumpManagerErrorTests.swift in Sources */ = {isa = PBXBuildFile; fileRef = A9E6DFE9246A0448005B1A1C /* PumpManagerErrorTests.swift */; };
		A9E6DFEC246A0453005B1A1C /* SetBolusErrorTests.swift in Sources */ = {isa = PBXBuildFile; fileRef = A9E6DFEB246A0453005B1A1C /* SetBolusErrorTests.swift */; };
		A9E6DFEF246A0474005B1A1C /* LoopErrorTests.swift in Sources */ = {isa = PBXBuildFile; fileRef = A9E6DFEE246A0474005B1A1C /* LoopErrorTests.swift */; };
		A9F66FC3247F451500096EA7 /* UIDevice+Loop.swift in Sources */ = {isa = PBXBuildFile; fileRef = A9F66FC2247F451500096EA7 /* UIDevice+Loop.swift */; };
		A9F703732489BC8500C98AD8 /* CarbStore+SimulatedCoreData.swift in Sources */ = {isa = PBXBuildFile; fileRef = A9F703722489BC8500C98AD8 /* CarbStore+SimulatedCoreData.swift */; };
		A9F703752489C9A000C98AD8 /* GlucoseStore+SimulatedCoreData.swift in Sources */ = {isa = PBXBuildFile; fileRef = A9F703742489C9A000C98AD8 /* GlucoseStore+SimulatedCoreData.swift */; };
		A9F703772489D8AA00C98AD8 /* PersistentDeviceLog+SimulatedCoreData.swift in Sources */ = {isa = PBXBuildFile; fileRef = A9F703762489D8AA00C98AD8 /* PersistentDeviceLog+SimulatedCoreData.swift */; };
		B405E35924D2A75B00DD058D /* DerivedAssets.xcassets in Resources */ = {isa = PBXBuildFile; fileRef = A966152923EA5A37005D8B29 /* DerivedAssets.xcassets */; };
		B405E35A24D2B1A400DD058D /* HUDAssets.xcassets in Resources */ = {isa = PBXBuildFile; fileRef = 4F2C15961E09E94E00E160D4 /* HUDAssets.xcassets */; };
		B405E35B24D2E05600DD058D /* HUDAssets.xcassets in Resources */ = {isa = PBXBuildFile; fileRef = 4F2C15961E09E94E00E160D4 /* HUDAssets.xcassets */; };
		B42C951424A3C76000857C73 /* CGMStatusHUDViewModel.swift in Sources */ = {isa = PBXBuildFile; fileRef = B42C951324A3C76000857C73 /* CGMStatusHUDViewModel.swift */; };
		B48B0BAC24900093009A48DE /* PumpStatusHUDView.swift in Sources */ = {isa = PBXBuildFile; fileRef = B48B0BAB24900093009A48DE /* PumpStatusHUDView.swift */; };
		B490A03F24D0550F00F509FA /* GlucoseValueType.swift in Sources */ = {isa = PBXBuildFile; fileRef = B490A03E24D0550F00F509FA /* GlucoseValueType.swift */; };
		B490A04124D0559D00F509FA /* DeviceLifecycleProgressState.swift in Sources */ = {isa = PBXBuildFile; fileRef = B490A04024D0559D00F509FA /* DeviceLifecycleProgressState.swift */; };
		B490A04324D055D900F509FA /* DeviceStatusHighlight.swift in Sources */ = {isa = PBXBuildFile; fileRef = B490A04224D055D900F509FA /* DeviceStatusHighlight.swift */; };
		B491B09E24D0B600004CBE8F /* DerivedAssets.xcassets in Resources */ = {isa = PBXBuildFile; fileRef = A966152523EA5A25005D8B29 /* DerivedAssets.xcassets */; };
		B491B0A324D0B66D004CBE8F /* Color.swift in Sources */ = {isa = PBXBuildFile; fileRef = B490A03C24D04F9400F509FA /* Color.swift */; };
		B491B0A424D0B675004CBE8F /* UIColor.swift in Sources */ = {isa = PBXBuildFile; fileRef = 43BFF0B11E45C18400FF19A9 /* UIColor.swift */; };
		B4AC0D3F24B9005300CDB0A1 /* UIImage.swift in Sources */ = {isa = PBXBuildFile; fileRef = 437CEEE31CDE5C0A003C8C80 /* UIImage.swift */; };
		B4E96D4B248A6B6E002DABAD /* DeviceStatusHUDView.swift in Sources */ = {isa = PBXBuildFile; fileRef = B4E96D4A248A6B6E002DABAD /* DeviceStatusHUDView.swift */; };
		B4E96D4F248A6E20002DABAD /* CGMStatusHUDView.swift in Sources */ = {isa = PBXBuildFile; fileRef = B4E96D4E248A6E20002DABAD /* CGMStatusHUDView.swift */; };
		B4E96D53248A7386002DABAD /* GlucoseValueHUDView.swift in Sources */ = {isa = PBXBuildFile; fileRef = B4E96D52248A7386002DABAD /* GlucoseValueHUDView.swift */; };
		B4E96D55248A7509002DABAD /* GlucoseTrendHUDView.swift in Sources */ = {isa = PBXBuildFile; fileRef = B4E96D54248A7509002DABAD /* GlucoseTrendHUDView.swift */; };
		B4E96D57248A7B0F002DABAD /* StatusHighlightHUDView.swift in Sources */ = {isa = PBXBuildFile; fileRef = B4E96D56248A7B0F002DABAD /* StatusHighlightHUDView.swift */; };
		B4E96D59248A7F9A002DABAD /* StatusHighlightHUDView.xib in Resources */ = {isa = PBXBuildFile; fileRef = B4E96D58248A7F9A002DABAD /* StatusHighlightHUDView.xib */; };
		B4E96D5B248A8229002DABAD /* StatusBarHUDView.swift in Sources */ = {isa = PBXBuildFile; fileRef = B4E96D5A248A8229002DABAD /* StatusBarHUDView.swift */; };
		B4E96D5D248A82A2002DABAD /* StatusBarHUDView.xib in Resources */ = {isa = PBXBuildFile; fileRef = B4E96D5C248A82A2002DABAD /* StatusBarHUDView.xib */; };
		B4F3D25124AF890C0095CE44 /* BluetoothStateManager.swift in Sources */ = {isa = PBXBuildFile; fileRef = B4F3D25024AF890C0095CE44 /* BluetoothStateManager.swift */; };
		B4FEEF7D24B8A71F00A8DF9B /* DeviceDataManager+DeviceStatus.swift in Sources */ = {isa = PBXBuildFile; fileRef = B4FEEF7C24B8A71F00A8DF9B /* DeviceDataManager+DeviceStatus.swift */; };
		C10B28461EA9BA5E006EA1FC /* far_future_high_bg_forecast.json in Resources */ = {isa = PBXBuildFile; fileRef = C10B28451EA9BA5E006EA1FC /* far_future_high_bg_forecast.json */; };
		C11C87DE1E21EAAD00BB71D3 /* HKUnit.swift in Sources */ = {isa = PBXBuildFile; fileRef = 4F526D5E1DF2459000A04910 /* HKUnit.swift */; };
		C1201E2C23ECDBD0002DA84A /* WatchContextRequestUserInfo.swift in Sources */ = {isa = PBXBuildFile; fileRef = C1201E2B23ECDBD0002DA84A /* WatchContextRequestUserInfo.swift */; };
		C1201E2D23ECDF3D002DA84A /* WatchContextRequestUserInfo.swift in Sources */ = {isa = PBXBuildFile; fileRef = C1201E2B23ECDBD0002DA84A /* WatchContextRequestUserInfo.swift */; };
		C12F21A71DFA79CB00748193 /* recommend_temp_basal_very_low_end_in_range.json in Resources */ = {isa = PBXBuildFile; fileRef = C12F21A61DFA79CB00748193 /* recommend_temp_basal_very_low_end_in_range.json */; };
		C13255D6223E7BE2008AF50C /* BolusProgressTableViewCell.xib in Resources */ = {isa = PBXBuildFile; fileRef = C1F8B1DB223862D500DD66CF /* BolusProgressTableViewCell.xib */; };
		C136AA2423109CC6008A320D /* LoopPlugins.swift in Sources */ = {isa = PBXBuildFile; fileRef = C16DA84122E8E112008624C2 /* LoopPlugins.swift */; };
		C13BAD941E8009B000050CB5 /* NumberFormatter.swift in Sources */ = {isa = PBXBuildFile; fileRef = 43BFF0B31E45C1BE00FF19A9 /* NumberFormatter.swift */; };
		C165B8CE23302C5D0004112E /* RemoteCommand.swift in Sources */ = {isa = PBXBuildFile; fileRef = C165B8CD23302C5D0004112E /* RemoteCommand.swift */; };
		C16DA84222E8E112008624C2 /* LoopPlugins.swift in Sources */ = {isa = PBXBuildFile; fileRef = C16DA84122E8E112008624C2 /* LoopPlugins.swift */; };
		C178249A1E1999FA00D9D25C /* CaseCountable.swift in Sources */ = {isa = PBXBuildFile; fileRef = C17824991E1999FA00D9D25C /* CaseCountable.swift */; };
		C17824A01E19CF9800D9D25C /* GlucoseThresholdTableViewController.swift in Sources */ = {isa = PBXBuildFile; fileRef = C178249F1E19CF9800D9D25C /* GlucoseThresholdTableViewController.swift */; };
		C17824A31E19EAB600D9D25C /* recommend_temp_basal_start_very_low_end_high.json in Resources */ = {isa = PBXBuildFile; fileRef = C17824A21E19EAB600D9D25C /* recommend_temp_basal_start_very_low_end_high.json */; };
		C17824A51E1AD4D100D9D25C /* BolusRecommendation.swift in Sources */ = {isa = PBXBuildFile; fileRef = C17824A41E1AD4D100D9D25C /* BolusRecommendation.swift */; };
		C17824A61E1AF91F00D9D25C /* BolusRecommendation.swift in Sources */ = {isa = PBXBuildFile; fileRef = C17824A41E1AD4D100D9D25C /* BolusRecommendation.swift */; };
		C1814B86225E507C008D2D8E /* Sequence.swift in Sources */ = {isa = PBXBuildFile; fileRef = C1814B85225E507C008D2D8E /* Sequence.swift */; };
		C19E96DF23D275F8003F79B0 /* LoopCompletionFreshness.swift in Sources */ = {isa = PBXBuildFile; fileRef = C19E96DD23D2733F003F79B0 /* LoopCompletionFreshness.swift */; };
		C19E96E023D275FA003F79B0 /* LoopCompletionFreshness.swift in Sources */ = {isa = PBXBuildFile; fileRef = C19E96DD23D2733F003F79B0 /* LoopCompletionFreshness.swift */; };
		C1C0BE2A224C0FA000C03B4D /* SwiftCharts.framework in Frameworks */ = {isa = PBXBuildFile; fileRef = 4346D1EF1C781BEA00ABAFE3 /* SwiftCharts.framework */; };
		C1C6591C1E1B1FDA0025CC58 /* recommend_temp_basal_dropping_then_rising.json in Resources */ = {isa = PBXBuildFile; fileRef = C1C6591B1E1B1FDA0025CC58 /* recommend_temp_basal_dropping_then_rising.json */; };
		C1C73F0D1DE3D0270022FC89 /* InfoPlist.strings in Resources */ = {isa = PBXBuildFile; fileRef = C1C73F0F1DE3D0270022FC89 /* InfoPlist.strings */; };
		C1D289B522F90A52003FFBD9 /* BasalDeliveryState.swift in Sources */ = {isa = PBXBuildFile; fileRef = C1D289B422F90A52003FFBD9 /* BasalDeliveryState.swift */; };
		C1E2773E224177C000354103 /* ClockKit.framework in Frameworks */ = {isa = PBXBuildFile; fileRef = C1E2773D224177C000354103 /* ClockKit.framework */; settings = {ATTRIBUTES = (Weak, ); }; };
		C1E2774822433D7A00354103 /* MKRingProgressView.framework in Frameworks */ = {isa = PBXBuildFile; fileRef = C1E2774722433D7A00354103 /* MKRingProgressView.framework */; };
		C1F8B243223E73FD00DD66CF /* BolusProgressTableViewCell.swift in Sources */ = {isa = PBXBuildFile; fileRef = C1F8B1D122375E4200DD66CF /* BolusProgressTableViewCell.swift */; };
		C1FB428C217806A400FAB378 /* StateColorPalette.swift in Sources */ = {isa = PBXBuildFile; fileRef = C1FB428B217806A300FAB378 /* StateColorPalette.swift */; };
		C1FB428D21791D2500FAB378 /* PumpManager.swift in Sources */ = {isa = PBXBuildFile; fileRef = 43C3B6F620BBCAA30026CAFA /* PumpManager.swift */; };
		C1FB428F217921D600FAB378 /* PumpManagerUI.swift in Sources */ = {isa = PBXBuildFile; fileRef = C1FB428E217921D600FAB378 /* PumpManagerUI.swift */; };
		C1FB4290217922A100FAB378 /* PumpManagerUI.swift in Sources */ = {isa = PBXBuildFile; fileRef = C1FB428E217921D600FAB378 /* PumpManagerUI.swift */; };
		E9BB27AB23B85C3500FB4987 /* SleepStore.swift in Sources */ = {isa = PBXBuildFile; fileRef = E9BB27AA23B85C3500FB4987 /* SleepStore.swift */; };
		E9C00EF224C6221B00628F35 /* LoopSettings.swift in Sources */ = {isa = PBXBuildFile; fileRef = E9C00EEF24C620EF00628F35 /* LoopSettings.swift */; };
		E9C00EF324C6222400628F35 /* LoopSettings.swift in Sources */ = {isa = PBXBuildFile; fileRef = E9C00EEF24C620EF00628F35 /* LoopSettings.swift */; };
		E9C00EF524C623EF00628F35 /* LoopSettings+Loop.swift in Sources */ = {isa = PBXBuildFile; fileRef = E9C00EF424C623EF00628F35 /* LoopSettings+Loop.swift */; };
		E9E5E56024D3519700B5DFFE /* far_future_high_bg_forecast_after_6_hours.json in Resources */ = {isa = PBXBuildFile; fileRef = E9E5E55F24D3519700B5DFFE /* far_future_high_bg_forecast_after_6_hours.json */; };
/* End PBXBuildFile section */

/* Begin PBXContainerItemProxy section */
		43A943801B926B7B0051FA24 /* PBXContainerItemProxy */ = {
			isa = PBXContainerItemProxy;
			containerPortal = 43776F841B8022E90074EA36 /* Project object */;
			proxyType = 1;
			remoteGlobalIDString = 43A9437D1B926B7B0051FA24;
			remoteInfo = "WatchApp Extension";
		};
		43A943921B926B7B0051FA24 /* PBXContainerItemProxy */ = {
			isa = PBXContainerItemProxy;
			containerPortal = 43776F841B8022E90074EA36 /* Project object */;
			proxyType = 1;
			remoteGlobalIDString = 43A943711B926B7B0051FA24;
			remoteInfo = WatchApp;
		};
		43D9000C21EB0BEA00AF44BF /* PBXContainerItemProxy */ = {
			isa = PBXContainerItemProxy;
			containerPortal = 43776F841B8022E90074EA36 /* Project object */;
			proxyType = 1;
			remoteGlobalIDString = 43D9FFCE21EAE05D00AF44BF;
			remoteInfo = LoopCore;
		};
		43D9001221EB137A00AF44BF /* PBXContainerItemProxy */ = {
			isa = PBXContainerItemProxy;
			containerPortal = 43776F841B8022E90074EA36 /* Project object */;
			proxyType = 1;
			remoteGlobalIDString = 43D9FFCE21EAE05D00AF44BF;
			remoteInfo = LoopCore;
		};
		43D9FFB921EA9CA400AF44BF /* PBXContainerItemProxy */ = {
			isa = PBXContainerItemProxy;
			containerPortal = 43776F841B8022E90074EA36 /* Project object */;
			proxyType = 1;
			remoteGlobalIDString = 4F75288A1DFE1DC600C322D6;
			remoteInfo = LoopUI;
		};
		43D9FFD421EAE05D00AF44BF /* PBXContainerItemProxy */ = {
			isa = PBXContainerItemProxy;
			containerPortal = 43776F841B8022E90074EA36 /* Project object */;
			proxyType = 1;
			remoteGlobalIDString = 43D9FFCE21EAE05D00AF44BF;
			remoteInfo = LoopCore;
		};
		43E2D9101D20C581004DA55F /* PBXContainerItemProxy */ = {
			isa = PBXContainerItemProxy;
			containerPortal = 43776F841B8022E90074EA36 /* Project object */;
			proxyType = 1;
			remoteGlobalIDString = 43776F8B1B8022E90074EA36;
			remoteInfo = Loop;
		};
		4F70C1E61DE8DCA7006380B7 /* PBXContainerItemProxy */ = {
			isa = PBXContainerItemProxy;
			containerPortal = 43776F841B8022E90074EA36 /* Project object */;
			proxyType = 1;
			remoteGlobalIDString = 4F70C1DB1DE8DCA7006380B7;
			remoteInfo = "Loop Status Extension";
		};
		4F7528961DFE1ED400C322D6 /* PBXContainerItemProxy */ = {
			isa = PBXContainerItemProxy;
			containerPortal = 43776F841B8022E90074EA36 /* Project object */;
			proxyType = 1;
			remoteGlobalIDString = 4F75288A1DFE1DC600C322D6;
			remoteInfo = LoopUI;
		};
		4F7528981DFE1ED800C322D6 /* PBXContainerItemProxy */ = {
			isa = PBXContainerItemProxy;
			containerPortal = 43776F841B8022E90074EA36 /* Project object */;
			proxyType = 1;
			remoteGlobalIDString = 4F75288A1DFE1DC600C322D6;
			remoteInfo = LoopUI;
		};
		A942E444225FD97F00DD4980 /* PBXContainerItemProxy */ = {
			isa = PBXContainerItemProxy;
			containerPortal = 43776F841B8022E90074EA36 /* Project object */;
			proxyType = 1;
			remoteGlobalIDString = 43D9FFCE21EAE05D00AF44BF;
			remoteInfo = LoopCore;
		};
		A942E446225FD9A300DD4980 /* PBXContainerItemProxy */ = {
			isa = PBXContainerItemProxy;
			containerPortal = 43776F841B8022E90074EA36 /* Project object */;
			proxyType = 1;
			remoteGlobalIDString = 43D9FFCE21EAE05D00AF44BF;
			remoteInfo = LoopCore;
		};
		C117ED70232EDB3200DA57CD /* PBXContainerItemProxy */ = {
			isa = PBXContainerItemProxy;
			containerPortal = 43776F841B8022E90074EA36 /* Project object */;
			proxyType = 1;
			remoteGlobalIDString = 43D9001A21EB209400AF44BF;
			remoteInfo = "LoopCore-watchOS";
		};
/* End PBXContainerItemProxy section */

/* Begin PBXCopyFilesBuildPhase section */
		43A943981B926B7B0051FA24 /* Embed App Extensions */ = {
			isa = PBXCopyFilesBuildPhase;
			buildActionMask = 2147483647;
			dstPath = "";
			dstSubfolderSpec = 13;
			files = (
				43A9437F1B926B7B0051FA24 /* WatchApp Extension.appex in Embed App Extensions */,
			);
			name = "Embed App Extensions";
			runOnlyForDeploymentPostprocessing = 0;
		};
		43A9439C1B926B7B0051FA24 /* Embed Watch Content */ = {
			isa = PBXCopyFilesBuildPhase;
			buildActionMask = 2147483647;
			dstPath = "$(CONTENTS_FOLDER_PATH)/Watch";
			dstSubfolderSpec = 16;
			files = (
				43A943941B926B7B0051FA24 /* WatchApp.app in Embed Watch Content */,
			);
			name = "Embed Watch Content";
			runOnlyForDeploymentPostprocessing = 0;
		};
		43A943AE1B928D400051FA24 /* Embed Frameworks */ = {
			isa = PBXCopyFilesBuildPhase;
			buildActionMask = 2147483647;
			dstPath = "";
			dstSubfolderSpec = 10;
			files = (
				4F2C159A1E0C9E5600E160D4 /* LoopUI.framework in Embed Frameworks */,
				43D9FFD721EAE05D00AF44BF /* LoopCore.framework in Embed Frameworks */,
			);
			name = "Embed Frameworks";
			runOnlyForDeploymentPostprocessing = 0;
		};
		43C667D71C5577280050C674 /* Embed Frameworks */ = {
			isa = PBXCopyFilesBuildPhase;
			buildActionMask = 2147483647;
			dstPath = "";
			dstSubfolderSpec = 10;
			files = (
				43C05CB221EBD88A006FB252 /* LoopCore.framework in Embed Frameworks */,
			);
			name = "Embed Frameworks";
			runOnlyForDeploymentPostprocessing = 0;
		};
		43D9FFDF21EAE3C600AF44BF /* Embed Frameworks */ = {
			isa = PBXCopyFilesBuildPhase;
			buildActionMask = 2147483647;
			dstPath = "";
			dstSubfolderSpec = 10;
			files = (
				43D9FFE021EAE3E500AF44BF /* LoopUI.framework in Embed Frameworks */,
				43D9FFE121EAE3E500AF44BF /* LoopCore.framework in Embed Frameworks */,
			);
			name = "Embed Frameworks";
			runOnlyForDeploymentPostprocessing = 0;
		};
		43E2D8DD1D20C072004DA55F /* CopyFiles */ = {
			isa = PBXCopyFilesBuildPhase;
			buildActionMask = 2147483647;
			dstPath = "";
			dstSubfolderSpec = 10;
			files = (
				4345E40021F051DD009E00E5 /* LoopCore.framework in CopyFiles */,
			);
			runOnlyForDeploymentPostprocessing = 0;
		};
		4F70C1EC1DE8DCA8006380B7 /* Embed App Extensions */ = {
			isa = PBXCopyFilesBuildPhase;
			buildActionMask = 2147483647;
			dstPath = "";
			dstSubfolderSpec = 13;
			files = (
				4F70C1E81DE8DCA7006380B7 /* Loop Status Extension.appex in Embed App Extensions */,
			);
			name = "Embed App Extensions";
			runOnlyForDeploymentPostprocessing = 0;
		};
/* End PBXCopyFilesBuildPhase section */

/* Begin PBXFileReference section */
		1D05219A2469E9DF000EBBDE /* StoredAlert.swift */ = {isa = PBXFileReference; lastKnownFileType = sourcecode.swift; path = StoredAlert.swift; sourceTree = "<group>"; };
		1D05219C2469F1F5000EBBDE /* AlertStore.swift */ = {isa = PBXFileReference; lastKnownFileType = sourcecode.swift; path = AlertStore.swift; sourceTree = "<group>"; };
		1D080CBC2473214A00356610 /* AlertStore.xcdatamodel */ = {isa = PBXFileReference; lastKnownFileType = wrapper.xcdatamodel; path = AlertStore.xcdatamodel; sourceTree = "<group>"; };
		1D2609AC248EEB9900A6F258 /* LoopAlertsManager.swift */ = {isa = PBXFileReference; lastKnownFileType = sourcecode.swift; path = LoopAlertsManager.swift; sourceTree = "<group>"; };
		1D4A3E2B2478628500FD601B /* StoredAlert+CoreDataClass.swift */ = {isa = PBXFileReference; lastKnownFileType = sourcecode.swift; path = "StoredAlert+CoreDataClass.swift"; sourceTree = "<group>"; };
		1D4A3E2C2478628500FD601B /* StoredAlert+CoreDataProperties.swift */ = {isa = PBXFileReference; lastKnownFileType = sourcecode.swift; path = "StoredAlert+CoreDataProperties.swift"; sourceTree = "<group>"; };
		1D80313C24746274002810DF /* AlertStoreTests.swift */ = {isa = PBXFileReference; lastKnownFileType = sourcecode.swift; path = AlertStoreTests.swift; sourceTree = "<group>"; };
		1DA46B5F2492E2E300D71A63 /* NotificationsCriticalAlertPermissionsView.swift */ = {isa = PBXFileReference; lastKnownFileType = sourcecode.swift; path = NotificationsCriticalAlertPermissionsView.swift; sourceTree = "<group>"; };
		1DA649A6244126CD00F61E75 /* UserNotificationAlertPresenter.swift */ = {isa = PBXFileReference; fileEncoding = 4; lastKnownFileType = sourcecode.swift; path = UserNotificationAlertPresenter.swift; sourceTree = "<group>"; };
		1DA649A8244126DA00F61E75 /* InAppModalAlertPresenter.swift */ = {isa = PBXFileReference; fileEncoding = 4; lastKnownFileType = sourcecode.swift; path = InAppModalAlertPresenter.swift; sourceTree = "<group>"; };
		1DA7A84124476EAD008257F0 /* AlertManagerTests.swift */ = {isa = PBXFileReference; lastKnownFileType = sourcecode.swift; path = AlertManagerTests.swift; sourceTree = "<group>"; };
		1DA7A84324477698008257F0 /* InAppModalAlertPresenterTests.swift */ = {isa = PBXFileReference; lastKnownFileType = sourcecode.swift; path = InAppModalAlertPresenterTests.swift; sourceTree = "<group>"; };
		1DB1065024467E18005542BD /* AlertManager.swift */ = {isa = PBXFileReference; fileEncoding = 4; lastKnownFileType = sourcecode.swift; path = AlertManager.swift; sourceTree = "<group>"; };
		1DB1CA4C24A55F0000B3B94C /* Image.swift */ = {isa = PBXFileReference; lastKnownFileType = sourcecode.swift; path = Image.swift; sourceTree = "<group>"; };
		1DB1CA4E24A56D7600B3B94C /* SettingsViewModel.swift */ = {isa = PBXFileReference; lastKnownFileType = sourcecode.swift; path = SettingsViewModel.swift; sourceTree = "<group>"; };
		1DE09BA824A3E23F009EE9F9 /* SettingsView.swift */ = {isa = PBXFileReference; lastKnownFileType = sourcecode.swift; path = SettingsView.swift; sourceTree = "<group>"; };
		1DFE9E162447B6270082C280 /* UserNotificationAlertPresenterTests.swift */ = {isa = PBXFileReference; lastKnownFileType = sourcecode.swift; path = UserNotificationAlertPresenterTests.swift; sourceTree = "<group>"; };
		4302F4E01D4E9C8900F0FCAF /* TextFieldTableViewController.swift */ = {isa = PBXFileReference; fileEncoding = 4; lastKnownFileType = sourcecode.swift; path = TextFieldTableViewController.swift; sourceTree = "<group>"; };
		4302F4E21D4EA54200F0FCAF /* InsulinDeliveryTableViewController.swift */ = {isa = PBXFileReference; fileEncoding = 4; lastKnownFileType = sourcecode.swift; path = InsulinDeliveryTableViewController.swift; sourceTree = "<group>"; };
		430B29892041F54A00BA9F93 /* NSUserDefaults.swift */ = {isa = PBXFileReference; fileEncoding = 4; lastKnownFileType = sourcecode.swift; path = NSUserDefaults.swift; sourceTree = "<group>"; };
		430B29922041F5B200BA9F93 /* UserDefaults+Loop.swift */ = {isa = PBXFileReference; fileEncoding = 4; lastKnownFileType = sourcecode.swift; path = "UserDefaults+Loop.swift"; sourceTree = "<group>"; };
		430D85881F44037000AF2D4F /* HUDViewTableViewCell.swift */ = {isa = PBXFileReference; fileEncoding = 4; lastKnownFileType = sourcecode.swift; path = HUDViewTableViewCell.swift; sourceTree = "<group>"; };
		430DA58D1D4AEC230097D1CA /* NSBundle.swift */ = {isa = PBXFileReference; fileEncoding = 4; lastKnownFileType = sourcecode.swift; path = NSBundle.swift; sourceTree = "<group>"; };
		4311FB9A1F37FE1B00D4C0A7 /* TitleSubtitleTextFieldTableViewCell.swift */ = {isa = PBXFileReference; fileEncoding = 4; lastKnownFileType = sourcecode.swift; path = TitleSubtitleTextFieldTableViewCell.swift; sourceTree = "<group>"; };
		431A8C3F1EC6E8AB00823B9C /* CircleMaskView.swift */ = {isa = PBXFileReference; fileEncoding = 4; lastKnownFileType = sourcecode.swift; path = CircleMaskView.swift; sourceTree = "<group>"; };
		431E73471FF95A900069B5F7 /* PersistenceController.swift */ = {isa = PBXFileReference; lastKnownFileType = sourcecode.swift; path = PersistenceController.swift; sourceTree = "<group>"; };
		4326BA631F3A44D9007CCAD4 /* ChartLineModel.swift */ = {isa = PBXFileReference; fileEncoding = 4; lastKnownFileType = sourcecode.swift; path = ChartLineModel.swift; sourceTree = "<group>"; };
		4328E0151CFBE1DA00E199AA /* ActionHUDController.swift */ = {isa = PBXFileReference; fileEncoding = 4; lastKnownFileType = sourcecode.swift; path = ActionHUDController.swift; sourceTree = "<group>"; };
		4328E01D1CFBE25F00E199AA /* CarbAndBolusFlowController.swift */ = {isa = PBXFileReference; fileEncoding = 4; lastKnownFileType = sourcecode.swift; path = CarbAndBolusFlowController.swift; sourceTree = "<group>"; };
		4328E0221CFBE2C500E199AA /* CLKComplicationTemplate.swift */ = {isa = PBXFileReference; fileEncoding = 4; lastKnownFileType = sourcecode.swift; path = CLKComplicationTemplate.swift; sourceTree = "<group>"; };
		4328E0231CFBE2C500E199AA /* NSUserDefaults+WatchApp.swift */ = {isa = PBXFileReference; fileEncoding = 4; lastKnownFileType = sourcecode.swift; path = "NSUserDefaults+WatchApp.swift"; sourceTree = "<group>"; };
		4328E0241CFBE2C500E199AA /* UIColor.swift */ = {isa = PBXFileReference; fileEncoding = 4; lastKnownFileType = sourcecode.swift; path = UIColor.swift; sourceTree = "<group>"; };
		4328E0251CFBE2C500E199AA /* WKAlertAction.swift */ = {isa = PBXFileReference; fileEncoding = 4; lastKnownFileType = sourcecode.swift; path = WKAlertAction.swift; sourceTree = "<group>"; };
		4328E02E1CFBF81800E199AA /* WKInterfaceImage.swift */ = {isa = PBXFileReference; fileEncoding = 4; lastKnownFileType = sourcecode.swift; path = WKInterfaceImage.swift; sourceTree = "<group>"; };
		4328E0311CFC068900E199AA /* WatchContext+LoopKit.swift */ = {isa = PBXFileReference; fileEncoding = 4; lastKnownFileType = sourcecode.swift; path = "WatchContext+LoopKit.swift"; sourceTree = "<group>"; };
		4328E0341CFC0AE100E199AA /* WatchDataManager.swift */ = {isa = PBXFileReference; fileEncoding = 4; lastKnownFileType = sourcecode.swift; lineEnding = 0; path = WatchDataManager.swift; sourceTree = "<group>"; xcLanguageSpecificationIdentifier = xcode.lang.swift; };
		432E73CA1D24B3D6009AD15D /* RemoteDataServicesManager.swift */ = {isa = PBXFileReference; fileEncoding = 4; lastKnownFileType = sourcecode.swift; path = RemoteDataServicesManager.swift; sourceTree = "<group>"; };
		4337615E1D52F487004A3647 /* GlucoseHUDView.swift */ = {isa = PBXFileReference; fileEncoding = 4; lastKnownFileType = sourcecode.swift; path = GlucoseHUDView.swift; sourceTree = "<group>"; };
		433EA4C31D9F71C800CD78FB /* CommandResponseViewController.swift */ = {isa = PBXFileReference; fileEncoding = 4; lastKnownFileType = sourcecode.swift; path = CommandResponseViewController.swift; sourceTree = "<group>"; };
		4344628120A7A37E00C4BE6F /* CoreBluetooth.framework */ = {isa = PBXFileReference; lastKnownFileType = wrapper.framework; name = CoreBluetooth.framework; path = Platforms/WatchOS.platform/Developer/SDKs/WatchOS.sdk/System/Library/Frameworks/CoreBluetooth.framework; sourceTree = DEVELOPER_DIR; };
		4344628320A7A3BE00C4BE6F /* LoopKit.framework */ = {isa = PBXFileReference; explicitFileType = wrapper.framework; path = LoopKit.framework; sourceTree = BUILT_PRODUCTS_DIR; };
		4344628420A7A3BE00C4BE6F /* CGMBLEKit.framework */ = {isa = PBXFileReference; explicitFileType = wrapper.framework; path = CGMBLEKit.framework; sourceTree = BUILT_PRODUCTS_DIR; };
		4344628D20A7ADD100C4BE6F /* UserDefaults+CGM.swift */ = {isa = PBXFileReference; lastKnownFileType = sourcecode.swift; path = "UserDefaults+CGM.swift"; sourceTree = "<group>"; };
		4344629120A7C19800C4BE6F /* ButtonGroup.swift */ = {isa = PBXFileReference; lastKnownFileType = sourcecode.swift; path = ButtonGroup.swift; sourceTree = "<group>"; };
		4345E3F721F03D2A009E00E5 /* DatesAndNumberCell.swift */ = {isa = PBXFileReference; lastKnownFileType = sourcecode.swift; path = DatesAndNumberCell.swift; sourceTree = "<group>"; };
		4345E3F921F0473B009E00E5 /* TextCell.swift */ = {isa = PBXFileReference; lastKnownFileType = sourcecode.swift; path = TextCell.swift; sourceTree = "<group>"; };
		4345E3FD21F04A50009E00E5 /* DateIntervalFormatter.swift */ = {isa = PBXFileReference; lastKnownFileType = sourcecode.swift; path = DateIntervalFormatter.swift; sourceTree = "<group>"; };
		4345E40321F68AD9009E00E5 /* TextRowController.swift */ = {isa = PBXFileReference; lastKnownFileType = sourcecode.swift; path = TextRowController.swift; sourceTree = "<group>"; };
		4345E40521F68E18009E00E5 /* CarbEntryListController.swift */ = {isa = PBXFileReference; lastKnownFileType = sourcecode.swift; path = CarbEntryListController.swift; sourceTree = "<group>"; };
		4346D1EF1C781BEA00ABAFE3 /* SwiftCharts.framework */ = {isa = PBXFileReference; explicitFileType = wrapper.framework; path = SwiftCharts.framework; sourceTree = BUILT_PRODUCTS_DIR; };
		434F54561D287FDB002A9274 /* NibLoadable.swift */ = {isa = PBXFileReference; fileEncoding = 4; lastKnownFileType = sourcecode.swift; path = NibLoadable.swift; sourceTree = "<group>"; };
		434FF1E91CF26C29000DB779 /* IdentifiableClass.swift */ = {isa = PBXFileReference; fileEncoding = 4; lastKnownFileType = sourcecode.swift; path = IdentifiableClass.swift; sourceTree = "<group>"; };
		434FF1ED1CF27EEF000DB779 /* UITableViewCell.swift */ = {isa = PBXFileReference; fileEncoding = 4; lastKnownFileType = sourcecode.swift; path = UITableViewCell.swift; sourceTree = "<group>"; };
		43511CDF21FD80E400566C63 /* RetrospectiveCorrection.swift */ = {isa = PBXFileReference; fileEncoding = 4; lastKnownFileType = sourcecode.swift; path = RetrospectiveCorrection.swift; sourceTree = "<group>"; };
		43511CE021FD80E400566C63 /* StandardRetrospectiveCorrection.swift */ = {isa = PBXFileReference; fileEncoding = 4; lastKnownFileType = sourcecode.swift; path = StandardRetrospectiveCorrection.swift; sourceTree = "<group>"; };
		43511CED220FC61700566C63 /* HUDRowController.swift */ = {isa = PBXFileReference; lastKnownFileType = sourcecode.swift; path = HUDRowController.swift; sourceTree = "<group>"; };
		43517916230A0E1A0072ECC0 /* WKInterfaceLabel.swift */ = {isa = PBXFileReference; lastKnownFileType = sourcecode.swift; path = WKInterfaceLabel.swift; sourceTree = "<group>"; };
		435400331C9F878D00D5819C /* SetBolusUserInfo.swift */ = {isa = PBXFileReference; fileEncoding = 4; lastKnownFileType = sourcecode.swift; path = SetBolusUserInfo.swift; sourceTree = "<group>"; };
		43649A621C7A347F00523D7F /* CollectionType.swift */ = {isa = PBXFileReference; fileEncoding = 4; lastKnownFileType = sourcecode.swift; path = CollectionType.swift; sourceTree = "<group>"; };
		4369618F1F19C86400447E89 /* ChartPointsContextFillLayer.swift */ = {isa = PBXFileReference; fileEncoding = 4; lastKnownFileType = sourcecode.swift; path = ChartPointsContextFillLayer.swift; sourceTree = "<group>"; };
		436A0DA41D236A2A00104B24 /* LoopError.swift */ = {isa = PBXFileReference; fileEncoding = 4; lastKnownFileType = sourcecode.swift; path = LoopError.swift; sourceTree = "<group>"; };
		436D9BF71F6F4EA100CFA75F /* recommended_temp_start_low_end_just_above_range.json */ = {isa = PBXFileReference; fileEncoding = 4; lastKnownFileType = text.json; path = recommended_temp_start_low_end_just_above_range.json; sourceTree = "<group>"; };
		4372E486213C86240068E043 /* SampleValue.swift */ = {isa = PBXFileReference; lastKnownFileType = sourcecode.swift; path = SampleValue.swift; sourceTree = "<group>"; };
		4372E48A213CB5F00068E043 /* Double.swift */ = {isa = PBXFileReference; lastKnownFileType = sourcecode.swift; path = Double.swift; sourceTree = "<group>"; };
		4372E48F213CFCE70068E043 /* LoopSettingsUserInfo.swift */ = {isa = PBXFileReference; lastKnownFileType = sourcecode.swift; path = LoopSettingsUserInfo.swift; sourceTree = "<group>"; };
		4372E495213DCDD30068E043 /* GlucoseChartValueHashable.swift */ = {isa = PBXFileReference; lastKnownFileType = sourcecode.swift; path = GlucoseChartValueHashable.swift; sourceTree = "<group>"; };
		4374B5EE209D84BE00D17AA8 /* OSLog.swift */ = {isa = PBXFileReference; fileEncoding = 4; lastKnownFileType = sourcecode.swift; path = OSLog.swift; sourceTree = "<group>"; };
		4374B5F3209D89A900D17AA8 /* TextFieldTableViewCell.swift */ = {isa = PBXFileReference; fileEncoding = 4; lastKnownFileType = sourcecode.swift; path = TextFieldTableViewCell.swift; sourceTree = "<group>"; };
		43776F8C1B8022E90074EA36 /* Loop.app */ = {isa = PBXFileReference; explicitFileType = wrapper.application; includeInIndex = 0; path = Loop.app; sourceTree = BUILT_PRODUCTS_DIR; };
		43776F8F1B8022E90074EA36 /* AppDelegate.swift */ = {isa = PBXFileReference; lastKnownFileType = sourcecode.swift; lineEnding = 0; path = AppDelegate.swift; sourceTree = "<group>"; xcLanguageSpecificationIdentifier = xcode.lang.swift; };
		43776F961B8022E90074EA36 /* Base */ = {isa = PBXFileReference; lastKnownFileType = file.storyboard; name = Base; path = Base.lproj/Main.storyboard; sourceTree = "<group>"; };
		43776F9B1B8022E90074EA36 /* Base */ = {isa = PBXFileReference; lastKnownFileType = file.storyboard; name = Base; path = Base.lproj/LaunchScreen.storyboard; sourceTree = "<group>"; };
		43785E922120A01B0057DED1 /* NewCarbEntryIntent+Loop.swift */ = {isa = PBXFileReference; lastKnownFileType = sourcecode.swift; path = "NewCarbEntryIntent+Loop.swift"; sourceTree = "<group>"; };
		43785E952120E4010057DED1 /* INRelevantShortcutStore+Loop.swift */ = {isa = PBXFileReference; lastKnownFileType = sourcecode.swift; path = "INRelevantShortcutStore+Loop.swift"; sourceTree = "<group>"; };
		43785E9A2120E7060057DED1 /* Base */ = {isa = PBXFileReference; lastKnownFileType = file.intentdefinition; name = Base; path = Base.lproj/Intents.intentdefinition; sourceTree = "<group>"; };
		43785E9F2122774A0057DED1 /* es */ = {isa = PBXFileReference; lastKnownFileType = text.plist.strings; name = es; path = es.lproj/Intents.strings; sourceTree = "<group>"; };
		43785EA12122774B0057DED1 /* ru */ = {isa = PBXFileReference; lastKnownFileType = text.plist.strings; name = ru; path = ru.lproj/Intents.strings; sourceTree = "<group>"; };
		4379CFEF21112CF700AADC79 /* ShareClientUI.framework */ = {isa = PBXFileReference; explicitFileType = wrapper.framework; path = ShareClientUI.framework; sourceTree = BUILT_PRODUCTS_DIR; };
		437AFEE6203688CF008C4892 /* LoopKitUI.framework */ = {isa = PBXFileReference; explicitFileType = wrapper.framework; path = LoopKitUI.framework; sourceTree = BUILT_PRODUCTS_DIR; };
		437CEEBD1CD6E0CB003C8C80 /* LoopCompletionHUDView.swift */ = {isa = PBXFileReference; fileEncoding = 4; lastKnownFileType = sourcecode.swift; path = LoopCompletionHUDView.swift; sourceTree = "<group>"; };
		437CEEBF1CD6FCD8003C8C80 /* BasalRateHUDView.swift */ = {isa = PBXFileReference; fileEncoding = 4; lastKnownFileType = sourcecode.swift; path = BasalRateHUDView.swift; sourceTree = "<group>"; };
		437CEEE31CDE5C0A003C8C80 /* UIImage.swift */ = {isa = PBXFileReference; fileEncoding = 4; lastKnownFileType = sourcecode.swift; path = UIImage.swift; sourceTree = "<group>"; };
		437D9BA11D7B5203007245E8 /* Loop.xcconfig */ = {isa = PBXFileReference; lastKnownFileType = text.xcconfig; path = Loop.xcconfig; sourceTree = "<group>"; };
		437D9BA21D7BC977007245E8 /* PredictionTableViewController.swift */ = {isa = PBXFileReference; fileEncoding = 4; lastKnownFileType = sourcecode.swift; path = PredictionTableViewController.swift; sourceTree = "<group>"; };
		438172D81F4E9E37003C3328 /* NewPumpEvent.swift */ = {isa = PBXFileReference; lastKnownFileType = sourcecode.swift; path = NewPumpEvent.swift; sourceTree = "<group>"; };
		438991661E91B563000EEF90 /* ChartPoint.swift */ = {isa = PBXFileReference; fileEncoding = 4; lastKnownFileType = sourcecode.swift; path = ChartPoint.swift; sourceTree = "<group>"; };
		4389916A1E91B689000EEF90 /* ChartSettings+Loop.swift */ = {isa = PBXFileReference; fileEncoding = 4; lastKnownFileType = sourcecode.swift; path = "ChartSettings+Loop.swift"; sourceTree = "<group>"; };
		438A95A71D8B9B24009D12E1 /* CGMBLEKit.framework */ = {isa = PBXFileReference; explicitFileType = wrapper.framework; path = CGMBLEKit.framework; sourceTree = BUILT_PRODUCTS_DIR; };
		438D42F81D7C88BC003244B0 /* PredictionInputEffect.swift */ = {isa = PBXFileReference; fileEncoding = 4; lastKnownFileType = sourcecode.swift; path = PredictionInputEffect.swift; sourceTree = "<group>"; };
		438D42FA1D7D11A4003244B0 /* PredictionInputEffectTableViewCell.swift */ = {isa = PBXFileReference; fileEncoding = 4; lastKnownFileType = sourcecode.swift; path = PredictionInputEffectTableViewCell.swift; sourceTree = "<group>"; };
		438DADC71CDE8F8B007697A5 /* LoopStateView.swift */ = {isa = PBXFileReference; fileEncoding = 4; lastKnownFileType = sourcecode.swift; path = LoopStateView.swift; sourceTree = "<group>"; };
		439706E522D2E84900C81566 /* PredictionSettingTableViewCell.swift */ = {isa = PBXFileReference; lastKnownFileType = sourcecode.swift; path = PredictionSettingTableViewCell.swift; sourceTree = "<group>"; };
		439897341CD2F7DE00223065 /* NSTimeInterval.swift */ = {isa = PBXFileReference; fileEncoding = 4; lastKnownFileType = sourcecode.swift; path = NSTimeInterval.swift; sourceTree = "<group>"; };
		439897361CD2F80600223065 /* AnalyticsServicesManager.swift */ = {isa = PBXFileReference; fileEncoding = 4; lastKnownFileType = sourcecode.swift; lineEnding = 0; path = AnalyticsServicesManager.swift; sourceTree = "<group>"; xcLanguageSpecificationIdentifier = xcode.lang.swift; };
		439A7941211F631C0041B75F /* RootNavigationController.swift */ = {isa = PBXFileReference; lastKnownFileType = sourcecode.swift; path = RootNavigationController.swift; sourceTree = "<group>"; };
		439A7943211FE22F0041B75F /* NSUserActivity.swift */ = {isa = PBXFileReference; lastKnownFileType = sourcecode.swift; path = NSUserActivity.swift; sourceTree = "<group>"; };
		439BED291E76093C00B0AED5 /* CGMManager.swift */ = {isa = PBXFileReference; fileEncoding = 4; lastKnownFileType = sourcecode.swift; path = CGMManager.swift; sourceTree = "<group>"; };
		43A51E1E1EB6D62A000736CC /* CarbAbsorptionViewController.swift */ = {isa = PBXFileReference; fileEncoding = 4; lastKnownFileType = sourcecode.swift; path = CarbAbsorptionViewController.swift; sourceTree = "<group>"; };
		43A51E201EB6DBDD000736CC /* LoopChartsTableViewController.swift */ = {isa = PBXFileReference; fileEncoding = 4; lastKnownFileType = sourcecode.swift; path = LoopChartsTableViewController.swift; sourceTree = "<group>"; };
		43A567681C94880B00334FAC /* LoopDataManager.swift */ = {isa = PBXFileReference; fileEncoding = 4; lastKnownFileType = sourcecode.swift; lineEnding = 0; path = LoopDataManager.swift; sourceTree = "<group>"; xcLanguageSpecificationIdentifier = xcode.lang.swift; };
		43A8EC6E210E622600A81379 /* CGMBLEKitUI.framework */ = {isa = PBXFileReference; explicitFileType = wrapper.framework; path = CGMBLEKitUI.framework; sourceTree = BUILT_PRODUCTS_DIR; };
		43A943721B926B7B0051FA24 /* WatchApp.app */ = {isa = PBXFileReference; explicitFileType = wrapper.application; includeInIndex = 0; path = WatchApp.app; sourceTree = BUILT_PRODUCTS_DIR; };
		43A943751B926B7B0051FA24 /* Base */ = {isa = PBXFileReference; lastKnownFileType = file.storyboard; name = Base; path = Base.lproj/Interface.storyboard; sourceTree = "<group>"; };
		43A9437E1B926B7B0051FA24 /* WatchApp Extension.appex */ = {isa = PBXFileReference; explicitFileType = "wrapper.app-extension"; includeInIndex = 0; path = "WatchApp Extension.appex"; sourceTree = BUILT_PRODUCTS_DIR; };
		43A943841B926B7B0051FA24 /* PushNotificationPayload.apns */ = {isa = PBXFileReference; lastKnownFileType = text; path = PushNotificationPayload.apns; sourceTree = "<group>"; };
		43A943871B926B7B0051FA24 /* ExtensionDelegate.swift */ = {isa = PBXFileReference; lastKnownFileType = sourcecode.swift; path = ExtensionDelegate.swift; sourceTree = "<group>"; };
		43A943891B926B7B0051FA24 /* NotificationController.swift */ = {isa = PBXFileReference; lastKnownFileType = sourcecode.swift; path = NotificationController.swift; sourceTree = "<group>"; };
		43A9438D1B926B7B0051FA24 /* ComplicationController.swift */ = {isa = PBXFileReference; lastKnownFileType = sourcecode.swift; path = ComplicationController.swift; sourceTree = "<group>"; };
		43A9438F1B926B7B0051FA24 /* Assets.xcassets */ = {isa = PBXFileReference; lastKnownFileType = folder.assetcatalog; path = Assets.xcassets; sourceTree = "<group>"; };
		43A943911B926B7B0051FA24 /* Info.plist */ = {isa = PBXFileReference; lastKnownFileType = text.plist.xml; path = Info.plist; sourceTree = "<group>"; };
		43B260481ED248FB008CAA77 /* CarbEntryTableViewCell.swift */ = {isa = PBXFileReference; fileEncoding = 4; lastKnownFileType = sourcecode.swift; path = CarbEntryTableViewCell.swift; sourceTree = "<group>"; };
		43B371851CE583890013C5A6 /* BasalStateView.swift */ = {isa = PBXFileReference; fileEncoding = 4; lastKnownFileType = sourcecode.swift; path = BasalStateView.swift; sourceTree = "<group>"; };
		43B371871CE597D10013C5A6 /* ShareClient.framework */ = {isa = PBXFileReference; explicitFileType = wrapper.framework; path = ShareClient.framework; sourceTree = BUILT_PRODUCTS_DIR; };
		43BFF0B11E45C18400FF19A9 /* UIColor.swift */ = {isa = PBXFileReference; fileEncoding = 4; lastKnownFileType = sourcecode.swift; path = UIColor.swift; sourceTree = "<group>"; };
		43BFF0B31E45C1BE00FF19A9 /* NumberFormatter.swift */ = {isa = PBXFileReference; fileEncoding = 4; lastKnownFileType = sourcecode.swift; path = NumberFormatter.swift; sourceTree = "<group>"; };
		43BFF0C31E4659E700FF19A9 /* UIColor+HIG.swift */ = {isa = PBXFileReference; fileEncoding = 4; lastKnownFileType = sourcecode.swift; path = "UIColor+HIG.swift"; sourceTree = "<group>"; };
		43BFF0CC1E466C8400FF19A9 /* StateColorPalette.swift */ = {isa = PBXFileReference; fileEncoding = 4; lastKnownFileType = sourcecode.swift; path = StateColorPalette.swift; sourceTree = "<group>"; };
		43C05CB021EBBDB9006FB252 /* TimeInRangeLesson.swift */ = {isa = PBXFileReference; lastKnownFileType = sourcecode.swift; path = TimeInRangeLesson.swift; sourceTree = "<group>"; };
		43C05CB421EBE274006FB252 /* Date.swift */ = {isa = PBXFileReference; lastKnownFileType = sourcecode.swift; path = Date.swift; sourceTree = "<group>"; };
		43C05CB721EBEA54006FB252 /* HKUnit.swift */ = {isa = PBXFileReference; lastKnownFileType = sourcecode.swift; path = HKUnit.swift; sourceTree = "<group>"; };
		43C05CBC21EBF77D006FB252 /* LessonsViewController.swift */ = {isa = PBXFileReference; lastKnownFileType = sourcecode.swift; path = LessonsViewController.swift; sourceTree = "<group>"; };
		43C05CBF21EBFFA4006FB252 /* Lesson.swift */ = {isa = PBXFileReference; lastKnownFileType = sourcecode.swift; path = Lesson.swift; sourceTree = "<group>"; };
		43C05CC121EC06E4006FB252 /* LessonConfigurationViewController.swift */ = {isa = PBXFileReference; lastKnownFileType = sourcecode.swift; path = LessonConfigurationViewController.swift; sourceTree = "<group>"; };
		43C05CC921EC382B006FB252 /* NumberEntry.swift */ = {isa = PBXFileReference; lastKnownFileType = sourcecode.swift; path = NumberEntry.swift; sourceTree = "<group>"; };
		43C094491CACCC73001F6403 /* NotificationManager.swift */ = {isa = PBXFileReference; fileEncoding = 4; lastKnownFileType = sourcecode.swift; path = NotificationManager.swift; sourceTree = "<group>"; };
		43C246A71D89990F0031F8D1 /* Crypto.framework */ = {isa = PBXFileReference; explicitFileType = wrapper.framework; path = Crypto.framework; sourceTree = BUILT_PRODUCTS_DIR; };
		43C2FAE01EB656A500364AFF /* GlucoseEffectVelocity.swift */ = {isa = PBXFileReference; fileEncoding = 4; lastKnownFileType = sourcecode.swift; path = GlucoseEffectVelocity.swift; sourceTree = "<group>"; };
		43C3B6EB20B650A80026CAFA /* SettingsImageTableViewCell.swift */ = {isa = PBXFileReference; lastKnownFileType = sourcecode.swift; path = SettingsImageTableViewCell.swift; sourceTree = "<group>"; };
		43C3B6F620BBCAA30026CAFA /* PumpManager.swift */ = {isa = PBXFileReference; lastKnownFileType = sourcecode.swift; path = PumpManager.swift; sourceTree = "<group>"; };
		43C513181E864C4E001547C7 /* GlucoseRangeSchedule.swift */ = {isa = PBXFileReference; fileEncoding = 4; lastKnownFileType = sourcecode.swift; path = GlucoseRangeSchedule.swift; sourceTree = "<group>"; };
		43C5F256222C7B7200905D10 /* TimeComponents.swift */ = {isa = PBXFileReference; lastKnownFileType = sourcecode.swift; path = TimeComponents.swift; sourceTree = "<group>"; };
		43C5F259222C921B00905D10 /* OSLog.swift */ = {isa = PBXFileReference; lastKnownFileType = sourcecode.swift; path = OSLog.swift; sourceTree = "<group>"; };
		43C728F4222266F000C62969 /* ModalDayLesson.swift */ = {isa = PBXFileReference; lastKnownFileType = sourcecode.swift; path = ModalDayLesson.swift; sourceTree = "<group>"; };
		43C728F62222700000C62969 /* DateIntervalEntry.swift */ = {isa = PBXFileReference; lastKnownFileType = sourcecode.swift; path = DateIntervalEntry.swift; sourceTree = "<group>"; };
		43C728F8222A448700C62969 /* DayCalculator.swift */ = {isa = PBXFileReference; lastKnownFileType = sourcecode.swift; path = DayCalculator.swift; sourceTree = "<group>"; };
		43C98058212A799E003B5D17 /* en */ = {isa = PBXFileReference; lastKnownFileType = text.plist.strings; name = en; path = en.lproj/Intents.strings; sourceTree = "<group>"; };
		43CB2B2A1D924D450079823D /* WCSession.swift */ = {isa = PBXFileReference; fileEncoding = 4; lastKnownFileType = sourcecode.swift; path = WCSession.swift; sourceTree = "<group>"; };
		43CE7CDD1CA8B63E003CC1B0 /* Data.swift */ = {isa = PBXFileReference; fileEncoding = 4; lastKnownFileType = sourcecode.swift; path = Data.swift; sourceTree = "<group>"; };
		43D381611EBD9759007F8C8F /* HeaderValuesTableViewCell.swift */ = {isa = PBXFileReference; fileEncoding = 4; lastKnownFileType = sourcecode.swift; path = HeaderValuesTableViewCell.swift; sourceTree = "<group>"; };
		43D533BB1CFD1DD7009E3085 /* WatchApp Extension.entitlements */ = {isa = PBXFileReference; lastKnownFileType = text.xml; path = "WatchApp Extension.entitlements"; sourceTree = "<group>"; };
		43D848AF1E7DCBE100DADCBC /* Result.swift */ = {isa = PBXFileReference; fileEncoding = 4; lastKnownFileType = sourcecode.swift; path = Result.swift; sourceTree = "<group>"; };
		43D9002A21EB209400AF44BF /* LoopCore.framework */ = {isa = PBXFileReference; explicitFileType = wrapper.framework; includeInIndex = 0; path = LoopCore.framework; sourceTree = BUILT_PRODUCTS_DIR; };
		43D9002C21EB225D00AF44BF /* HealthKit.framework */ = {isa = PBXFileReference; lastKnownFileType = wrapper.framework; name = HealthKit.framework; path = Platforms/WatchOS.platform/Developer/SDKs/WatchOS.sdk/System/Library/Frameworks/HealthKit.framework; sourceTree = DEVELOPER_DIR; };
		43D9F81721EC51CC000578CD /* DateEntry.swift */ = {isa = PBXFileReference; lastKnownFileType = sourcecode.swift; path = DateEntry.swift; sourceTree = "<group>"; };
		43D9F81921EC593C000578CD /* UITableViewCell.swift */ = {isa = PBXFileReference; lastKnownFileType = sourcecode.swift; path = UITableViewCell.swift; sourceTree = "<group>"; };
		43D9F81D21EF0609000578CD /* NumberRangeEntry.swift */ = {isa = PBXFileReference; lastKnownFileType = sourcecode.swift; path = NumberRangeEntry.swift; sourceTree = "<group>"; };
		43D9F81F21EF0906000578CD /* NSNumber.swift */ = {isa = PBXFileReference; lastKnownFileType = sourcecode.swift; path = NSNumber.swift; sourceTree = "<group>"; };
		43D9F82121EF0A7A000578CD /* QuantityRangeEntry.swift */ = {isa = PBXFileReference; lastKnownFileType = sourcecode.swift; path = QuantityRangeEntry.swift; sourceTree = "<group>"; };
		43D9F82321EFF1AB000578CD /* LessonResultsViewController.swift */ = {isa = PBXFileReference; lastKnownFileType = sourcecode.swift; path = LessonResultsViewController.swift; sourceTree = "<group>"; };
		43D9FFA221EA9A0C00AF44BF /* Learn.app */ = {isa = PBXFileReference; explicitFileType = wrapper.application; includeInIndex = 0; path = Learn.app; sourceTree = BUILT_PRODUCTS_DIR; };
		43D9FFA421EA9A0C00AF44BF /* AppDelegate.swift */ = {isa = PBXFileReference; lastKnownFileType = sourcecode.swift; path = AppDelegate.swift; sourceTree = "<group>"; };
		43D9FFA921EA9A0C00AF44BF /* Base */ = {isa = PBXFileReference; lastKnownFileType = file.storyboard; name = Base; path = Base.lproj/Main.storyboard; sourceTree = "<group>"; };
		43D9FFAB21EA9A0F00AF44BF /* Assets.xcassets */ = {isa = PBXFileReference; lastKnownFileType = folder.assetcatalog; path = Assets.xcassets; sourceTree = "<group>"; };
		43D9FFAE21EA9A0F00AF44BF /* Base */ = {isa = PBXFileReference; lastKnownFileType = file.storyboard; name = Base; path = Base.lproj/LaunchScreen.storyboard; sourceTree = "<group>"; };
		43D9FFB021EA9A0F00AF44BF /* Info.plist */ = {isa = PBXFileReference; lastKnownFileType = text.plist.xml; path = Info.plist; sourceTree = "<group>"; };
		43D9FFB521EA9B0100AF44BF /* Learn.entitlements */ = {isa = PBXFileReference; lastKnownFileType = text.plist.entitlements; path = Learn.entitlements; sourceTree = "<group>"; };
		43D9FFBF21EAB22E00AF44BF /* DataManager.swift */ = {isa = PBXFileReference; lastKnownFileType = sourcecode.swift; path = DataManager.swift; sourceTree = "<group>"; };
		43D9FFCF21EAE05D00AF44BF /* LoopCore.framework */ = {isa = PBXFileReference; explicitFileType = wrapper.framework; includeInIndex = 0; path = LoopCore.framework; sourceTree = BUILT_PRODUCTS_DIR; };
		43D9FFD121EAE05D00AF44BF /* LoopCore.h */ = {isa = PBXFileReference; lastKnownFileType = sourcecode.c.h; path = LoopCore.h; sourceTree = "<group>"; };
		43D9FFD221EAE05D00AF44BF /* Info.plist */ = {isa = PBXFileReference; lastKnownFileType = text.plist.xml; path = Info.plist; sourceTree = "<group>"; };
		43DBF0521C93EC8200B3C386 /* DeviceDataManager.swift */ = {isa = PBXFileReference; fileEncoding = 4; lastKnownFileType = sourcecode.swift; lineEnding = 0; path = DeviceDataManager.swift; sourceTree = "<group>"; xcLanguageSpecificationIdentifier = xcode.lang.swift; };
		43DBF0581C93F73800B3C386 /* CarbEntryTableViewController.swift */ = {isa = PBXFileReference; fileEncoding = 4; lastKnownFileType = sourcecode.swift; path = CarbEntryTableViewController.swift; sourceTree = "<group>"; };
		43DE92581C5479E4001FFDE1 /* PotentialCarbEntryUserInfo.swift */ = {isa = PBXFileReference; fileEncoding = 4; lastKnownFileType = sourcecode.swift; path = PotentialCarbEntryUserInfo.swift; sourceTree = "<group>"; };
		43E2D8D11D20BF42004DA55F /* DoseMathTests.xctest */ = {isa = PBXFileReference; explicitFileType = wrapper.cfbundle; includeInIndex = 0; path = DoseMathTests.xctest; sourceTree = BUILT_PRODUCTS_DIR; };
		43E2D8D31D20BF42004DA55F /* DoseMathTests.swift */ = {isa = PBXFileReference; lastKnownFileType = sourcecode.swift; path = DoseMathTests.swift; sourceTree = "<group>"; };
		43E2D8D51D20BF42004DA55F /* Info.plist */ = {isa = PBXFileReference; lastKnownFileType = text.plist.xml; path = Info.plist; sourceTree = "<group>"; };
		43E2D8E11D20C0DB004DA55F /* read_selected_basal_profile.json */ = {isa = PBXFileReference; fileEncoding = 4; lastKnownFileType = text.json; path = read_selected_basal_profile.json; sourceTree = "<group>"; };
		43E2D8E21D20C0DB004DA55F /* recommend_temp_basal_correct_low_at_min.json */ = {isa = PBXFileReference; fileEncoding = 4; lastKnownFileType = text.json; path = recommend_temp_basal_correct_low_at_min.json; sourceTree = "<group>"; };
		43E2D8E31D20C0DB004DA55F /* recommend_temp_basal_flat_and_high.json */ = {isa = PBXFileReference; fileEncoding = 4; lastKnownFileType = text.json; path = recommend_temp_basal_flat_and_high.json; sourceTree = "<group>"; };
		43E2D8E41D20C0DB004DA55F /* recommend_temp_basal_high_and_falling.json */ = {isa = PBXFileReference; fileEncoding = 4; lastKnownFileType = text.json; path = recommend_temp_basal_high_and_falling.json; sourceTree = "<group>"; };
		43E2D8E51D20C0DB004DA55F /* recommend_temp_basal_high_and_rising.json */ = {isa = PBXFileReference; fileEncoding = 4; lastKnownFileType = text.json; path = recommend_temp_basal_high_and_rising.json; sourceTree = "<group>"; };
		43E2D8E61D20C0DB004DA55F /* recommend_temp_basal_in_range_and_rising.json */ = {isa = PBXFileReference; fileEncoding = 4; lastKnownFileType = text.json; path = recommend_temp_basal_in_range_and_rising.json; sourceTree = "<group>"; };
		43E2D8E71D20C0DB004DA55F /* recommend_temp_basal_no_change_glucose.json */ = {isa = PBXFileReference; fileEncoding = 4; lastKnownFileType = text.json; path = recommend_temp_basal_no_change_glucose.json; sourceTree = "<group>"; };
		43E2D8E81D20C0DB004DA55F /* recommend_temp_basal_start_high_end_in_range.json */ = {isa = PBXFileReference; fileEncoding = 4; lastKnownFileType = text.json; path = recommend_temp_basal_start_high_end_in_range.json; sourceTree = "<group>"; };
		43E2D8E91D20C0DB004DA55F /* recommend_temp_basal_start_high_end_low.json */ = {isa = PBXFileReference; fileEncoding = 4; lastKnownFileType = text.json; path = recommend_temp_basal_start_high_end_low.json; sourceTree = "<group>"; };
		43E2D8EA1D20C0DB004DA55F /* recommend_temp_basal_start_low_end_high.json */ = {isa = PBXFileReference; fileEncoding = 4; lastKnownFileType = text.json; path = recommend_temp_basal_start_low_end_high.json; sourceTree = "<group>"; };
		43E2D8EB1D20C0DB004DA55F /* recommend_temp_basal_start_low_end_in_range.json */ = {isa = PBXFileReference; fileEncoding = 4; lastKnownFileType = text.json; path = recommend_temp_basal_start_low_end_in_range.json; sourceTree = "<group>"; };
		43E2D90B1D20C581004DA55F /* LoopTests.xctest */ = {isa = PBXFileReference; explicitFileType = wrapper.cfbundle; includeInIndex = 0; path = LoopTests.xctest; sourceTree = BUILT_PRODUCTS_DIR; };
		43E2D90F1D20C581004DA55F /* Info.plist */ = {isa = PBXFileReference; lastKnownFileType = text.plist.xml; path = Info.plist; sourceTree = "<group>"; };
		43E3449E1B9D68E900C85C07 /* StatusTableViewController.swift */ = {isa = PBXFileReference; fileEncoding = 4; lastKnownFileType = sourcecode.swift; lineEnding = 0; path = StatusTableViewController.swift; sourceTree = "<group>"; xcLanguageSpecificationIdentifier = xcode.lang.swift; };
		43EDEE6B1CF2E12A00393BE3 /* Loop.entitlements */ = {isa = PBXFileReference; fileEncoding = 4; lastKnownFileType = text.xml; path = Loop.entitlements; sourceTree = "<group>"; };
		43F41C361D3BF32400C11ED6 /* UIAlertController.swift */ = {isa = PBXFileReference; fileEncoding = 4; lastKnownFileType = sourcecode.swift; path = UIAlertController.swift; sourceTree = "<group>"; };
		43F5C2C81B929C09003EB13D /* HealthKit.framework */ = {isa = PBXFileReference; lastKnownFileType = wrapper.framework; name = HealthKit.framework; path = System/Library/Frameworks/HealthKit.framework; sourceTree = SDKROOT; };
		43F5C2D41B92A4A6003EB13D /* Info.plist */ = {isa = PBXFileReference; fileEncoding = 4; lastKnownFileType = text.plist.xml; path = Info.plist; sourceTree = "<group>"; };
		43F5C2D61B92A4DC003EB13D /* Info.plist */ = {isa = PBXFileReference; fileEncoding = 4; lastKnownFileType = text.plist.xml; path = Info.plist; sourceTree = "<group>"; };
		43F5C2DA1B92A5E1003EB13D /* SettingsTableViewController.swift */ = {isa = PBXFileReference; fileEncoding = 4; lastKnownFileType = sourcecode.swift; lineEnding = 0; path = SettingsTableViewController.swift; sourceTree = "<group>"; xcLanguageSpecificationIdentifier = xcode.lang.swift; };
		43F64DD81D9C92C900D24DC6 /* TitleSubtitleTableViewCell.swift */ = {isa = PBXFileReference; fileEncoding = 4; lastKnownFileType = sourcecode.swift; path = TitleSubtitleTableViewCell.swift; sourceTree = "<group>"; };
		43F78D251C8FC000002152D1 /* DoseMath.swift */ = {isa = PBXFileReference; fileEncoding = 4; lastKnownFileType = sourcecode.swift; path = DoseMath.swift; sourceTree = "<group>"; };
		43F78D4B1C914197002152D1 /* LoopKit.framework */ = {isa = PBXFileReference; explicitFileType = wrapper.framework; path = LoopKit.framework; sourceTree = BUILT_PRODUCTS_DIR; };
		43F89CA222BDFBBC006BB54E /* UIActivityIndicatorView.swift */ = {isa = PBXFileReference; lastKnownFileType = sourcecode.swift; path = UIActivityIndicatorView.swift; sourceTree = "<group>"; };
		43FCEEA8221A615B0013DD30 /* StatusChartsManager.swift */ = {isa = PBXFileReference; lastKnownFileType = sourcecode.swift; path = StatusChartsManager.swift; sourceTree = "<group>"; };
		43FCEEAA221A61B40013DD30 /* IOBChart.swift */ = {isa = PBXFileReference; lastKnownFileType = sourcecode.swift; path = IOBChart.swift; sourceTree = "<group>"; };
		43FCEEAC221A66780013DD30 /* DateFormatter.swift */ = {isa = PBXFileReference; lastKnownFileType = sourcecode.swift; path = DateFormatter.swift; sourceTree = "<group>"; };
		43FCEEAE221A67A70013DD30 /* NumberFormatter+Charts.swift */ = {isa = PBXFileReference; lastKnownFileType = sourcecode.swift; path = "NumberFormatter+Charts.swift"; sourceTree = "<group>"; };
		43FCEEB0221A863E0013DD30 /* StatusChartsManager.swift */ = {isa = PBXFileReference; lastKnownFileType = sourcecode.swift; path = StatusChartsManager.swift; sourceTree = "<group>"; };
		43FCEEB2221BC3B60013DD30 /* DoseChart.swift */ = {isa = PBXFileReference; lastKnownFileType = sourcecode.swift; path = DoseChart.swift; sourceTree = "<group>"; };
		43FCEEB4221BCA020013DD30 /* COBChart.swift */ = {isa = PBXFileReference; lastKnownFileType = sourcecode.swift; path = COBChart.swift; sourceTree = "<group>"; };
		43FCEEBA22211C860013DD30 /* CarbEffectChart.swift */ = {isa = PBXFileReference; lastKnownFileType = sourcecode.swift; path = CarbEffectChart.swift; sourceTree = "<group>"; };
		43FCEEBC22212DD50013DD30 /* PredictedGlucoseChart.swift */ = {isa = PBXFileReference; lastKnownFileType = sourcecode.swift; path = PredictedGlucoseChart.swift; sourceTree = "<group>"; };
		4D3B40021D4A9DFE00BC6334 /* G4ShareSpy.framework */ = {isa = PBXFileReference; explicitFileType = wrapper.framework; path = G4ShareSpy.framework; sourceTree = BUILT_PRODUCTS_DIR; };
		4F08DE7C1E7BB6E5006741EA /* ChartAxisValueDoubleLog.swift */ = {isa = PBXFileReference; fileEncoding = 4; lastKnownFileType = sourcecode.swift; path = ChartAxisValueDoubleLog.swift; sourceTree = "<group>"; };
		4F08DE801E7BB6F1006741EA /* CGPoint.swift */ = {isa = PBXFileReference; fileEncoding = 4; lastKnownFileType = sourcecode.swift; path = CGPoint.swift; sourceTree = "<group>"; };
		4F08DE831E7BB70B006741EA /* ChartPointsScatterDownTrianglesLayer.swift */ = {isa = PBXFileReference; fileEncoding = 4; lastKnownFileType = sourcecode.swift; path = ChartPointsScatterDownTrianglesLayer.swift; sourceTree = "<group>"; };
		4F08DE841E7BB70B006741EA /* ChartPointsTouchHighlightLayerViewCache.swift */ = {isa = PBXFileReference; fileEncoding = 4; lastKnownFileType = sourcecode.swift; path = ChartPointsTouchHighlightLayerViewCache.swift; sourceTree = "<group>"; };
		4F08DE8E1E7BB871006741EA /* CollectionType+Loop.swift */ = {isa = PBXFileReference; fileEncoding = 4; lastKnownFileType = sourcecode.swift; path = "CollectionType+Loop.swift"; sourceTree = "<group>"; };
		4F11D3BF20DCBEEC006E072C /* GlucoseBackfillRequestUserInfo.swift */ = {isa = PBXFileReference; lastKnownFileType = sourcecode.swift; path = GlucoseBackfillRequestUserInfo.swift; sourceTree = "<group>"; };
		4F11D3C120DD80B3006E072C /* WatchHistoricalGlucose.swift */ = {isa = PBXFileReference; lastKnownFileType = sourcecode.swift; path = WatchHistoricalGlucose.swift; sourceTree = "<group>"; };
		4F2C15801E0495B200E160D4 /* WatchContext+WatchApp.swift */ = {isa = PBXFileReference; fileEncoding = 4; lastKnownFileType = sourcecode.swift; path = "WatchContext+WatchApp.swift"; sourceTree = "<group>"; };
		4F2C15921E09BF2C00E160D4 /* HUDView.swift */ = {isa = PBXFileReference; fileEncoding = 4; lastKnownFileType = sourcecode.swift; path = HUDView.swift; sourceTree = "<group>"; };
		4F2C15941E09BF3C00E160D4 /* HUDView.xib */ = {isa = PBXFileReference; fileEncoding = 4; lastKnownFileType = file.xib; path = HUDView.xib; sourceTree = "<group>"; };
		4F2C15961E09E94E00E160D4 /* HUDAssets.xcassets */ = {isa = PBXFileReference; lastKnownFileType = folder.assetcatalog; path = HUDAssets.xcassets; sourceTree = "<group>"; };
		4F526D5E1DF2459000A04910 /* HKUnit.swift */ = {isa = PBXFileReference; fileEncoding = 4; lastKnownFileType = sourcecode.swift; path = HKUnit.swift; sourceTree = "<group>"; };
		4F526D601DF8D9A900A04910 /* NetBasal.swift */ = {isa = PBXFileReference; fileEncoding = 4; lastKnownFileType = sourcecode.swift; path = NetBasal.swift; sourceTree = "<group>"; };
		4F6663931E905FD2009E74FC /* ChartColorPalette+Loop.swift */ = {isa = PBXFileReference; fileEncoding = 4; lastKnownFileType = sourcecode.swift; path = "ChartColorPalette+Loop.swift"; sourceTree = "<group>"; };
		4F70C1DC1DE8DCA7006380B7 /* Loop Status Extension.appex */ = {isa = PBXFileReference; explicitFileType = "wrapper.app-extension"; includeInIndex = 0; path = "Loop Status Extension.appex"; sourceTree = BUILT_PRODUCTS_DIR; };
		4F70C1DD1DE8DCA7006380B7 /* NotificationCenter.framework */ = {isa = PBXFileReference; lastKnownFileType = wrapper.framework; name = NotificationCenter.framework; path = System/Library/Frameworks/NotificationCenter.framework; sourceTree = SDKROOT; };
		4F70C1E01DE8DCA7006380B7 /* StatusViewController.swift */ = {isa = PBXFileReference; lastKnownFileType = sourcecode.swift; lineEnding = 0; path = StatusViewController.swift; sourceTree = "<group>"; xcLanguageSpecificationIdentifier = xcode.lang.swift; };
		4F70C1E31DE8DCA7006380B7 /* Base */ = {isa = PBXFileReference; lastKnownFileType = file.storyboard; name = Base; path = Base.lproj/MainInterface.storyboard; sourceTree = "<group>"; };
		4F70C1E51DE8DCA7006380B7 /* Info.plist */ = {isa = PBXFileReference; lastKnownFileType = text.plist.xml; path = Info.plist; sourceTree = "<group>"; };
		4F70C1FD1DE8E662006380B7 /* Loop Status Extension.entitlements */ = {isa = PBXFileReference; lastKnownFileType = text.plist.entitlements; path = "Loop Status Extension.entitlements"; sourceTree = "<group>"; };
		4F70C20F1DE8FAC5006380B7 /* StatusExtensionDataManager.swift */ = {isa = PBXFileReference; fileEncoding = 4; lastKnownFileType = sourcecode.swift; path = StatusExtensionDataManager.swift; sourceTree = "<group>"; };
		4F70C2111DE900EA006380B7 /* StatusExtensionContext.swift */ = {isa = PBXFileReference; fileEncoding = 4; lastKnownFileType = sourcecode.swift; path = StatusExtensionContext.swift; sourceTree = "<group>"; };
		4F75288B1DFE1DC600C322D6 /* LoopUI.framework */ = {isa = PBXFileReference; explicitFileType = wrapper.framework; includeInIndex = 0; path = LoopUI.framework; sourceTree = BUILT_PRODUCTS_DIR; };
		4F75288D1DFE1DC600C322D6 /* LoopUI.h */ = {isa = PBXFileReference; lastKnownFileType = sourcecode.c.h; path = LoopUI.h; sourceTree = "<group>"; };
		4F75288E1DFE1DC600C322D6 /* Info.plist */ = {isa = PBXFileReference; lastKnownFileType = text.plist.xml; path = Info.plist; sourceTree = "<group>"; };
		4F75F00120FCFE8C00B5570E /* GlucoseChartScene.swift */ = {isa = PBXFileReference; lastKnownFileType = sourcecode.swift; path = GlucoseChartScene.swift; sourceTree = "<group>"; };
		4F7E8AC420E2AB9600AEA65E /* Date.swift */ = {isa = PBXFileReference; lastKnownFileType = sourcecode.swift; path = Date.swift; sourceTree = "<group>"; };
		4F7E8AC620E2AC0300AEA65E /* WatchPredictedGlucose.swift */ = {isa = PBXFileReference; lastKnownFileType = sourcecode.swift; path = WatchPredictedGlucose.swift; sourceTree = "<group>"; };
		4F82654F20E69F9A0031A8F5 /* HUDInterfaceController.swift */ = {isa = PBXFileReference; lastKnownFileType = sourcecode.swift; path = HUDInterfaceController.swift; sourceTree = "<group>"; };
		4FC8C8001DEB93E400A1452E /* NSUserDefaults+StatusExtension.swift */ = {isa = PBXFileReference; fileEncoding = 4; lastKnownFileType = sourcecode.swift; path = "NSUserDefaults+StatusExtension.swift"; sourceTree = "<group>"; };
		4FDDD23620DC51DF00D04B16 /* LoopDataManager.swift */ = {isa = PBXFileReference; lastKnownFileType = sourcecode.swift; path = LoopDataManager.swift; sourceTree = "<group>"; };
		4FF4D0FF1E18374700846527 /* WatchContext.swift */ = {isa = PBXFileReference; fileEncoding = 4; lastKnownFileType = sourcecode.swift; path = WatchContext.swift; sourceTree = "<group>"; };
		4FFEDFBE20E5CF22000BFC58 /* ChartHUDController.swift */ = {isa = PBXFileReference; fileEncoding = 4; lastKnownFileType = sourcecode.swift; path = ChartHUDController.swift; sourceTree = "<group>"; };
		7D199D93212A067600241026 /* pl */ = {isa = PBXFileReference; lastKnownFileType = text.plist.strings; name = pl; path = pl.lproj/Main.strings; sourceTree = "<group>"; };
		7D199D94212A067600241026 /* pl */ = {isa = PBXFileReference; lastKnownFileType = text.plist.strings; name = pl; path = pl.lproj/MainInterface.strings; sourceTree = "<group>"; };
		7D199D95212A067600241026 /* pl */ = {isa = PBXFileReference; lastKnownFileType = text.plist.strings; name = pl; path = pl.lproj/Interface.strings; sourceTree = "<group>"; };
		7D199D96212A067600241026 /* pl */ = {isa = PBXFileReference; lastKnownFileType = text.plist.strings; name = pl; path = pl.lproj/Localizable.strings; sourceTree = "<group>"; };
		7D199D97212A067600241026 /* pl */ = {isa = PBXFileReference; lastKnownFileType = text.plist.strings; name = pl; path = pl.lproj/InfoPlist.strings; sourceTree = "<group>"; };
		7D199D99212A067600241026 /* pl */ = {isa = PBXFileReference; lastKnownFileType = text.plist.strings; name = pl; path = pl.lproj/Localizable.strings; sourceTree = "<group>"; };
		7D199D9A212A067600241026 /* pl */ = {isa = PBXFileReference; lastKnownFileType = text.plist.strings; name = pl; path = pl.lproj/Localizable.strings; sourceTree = "<group>"; };
		7D199D9D212A067700241026 /* pl */ = {isa = PBXFileReference; lastKnownFileType = text.plist.strings; name = pl; path = pl.lproj/Localizable.strings; sourceTree = "<group>"; };
		7D199DA2212A067700241026 /* pl */ = {isa = PBXFileReference; lastKnownFileType = text.plist.strings; name = pl; path = pl.lproj/Localizable.strings; sourceTree = "<group>"; };
		7D23667521250BE30028B67D /* Base */ = {isa = PBXFileReference; lastKnownFileType = text.plist.strings; name = Base; path = Base.lproj/Localizable.strings; sourceTree = "<group>"; };
		7D23667621250BF70028B67D /* Base */ = {isa = PBXFileReference; lastKnownFileType = text.plist.strings; name = Base; path = Base.lproj/InfoPlist.strings; sourceTree = "<group>"; };
		7D23667821250C2D0028B67D /* Base */ = {isa = PBXFileReference; lastKnownFileType = text.plist.strings; name = Base; path = Base.lproj/Localizable.strings; sourceTree = "<group>"; };
		7D23667921250C440028B67D /* Base */ = {isa = PBXFileReference; lastKnownFileType = text.plist.strings; name = Base; path = Base.lproj/Localizable.strings; sourceTree = "<group>"; };
		7D23667A21250C480028B67D /* Base */ = {isa = PBXFileReference; lastKnownFileType = text.plist.strings; name = Base; path = Base.lproj/InfoPlist.strings; sourceTree = "<group>"; };
		7D23667C21250C7E0028B67D /* LocalizedString.swift */ = {isa = PBXFileReference; fileEncoding = 4; lastKnownFileType = sourcecode.swift; name = LocalizedString.swift; path = LoopUI/Common/LocalizedString.swift; sourceTree = SOURCE_ROOT; };
		7D23667E21250CAC0028B67D /* Base */ = {isa = PBXFileReference; lastKnownFileType = text.plist.strings; name = Base; path = Base.lproj/InfoPlist.strings; sourceTree = "<group>"; };
		7D23667F21250CB80028B67D /* Base */ = {isa = PBXFileReference; lastKnownFileType = text.plist.strings; name = Base; path = Base.lproj/Localizable.strings; sourceTree = "<group>"; };
		7D23668321250CFB0028B67D /* Base */ = {isa = PBXFileReference; lastKnownFileType = text.plist.strings; name = Base; path = Base.lproj/Localizable.strings; sourceTree = "<group>"; };
		7D23668521250D180028B67D /* fr */ = {isa = PBXFileReference; lastKnownFileType = text.plist.strings; name = fr; path = fr.lproj/Main.strings; sourceTree = "<group>"; };
		7D23668621250D180028B67D /* fr */ = {isa = PBXFileReference; lastKnownFileType = text.plist.strings; name = fr; path = fr.lproj/MainInterface.strings; sourceTree = "<group>"; };
		7D23668721250D180028B67D /* fr */ = {isa = PBXFileReference; lastKnownFileType = text.plist.strings; name = fr; path = fr.lproj/Interface.strings; sourceTree = "<group>"; };
		7D23668821250D180028B67D /* fr */ = {isa = PBXFileReference; lastKnownFileType = text.plist.strings; name = fr; path = fr.lproj/Localizable.strings; sourceTree = "<group>"; };
		7D23668921250D180028B67D /* fr */ = {isa = PBXFileReference; lastKnownFileType = text.plist.strings; name = fr; path = fr.lproj/InfoPlist.strings; sourceTree = "<group>"; };
		7D23668B21250D180028B67D /* fr */ = {isa = PBXFileReference; lastKnownFileType = text.plist.strings; name = fr; path = fr.lproj/Localizable.strings; sourceTree = "<group>"; };
		7D23668C21250D190028B67D /* fr */ = {isa = PBXFileReference; lastKnownFileType = text.plist.strings; name = fr; path = fr.lproj/Localizable.strings; sourceTree = "<group>"; };
		7D23668F21250D190028B67D /* fr */ = {isa = PBXFileReference; lastKnownFileType = text.plist.strings; name = fr; path = fr.lproj/Localizable.strings; sourceTree = "<group>"; };
		7D23669321250D190028B67D /* fr */ = {isa = PBXFileReference; lastKnownFileType = text.plist.strings; name = fr; path = fr.lproj/Localizable.strings; sourceTree = "<group>"; };
		7D23669521250D220028B67D /* de */ = {isa = PBXFileReference; lastKnownFileType = text.plist.strings; name = de; path = de.lproj/Main.strings; sourceTree = "<group>"; };
		7D23669621250D230028B67D /* de */ = {isa = PBXFileReference; lastKnownFileType = text.plist.strings; name = de; path = de.lproj/MainInterface.strings; sourceTree = "<group>"; };
		7D23669721250D230028B67D /* de */ = {isa = PBXFileReference; lastKnownFileType = text.plist.strings; name = de; path = de.lproj/Interface.strings; sourceTree = "<group>"; };
		7D23669821250D230028B67D /* de */ = {isa = PBXFileReference; lastKnownFileType = text.plist.strings; name = de; path = de.lproj/Localizable.strings; sourceTree = "<group>"; };
		7D23669921250D230028B67D /* de */ = {isa = PBXFileReference; lastKnownFileType = text.plist.strings; name = de; path = de.lproj/InfoPlist.strings; sourceTree = "<group>"; };
		7D23669B21250D230028B67D /* de */ = {isa = PBXFileReference; lastKnownFileType = text.plist.strings; name = de; path = de.lproj/Localizable.strings; sourceTree = "<group>"; };
		7D23669C21250D230028B67D /* de */ = {isa = PBXFileReference; lastKnownFileType = text.plist.strings; name = de; path = de.lproj/Localizable.strings; sourceTree = "<group>"; };
		7D23669F21250D240028B67D /* de */ = {isa = PBXFileReference; lastKnownFileType = text.plist.strings; name = de; path = de.lproj/Localizable.strings; sourceTree = "<group>"; };
		7D2366A321250D240028B67D /* de */ = {isa = PBXFileReference; lastKnownFileType = text.plist.strings; name = de; path = de.lproj/Localizable.strings; sourceTree = "<group>"; };
		7D2366A521250D2C0028B67D /* zh-Hans */ = {isa = PBXFileReference; lastKnownFileType = text.plist.strings; name = "zh-Hans"; path = "zh-Hans.lproj/Main.strings"; sourceTree = "<group>"; };
		7D2366A621250D2C0028B67D /* zh-Hans */ = {isa = PBXFileReference; lastKnownFileType = text.plist.strings; name = "zh-Hans"; path = "zh-Hans.lproj/MainInterface.strings"; sourceTree = "<group>"; };
		7D2366A721250D2C0028B67D /* zh-Hans */ = {isa = PBXFileReference; lastKnownFileType = text.plist.strings; name = "zh-Hans"; path = "zh-Hans.lproj/Interface.strings"; sourceTree = "<group>"; };
		7D2366A821250D2C0028B67D /* zh-Hans */ = {isa = PBXFileReference; lastKnownFileType = text.plist.strings; name = "zh-Hans"; path = "zh-Hans.lproj/Localizable.strings"; sourceTree = "<group>"; };
		7D2366A921250D2C0028B67D /* zh-Hans */ = {isa = PBXFileReference; lastKnownFileType = text.plist.strings; name = "zh-Hans"; path = "zh-Hans.lproj/InfoPlist.strings"; sourceTree = "<group>"; };
		7D2366AB21250D2D0028B67D /* zh-Hans */ = {isa = PBXFileReference; lastKnownFileType = text.plist.strings; name = "zh-Hans"; path = "zh-Hans.lproj/Localizable.strings"; sourceTree = "<group>"; };
		7D2366AC21250D2D0028B67D /* zh-Hans */ = {isa = PBXFileReference; lastKnownFileType = text.plist.strings; name = "zh-Hans"; path = "zh-Hans.lproj/Localizable.strings"; sourceTree = "<group>"; };
		7D2366AF21250D2D0028B67D /* zh-Hans */ = {isa = PBXFileReference; lastKnownFileType = text.plist.strings; name = "zh-Hans"; path = "zh-Hans.lproj/Localizable.strings"; sourceTree = "<group>"; };
		7D2366B321250D2D0028B67D /* zh-Hans */ = {isa = PBXFileReference; lastKnownFileType = text.plist.strings; name = "zh-Hans"; path = "zh-Hans.lproj/Localizable.strings"; sourceTree = "<group>"; };
		7D2366B421250D350028B67D /* it */ = {isa = PBXFileReference; lastKnownFileType = text.plist.strings; name = it; path = it.lproj/Interface.strings; sourceTree = "<group>"; };
		7D2366B721250D360028B67D /* it */ = {isa = PBXFileReference; lastKnownFileType = text.plist.strings; name = it; path = it.lproj/Main.strings; sourceTree = "<group>"; };
		7D2366B821250D360028B67D /* it */ = {isa = PBXFileReference; lastKnownFileType = text.plist.strings; name = it; path = it.lproj/MainInterface.strings; sourceTree = "<group>"; };
		7D2366B921250D360028B67D /* it */ = {isa = PBXFileReference; lastKnownFileType = text.plist.strings; name = it; path = it.lproj/Localizable.strings; sourceTree = "<group>"; };
		7D2366BA21250D360028B67D /* it */ = {isa = PBXFileReference; lastKnownFileType = text.plist.strings; name = it; path = it.lproj/InfoPlist.strings; sourceTree = "<group>"; };
		7D2366BC21250D360028B67D /* it */ = {isa = PBXFileReference; lastKnownFileType = text.plist.strings; name = it; path = it.lproj/Localizable.strings; sourceTree = "<group>"; };
		7D2366BD21250D360028B67D /* it */ = {isa = PBXFileReference; lastKnownFileType = text.plist.strings; name = it; path = it.lproj/Localizable.strings; sourceTree = "<group>"; };
		7D2366BF21250D370028B67D /* it */ = {isa = PBXFileReference; lastKnownFileType = text.plist.strings; name = it; path = it.lproj/Localizable.strings; sourceTree = "<group>"; };
		7D2366C321250D370028B67D /* it */ = {isa = PBXFileReference; lastKnownFileType = text.plist.strings; name = it; path = it.lproj/Localizable.strings; sourceTree = "<group>"; };
		7D2366C521250D3F0028B67D /* nl */ = {isa = PBXFileReference; lastKnownFileType = text.plist.strings; name = nl; path = nl.lproj/Main.strings; sourceTree = "<group>"; };
		7D2366C621250D3F0028B67D /* nl */ = {isa = PBXFileReference; lastKnownFileType = text.plist.strings; name = nl; path = nl.lproj/MainInterface.strings; sourceTree = "<group>"; };
		7D2366C721250D3F0028B67D /* nl */ = {isa = PBXFileReference; lastKnownFileType = text.plist.strings; name = nl; path = nl.lproj/Interface.strings; sourceTree = "<group>"; };
		7D2366C821250D400028B67D /* nl */ = {isa = PBXFileReference; lastKnownFileType = text.plist.strings; name = nl; path = nl.lproj/Localizable.strings; sourceTree = "<group>"; };
		7D2366C921250D400028B67D /* nl */ = {isa = PBXFileReference; lastKnownFileType = text.plist.strings; name = nl; path = nl.lproj/InfoPlist.strings; sourceTree = "<group>"; };
		7D2366CB21250D400028B67D /* nl */ = {isa = PBXFileReference; lastKnownFileType = text.plist.strings; name = nl; path = nl.lproj/Localizable.strings; sourceTree = "<group>"; };
		7D2366CC21250D400028B67D /* nl */ = {isa = PBXFileReference; lastKnownFileType = text.plist.strings; name = nl; path = nl.lproj/Localizable.strings; sourceTree = "<group>"; };
		7D2366CF21250D400028B67D /* nl */ = {isa = PBXFileReference; lastKnownFileType = text.plist.strings; name = nl; path = nl.lproj/Localizable.strings; sourceTree = "<group>"; };
		7D2366D321250D410028B67D /* nl */ = {isa = PBXFileReference; lastKnownFileType = text.plist.strings; name = nl; path = nl.lproj/Localizable.strings; sourceTree = "<group>"; };
		7D2366D521250D4A0028B67D /* nb */ = {isa = PBXFileReference; lastKnownFileType = text.plist.strings; name = nb; path = nb.lproj/Main.strings; sourceTree = "<group>"; };
		7D2366D621250D4A0028B67D /* nb */ = {isa = PBXFileReference; lastKnownFileType = text.plist.strings; name = nb; path = nb.lproj/MainInterface.strings; sourceTree = "<group>"; };
		7D2366D721250D4A0028B67D /* nb */ = {isa = PBXFileReference; lastKnownFileType = text.plist.strings; name = nb; path = nb.lproj/Interface.strings; sourceTree = "<group>"; };
		7D2366D821250D4A0028B67D /* nb */ = {isa = PBXFileReference; lastKnownFileType = text.plist.strings; name = nb; path = nb.lproj/Localizable.strings; sourceTree = "<group>"; };
		7D2366D921250D4A0028B67D /* nb */ = {isa = PBXFileReference; lastKnownFileType = text.plist.strings; name = nb; path = nb.lproj/InfoPlist.strings; sourceTree = "<group>"; };
		7D2366DB21250D4A0028B67D /* nb */ = {isa = PBXFileReference; lastKnownFileType = text.plist.strings; name = nb; path = nb.lproj/Localizable.strings; sourceTree = "<group>"; };
		7D2366DC21250D4B0028B67D /* nb */ = {isa = PBXFileReference; lastKnownFileType = text.plist.strings; name = nb; path = nb.lproj/Localizable.strings; sourceTree = "<group>"; };
		7D2366DF21250D4B0028B67D /* nb */ = {isa = PBXFileReference; lastKnownFileType = text.plist.strings; name = nb; path = nb.lproj/Localizable.strings; sourceTree = "<group>"; };
		7D2366E321250D4B0028B67D /* nb */ = {isa = PBXFileReference; lastKnownFileType = text.plist.strings; name = nb; path = nb.lproj/Localizable.strings; sourceTree = "<group>"; };
		7D68AAAA1FE2DB0A00522C49 /* ru */ = {isa = PBXFileReference; lastKnownFileType = text.plist.strings; name = ru; path = ru.lproj/Main.strings; sourceTree = "<group>"; };
		7D68AAAB1FE2DB0A00522C49 /* ru */ = {isa = PBXFileReference; lastKnownFileType = text.plist.strings; name = ru; path = ru.lproj/MainInterface.strings; sourceTree = "<group>"; };
		7D68AAAC1FE2DB0A00522C49 /* ru */ = {isa = PBXFileReference; lastKnownFileType = text.plist.strings; name = ru; path = ru.lproj/Interface.strings; sourceTree = "<group>"; };
		7D68AAAD1FE2E8D400522C49 /* ru */ = {isa = PBXFileReference; lastKnownFileType = text.plist.strings; name = ru; path = ru.lproj/Localizable.strings; sourceTree = "<group>"; };
		7D68AAB31FE2E8D500522C49 /* ru */ = {isa = PBXFileReference; lastKnownFileType = text.plist.strings; name = ru; path = ru.lproj/Localizable.strings; sourceTree = "<group>"; };
		7D68AAB41FE2E8D600522C49 /* ru */ = {isa = PBXFileReference; lastKnownFileType = text.plist.strings; name = ru; path = ru.lproj/InfoPlist.strings; sourceTree = "<group>"; };
		7D68AAB61FE2E8D600522C49 /* ru */ = {isa = PBXFileReference; lastKnownFileType = text.plist.strings; name = ru; path = ru.lproj/Localizable.strings; sourceTree = "<group>"; };
		7D68AAB71FE2E8D600522C49 /* ru */ = {isa = PBXFileReference; lastKnownFileType = text.plist.strings; name = ru; path = ru.lproj/Localizable.strings; sourceTree = "<group>"; };
		7D68AAB81FE2E8D700522C49 /* ru */ = {isa = PBXFileReference; lastKnownFileType = text.plist.strings; name = ru; path = ru.lproj/Localizable.strings; sourceTree = "<group>"; };
		7D7076361FE06EDE004AC8EA /* es */ = {isa = PBXFileReference; lastKnownFileType = text.plist.strings; name = es; path = es.lproj/Localizable.strings; sourceTree = "<group>"; };
		7D70764B1FE06EE1004AC8EA /* es */ = {isa = PBXFileReference; lastKnownFileType = text.plist.strings; name = es; path = es.lproj/Localizable.strings; sourceTree = "<group>"; };
		7D70765A1FE06EE2004AC8EA /* es */ = {isa = PBXFileReference; lastKnownFileType = text.plist.strings; name = es; path = es.lproj/Localizable.strings; sourceTree = "<group>"; };
		7D70765F1FE06EE3004AC8EA /* es */ = {isa = PBXFileReference; lastKnownFileType = text.plist.strings; name = es; path = es.lproj/Localizable.strings; sourceTree = "<group>"; };
		7D7076641FE06EE4004AC8EA /* es */ = {isa = PBXFileReference; lastKnownFileType = text.plist.strings; name = es; path = es.lproj/Localizable.strings; sourceTree = "<group>"; };
		7D9BEED52335A3CB005DCFD6 /* en */ = {isa = PBXFileReference; lastKnownFileType = text.plist.strings; name = en; path = en.lproj/InfoPlist.strings; sourceTree = "<group>"; };
		7D9BEED72335A489005DCFD6 /* en */ = {isa = PBXFileReference; lastKnownFileType = text.plist.strings; name = en; path = en.lproj/Main.strings; sourceTree = "<group>"; };
		7D9BEED82335A4F7005DCFD6 /* en */ = {isa = PBXFileReference; lastKnownFileType = text.plist.strings; name = en; path = en.lproj/Localizable.strings; sourceTree = "<group>"; };
		7D9BEEDA2335A522005DCFD6 /* en */ = {isa = PBXFileReference; lastKnownFileType = text.plist.strings; name = en; path = en.lproj/MainInterface.strings; sourceTree = "<group>"; };
		7D9BEEDB2335A587005DCFD6 /* en */ = {isa = PBXFileReference; lastKnownFileType = text.plist.strings; name = en; path = en.lproj/Localizable.strings; sourceTree = "<group>"; };
		7D9BEEDD2335A5CC005DCFD6 /* en */ = {isa = PBXFileReference; lastKnownFileType = text.plist.strings; name = en; path = en.lproj/Interface.strings; sourceTree = "<group>"; };
		7D9BEEDE2335A5F7005DCFD6 /* en */ = {isa = PBXFileReference; lastKnownFileType = text.plist.strings; name = en; path = en.lproj/Localizable.strings; sourceTree = "<group>"; };
		7D9BEEE62335A6B3005DCFD6 /* en */ = {isa = PBXFileReference; lastKnownFileType = text.plist.strings; name = en; path = en.lproj/Localizable.strings; sourceTree = "<group>"; };
		7D9BEEE82335A6B9005DCFD6 /* zh-Hans */ = {isa = PBXFileReference; lastKnownFileType = text.plist.strings; name = "zh-Hans"; path = "zh-Hans.lproj/Localizable.strings"; sourceTree = "<group>"; };
		7D9BEEE92335A6BB005DCFD6 /* nl */ = {isa = PBXFileReference; lastKnownFileType = text.plist.strings; name = nl; path = nl.lproj/Localizable.strings; sourceTree = "<group>"; };
		7D9BEEEA2335A6BC005DCFD6 /* fr */ = {isa = PBXFileReference; lastKnownFileType = text.plist.strings; name = fr; path = fr.lproj/Localizable.strings; sourceTree = "<group>"; };
		7D9BEEEB2335A6BD005DCFD6 /* de */ = {isa = PBXFileReference; lastKnownFileType = text.plist.strings; name = de; path = de.lproj/Localizable.strings; sourceTree = "<group>"; };
		7D9BEEEC2335A6BE005DCFD6 /* it */ = {isa = PBXFileReference; lastKnownFileType = text.plist.strings; name = it; path = it.lproj/Localizable.strings; sourceTree = "<group>"; };
		7D9BEEED2335A6BF005DCFD6 /* nb */ = {isa = PBXFileReference; lastKnownFileType = text.plist.strings; name = nb; path = nb.lproj/Localizable.strings; sourceTree = "<group>"; };
		7D9BEEEE2335A6BF005DCFD6 /* pl */ = {isa = PBXFileReference; lastKnownFileType = text.plist.strings; name = pl; path = pl.lproj/Localizable.strings; sourceTree = "<group>"; };
		7D9BEEEF2335A6C0005DCFD6 /* ru */ = {isa = PBXFileReference; lastKnownFileType = text.plist.strings; name = ru; path = ru.lproj/Localizable.strings; sourceTree = "<group>"; };
		7D9BEEF02335A6C1005DCFD6 /* es */ = {isa = PBXFileReference; lastKnownFileType = text.plist.strings; name = es; path = es.lproj/Localizable.strings; sourceTree = "<group>"; };
		7D9BEEF42335CF8D005DCFD6 /* en */ = {isa = PBXFileReference; lastKnownFileType = text.plist.strings; name = en; path = en.lproj/Localizable.strings; sourceTree = "<group>"; };
		7D9BEEF62335CF90005DCFD6 /* zh-Hans */ = {isa = PBXFileReference; lastKnownFileType = text.plist.strings; name = "zh-Hans"; path = "zh-Hans.lproj/Localizable.strings"; sourceTree = "<group>"; };
		7D9BEEF72335CF91005DCFD6 /* nl */ = {isa = PBXFileReference; lastKnownFileType = text.plist.strings; name = nl; path = nl.lproj/Localizable.strings; sourceTree = "<group>"; };
		7D9BEEF82335CF93005DCFD6 /* fr */ = {isa = PBXFileReference; lastKnownFileType = text.plist.strings; name = fr; path = fr.lproj/Localizable.strings; sourceTree = "<group>"; };
		7D9BEEF92335CF93005DCFD6 /* de */ = {isa = PBXFileReference; lastKnownFileType = text.plist.strings; name = de; path = de.lproj/Localizable.strings; sourceTree = "<group>"; };
		7D9BEEFA2335CF94005DCFD6 /* it */ = {isa = PBXFileReference; lastKnownFileType = text.plist.strings; name = it; path = it.lproj/Localizable.strings; sourceTree = "<group>"; };
		7D9BEEFB2335CF95005DCFD6 /* nb */ = {isa = PBXFileReference; lastKnownFileType = text.plist.strings; name = nb; path = nb.lproj/Localizable.strings; sourceTree = "<group>"; };
		7D9BEEFC2335CF96005DCFD6 /* pl */ = {isa = PBXFileReference; lastKnownFileType = text.plist.strings; name = pl; path = pl.lproj/Localizable.strings; sourceTree = "<group>"; };
		7D9BEEFD2335CF97005DCFD6 /* ru */ = {isa = PBXFileReference; lastKnownFileType = text.plist.strings; name = ru; path = ru.lproj/Localizable.strings; sourceTree = "<group>"; };
		7D9BEEFE2335CF97005DCFD6 /* es */ = {isa = PBXFileReference; lastKnownFileType = text.plist.strings; name = es; path = es.lproj/Localizable.strings; sourceTree = "<group>"; };
		7D9BEF002335D67D005DCFD6 /* en */ = {isa = PBXFileReference; lastKnownFileType = text.plist.strings; name = en; path = en.lproj/Main.strings; sourceTree = "<group>"; };
		7D9BEF022335D687005DCFD6 /* zh-Hans */ = {isa = PBXFileReference; lastKnownFileType = text.plist.strings; name = "zh-Hans"; path = "zh-Hans.lproj/Main.strings"; sourceTree = "<group>"; };
		7D9BEF042335D68A005DCFD6 /* nl */ = {isa = PBXFileReference; lastKnownFileType = text.plist.strings; name = nl; path = nl.lproj/Main.strings; sourceTree = "<group>"; };
		7D9BEF062335D68C005DCFD6 /* fr */ = {isa = PBXFileReference; lastKnownFileType = text.plist.strings; name = fr; path = fr.lproj/Main.strings; sourceTree = "<group>"; };
		7D9BEF082335D68D005DCFD6 /* de */ = {isa = PBXFileReference; lastKnownFileType = text.plist.strings; name = de; path = de.lproj/Main.strings; sourceTree = "<group>"; };
		7D9BEF0A2335D68F005DCFD6 /* it */ = {isa = PBXFileReference; lastKnownFileType = text.plist.strings; name = it; path = it.lproj/Main.strings; sourceTree = "<group>"; };
		7D9BEF0C2335D690005DCFD6 /* nb */ = {isa = PBXFileReference; lastKnownFileType = text.plist.strings; name = nb; path = nb.lproj/Main.strings; sourceTree = "<group>"; };
		7D9BEF0E2335D691005DCFD6 /* pl */ = {isa = PBXFileReference; lastKnownFileType = text.plist.strings; name = pl; path = pl.lproj/Main.strings; sourceTree = "<group>"; };
		7D9BEF102335D693005DCFD6 /* ru */ = {isa = PBXFileReference; lastKnownFileType = text.plist.strings; name = ru; path = ru.lproj/Main.strings; sourceTree = "<group>"; };
		7D9BEF122335D694005DCFD6 /* es */ = {isa = PBXFileReference; lastKnownFileType = text.plist.strings; name = es; path = es.lproj/Main.strings; sourceTree = "<group>"; };
		7D9BEF132335EC4B005DCFD6 /* ja */ = {isa = PBXFileReference; lastKnownFileType = text.plist.strings; name = ja; path = ja.lproj/Intents.strings; sourceTree = "<group>"; };
		7D9BEF152335EC4B005DCFD6 /* ja */ = {isa = PBXFileReference; lastKnownFileType = text.plist.strings; name = ja; path = ja.lproj/Main.strings; sourceTree = "<group>"; };
		7D9BEF162335EC4B005DCFD6 /* ja */ = {isa = PBXFileReference; lastKnownFileType = text.plist.strings; name = ja; path = ja.lproj/MainInterface.strings; sourceTree = "<group>"; };
		7D9BEF172335EC4C005DCFD6 /* ja */ = {isa = PBXFileReference; lastKnownFileType = text.plist.strings; name = ja; path = ja.lproj/Interface.strings; sourceTree = "<group>"; };
		7D9BEF182335EC4C005DCFD6 /* ja */ = {isa = PBXFileReference; lastKnownFileType = text.plist.strings; name = ja; path = ja.lproj/Main.strings; sourceTree = "<group>"; };
		7D9BEF1A2335EC4C005DCFD6 /* ja */ = {isa = PBXFileReference; lastKnownFileType = text.plist.strings; name = ja; path = ja.lproj/Localizable.strings; sourceTree = "<group>"; };
		7D9BEF1B2335EC4C005DCFD6 /* ja */ = {isa = PBXFileReference; lastKnownFileType = text.plist.strings; name = ja; path = ja.lproj/Localizable.strings; sourceTree = "<group>"; };
		7D9BEF1C2335EC4C005DCFD6 /* ja */ = {isa = PBXFileReference; lastKnownFileType = text.plist.strings; name = ja; path = ja.lproj/InfoPlist.strings; sourceTree = "<group>"; };
		7D9BEF1E2335EC4D005DCFD6 /* ja */ = {isa = PBXFileReference; lastKnownFileType = text.plist.strings; name = ja; path = ja.lproj/Localizable.strings; sourceTree = "<group>"; };
		7D9BEF1F2335EC4D005DCFD6 /* ja */ = {isa = PBXFileReference; lastKnownFileType = text.plist.strings; name = ja; path = ja.lproj/Localizable.strings; sourceTree = "<group>"; };
		7D9BEF222335EC4D005DCFD6 /* ja */ = {isa = PBXFileReference; lastKnownFileType = text.plist.strings; name = ja; path = ja.lproj/Localizable.strings; sourceTree = "<group>"; };
		7D9BEF272335EC4E005DCFD6 /* ja */ = {isa = PBXFileReference; lastKnownFileType = text.plist.strings; name = ja; path = ja.lproj/Localizable.strings; sourceTree = "<group>"; };
		7D9BEF282335EC4E005DCFD6 /* ja */ = {isa = PBXFileReference; lastKnownFileType = text.plist.strings; name = ja; path = ja.lproj/Localizable.strings; sourceTree = "<group>"; };
		7D9BEF292335EC58005DCFD6 /* pt-BR */ = {isa = PBXFileReference; lastKnownFileType = text.plist.strings; name = "pt-BR"; path = "pt-BR.lproj/Intents.strings"; sourceTree = "<group>"; };
		7D9BEF2B2335EC59005DCFD6 /* pt-BR */ = {isa = PBXFileReference; lastKnownFileType = text.plist.strings; name = "pt-BR"; path = "pt-BR.lproj/Main.strings"; sourceTree = "<group>"; };
		7D9BEF2C2335EC59005DCFD6 /* pt-BR */ = {isa = PBXFileReference; lastKnownFileType = text.plist.strings; name = "pt-BR"; path = "pt-BR.lproj/MainInterface.strings"; sourceTree = "<group>"; };
		7D9BEF2D2335EC59005DCFD6 /* pt-BR */ = {isa = PBXFileReference; lastKnownFileType = text.plist.strings; name = "pt-BR"; path = "pt-BR.lproj/Interface.strings"; sourceTree = "<group>"; };
		7D9BEF2E2335EC59005DCFD6 /* pt-BR */ = {isa = PBXFileReference; lastKnownFileType = text.plist.strings; name = "pt-BR"; path = "pt-BR.lproj/Main.strings"; sourceTree = "<group>"; };
		7D9BEF302335EC59005DCFD6 /* pt-BR */ = {isa = PBXFileReference; lastKnownFileType = text.plist.strings; name = "pt-BR"; path = "pt-BR.lproj/Localizable.strings"; sourceTree = "<group>"; };
		7D9BEF312335EC59005DCFD6 /* pt-BR */ = {isa = PBXFileReference; lastKnownFileType = text.plist.strings; name = "pt-BR"; path = "pt-BR.lproj/Localizable.strings"; sourceTree = "<group>"; };
		7D9BEF322335EC59005DCFD6 /* pt-BR */ = {isa = PBXFileReference; lastKnownFileType = text.plist.strings; name = "pt-BR"; path = "pt-BR.lproj/InfoPlist.strings"; sourceTree = "<group>"; };
		7D9BEF342335EC59005DCFD6 /* pt-BR */ = {isa = PBXFileReference; lastKnownFileType = text.plist.strings; name = "pt-BR"; path = "pt-BR.lproj/Localizable.strings"; sourceTree = "<group>"; };
		7D9BEF352335EC59005DCFD6 /* pt-BR */ = {isa = PBXFileReference; lastKnownFileType = text.plist.strings; name = "pt-BR"; path = "pt-BR.lproj/Localizable.strings"; sourceTree = "<group>"; };
		7D9BEF382335EC5A005DCFD6 /* pt-BR */ = {isa = PBXFileReference; lastKnownFileType = text.plist.strings; name = "pt-BR"; path = "pt-BR.lproj/Localizable.strings"; sourceTree = "<group>"; };
		7D9BEF3D2335EC5A005DCFD6 /* pt-BR */ = {isa = PBXFileReference; lastKnownFileType = text.plist.strings; name = "pt-BR"; path = "pt-BR.lproj/Localizable.strings"; sourceTree = "<group>"; };
		7D9BEF3E2335EC5A005DCFD6 /* pt-BR */ = {isa = PBXFileReference; lastKnownFileType = text.plist.strings; name = "pt-BR"; path = "pt-BR.lproj/Localizable.strings"; sourceTree = "<group>"; };
		7D9BEF3F2335EC62005DCFD6 /* vi */ = {isa = PBXFileReference; lastKnownFileType = text.plist.strings; name = vi; path = vi.lproj/Intents.strings; sourceTree = "<group>"; };
		7D9BEF412335EC62005DCFD6 /* vi */ = {isa = PBXFileReference; lastKnownFileType = text.plist.strings; name = vi; path = vi.lproj/Main.strings; sourceTree = "<group>"; };
		7D9BEF422335EC62005DCFD6 /* vi */ = {isa = PBXFileReference; lastKnownFileType = text.plist.strings; name = vi; path = vi.lproj/MainInterface.strings; sourceTree = "<group>"; };
		7D9BEF432335EC62005DCFD6 /* vi */ = {isa = PBXFileReference; lastKnownFileType = text.plist.strings; name = vi; path = vi.lproj/Interface.strings; sourceTree = "<group>"; };
		7D9BEF442335EC62005DCFD6 /* vi */ = {isa = PBXFileReference; lastKnownFileType = text.plist.strings; name = vi; path = vi.lproj/Main.strings; sourceTree = "<group>"; };
		7D9BEF462335EC62005DCFD6 /* vi */ = {isa = PBXFileReference; lastKnownFileType = text.plist.strings; name = vi; path = vi.lproj/Localizable.strings; sourceTree = "<group>"; };
		7D9BEF472335EC62005DCFD6 /* vi */ = {isa = PBXFileReference; lastKnownFileType = text.plist.strings; name = vi; path = vi.lproj/Localizable.strings; sourceTree = "<group>"; };
		7D9BEF4A2335EC63005DCFD6 /* vi */ = {isa = PBXFileReference; lastKnownFileType = text.plist.strings; name = vi; path = vi.lproj/Localizable.strings; sourceTree = "<group>"; };
		7D9BEF4B2335EC63005DCFD6 /* vi */ = {isa = PBXFileReference; lastKnownFileType = text.plist.strings; name = vi; path = vi.lproj/Localizable.strings; sourceTree = "<group>"; };
		7D9BEF4E2335EC63005DCFD6 /* vi */ = {isa = PBXFileReference; lastKnownFileType = text.plist.strings; name = vi; path = vi.lproj/Localizable.strings; sourceTree = "<group>"; };
		7D9BEF532335EC63005DCFD6 /* vi */ = {isa = PBXFileReference; lastKnownFileType = text.plist.strings; name = vi; path = vi.lproj/Localizable.strings; sourceTree = "<group>"; };
		7D9BEF542335EC64005DCFD6 /* vi */ = {isa = PBXFileReference; lastKnownFileType = text.plist.strings; name = vi; path = vi.lproj/Localizable.strings; sourceTree = "<group>"; };
		7D9BEF552335EC6E005DCFD6 /* da */ = {isa = PBXFileReference; lastKnownFileType = text.plist.strings; name = da; path = da.lproj/Intents.strings; sourceTree = "<group>"; };
		7D9BEF572335EC6E005DCFD6 /* da */ = {isa = PBXFileReference; lastKnownFileType = text.plist.strings; name = da; path = da.lproj/Main.strings; sourceTree = "<group>"; };
		7D9BEF582335EC6E005DCFD6 /* da */ = {isa = PBXFileReference; lastKnownFileType = text.plist.strings; name = da; path = da.lproj/MainInterface.strings; sourceTree = "<group>"; };
		7D9BEF592335EC6E005DCFD6 /* da */ = {isa = PBXFileReference; lastKnownFileType = text.plist.strings; name = da; path = da.lproj/Interface.strings; sourceTree = "<group>"; };
		7D9BEF5A2335EC6E005DCFD6 /* da */ = {isa = PBXFileReference; lastKnownFileType = text.plist.strings; name = da; path = da.lproj/Main.strings; sourceTree = "<group>"; };
		7D9BEF5C2335EC6F005DCFD6 /* da */ = {isa = PBXFileReference; lastKnownFileType = text.plist.strings; name = da; path = da.lproj/Localizable.strings; sourceTree = "<group>"; };
		7D9BEF5D2335EC6F005DCFD6 /* da */ = {isa = PBXFileReference; lastKnownFileType = text.plist.strings; name = da; path = da.lproj/Localizable.strings; sourceTree = "<group>"; };
		7D9BEF5E2335EC6F005DCFD6 /* da */ = {isa = PBXFileReference; lastKnownFileType = text.plist.strings; name = da; path = da.lproj/InfoPlist.strings; sourceTree = "<group>"; };
		7D9BEF602335EC6F005DCFD6 /* da */ = {isa = PBXFileReference; lastKnownFileType = text.plist.strings; name = da; path = da.lproj/Localizable.strings; sourceTree = "<group>"; };
		7D9BEF612335EC6F005DCFD6 /* da */ = {isa = PBXFileReference; lastKnownFileType = text.plist.strings; name = da; path = da.lproj/Localizable.strings; sourceTree = "<group>"; };
		7D9BEF642335EC6F005DCFD6 /* da */ = {isa = PBXFileReference; lastKnownFileType = text.plist.strings; name = da; path = da.lproj/Localizable.strings; sourceTree = "<group>"; };
		7D9BEF692335EC70005DCFD6 /* da */ = {isa = PBXFileReference; lastKnownFileType = text.plist.strings; name = da; path = da.lproj/Localizable.strings; sourceTree = "<group>"; };
		7D9BEF6A2335EC70005DCFD6 /* da */ = {isa = PBXFileReference; lastKnownFileType = text.plist.strings; name = da; path = da.lproj/Localizable.strings; sourceTree = "<group>"; };
		7D9BEF6B2335EC7D005DCFD6 /* sv */ = {isa = PBXFileReference; lastKnownFileType = text.plist.strings; name = sv; path = sv.lproj/Intents.strings; sourceTree = "<group>"; };
		7D9BEF6D2335EC7D005DCFD6 /* sv */ = {isa = PBXFileReference; lastKnownFileType = text.plist.strings; name = sv; path = sv.lproj/Main.strings; sourceTree = "<group>"; };
		7D9BEF6E2335EC7D005DCFD6 /* sv */ = {isa = PBXFileReference; lastKnownFileType = text.plist.strings; name = sv; path = sv.lproj/MainInterface.strings; sourceTree = "<group>"; };
		7D9BEF6F2335EC7D005DCFD6 /* sv */ = {isa = PBXFileReference; lastKnownFileType = text.plist.strings; name = sv; path = sv.lproj/Interface.strings; sourceTree = "<group>"; };
		7D9BEF702335EC7D005DCFD6 /* sv */ = {isa = PBXFileReference; lastKnownFileType = text.plist.strings; name = sv; path = sv.lproj/Main.strings; sourceTree = "<group>"; };
		7D9BEF722335EC7D005DCFD6 /* sv */ = {isa = PBXFileReference; lastKnownFileType = text.plist.strings; name = sv; path = sv.lproj/Localizable.strings; sourceTree = "<group>"; };
		7D9BEF732335EC7D005DCFD6 /* sv */ = {isa = PBXFileReference; lastKnownFileType = text.plist.strings; name = sv; path = sv.lproj/Localizable.strings; sourceTree = "<group>"; };
		7D9BEF762335EC7D005DCFD6 /* sv */ = {isa = PBXFileReference; lastKnownFileType = text.plist.strings; name = sv; path = sv.lproj/Localizable.strings; sourceTree = "<group>"; };
		7D9BEF772335EC7E005DCFD6 /* sv */ = {isa = PBXFileReference; lastKnownFileType = text.plist.strings; name = sv; path = sv.lproj/Localizable.strings; sourceTree = "<group>"; };
		7D9BEF7A2335EC7E005DCFD6 /* sv */ = {isa = PBXFileReference; lastKnownFileType = text.plist.strings; name = sv; path = sv.lproj/Localizable.strings; sourceTree = "<group>"; };
		7D9BEF7F2335EC7E005DCFD6 /* sv */ = {isa = PBXFileReference; lastKnownFileType = text.plist.strings; name = sv; path = sv.lproj/Localizable.strings; sourceTree = "<group>"; };
		7D9BEF802335EC7E005DCFD6 /* sv */ = {isa = PBXFileReference; lastKnownFileType = text.plist.strings; name = sv; path = sv.lproj/Localizable.strings; sourceTree = "<group>"; };
		7D9BEF812335EC8B005DCFD6 /* fi */ = {isa = PBXFileReference; lastKnownFileType = text.plist.strings; name = fi; path = fi.lproj/Intents.strings; sourceTree = "<group>"; };
		7D9BEF832335EC8B005DCFD6 /* fi */ = {isa = PBXFileReference; lastKnownFileType = text.plist.strings; name = fi; path = fi.lproj/Main.strings; sourceTree = "<group>"; };
		7D9BEF842335EC8B005DCFD6 /* fi */ = {isa = PBXFileReference; lastKnownFileType = text.plist.strings; name = fi; path = fi.lproj/MainInterface.strings; sourceTree = "<group>"; };
		7D9BEF852335EC8B005DCFD6 /* fi */ = {isa = PBXFileReference; lastKnownFileType = text.plist.strings; name = fi; path = fi.lproj/Interface.strings; sourceTree = "<group>"; };
		7D9BEF862335EC8B005DCFD6 /* fi */ = {isa = PBXFileReference; lastKnownFileType = text.plist.strings; name = fi; path = fi.lproj/Main.strings; sourceTree = "<group>"; };
		7D9BEF882335EC8C005DCFD6 /* fi */ = {isa = PBXFileReference; lastKnownFileType = text.plist.strings; name = fi; path = fi.lproj/Localizable.strings; sourceTree = "<group>"; };
		7D9BEF892335EC8C005DCFD6 /* fi */ = {isa = PBXFileReference; lastKnownFileType = text.plist.strings; name = fi; path = fi.lproj/Localizable.strings; sourceTree = "<group>"; };
		7D9BEF8A2335EC8C005DCFD6 /* fi */ = {isa = PBXFileReference; lastKnownFileType = text.plist.strings; name = fi; path = fi.lproj/InfoPlist.strings; sourceTree = "<group>"; };
		7D9BEF8C2335EC8C005DCFD6 /* fi */ = {isa = PBXFileReference; lastKnownFileType = text.plist.strings; name = fi; path = fi.lproj/Localizable.strings; sourceTree = "<group>"; };
		7D9BEF8D2335EC8C005DCFD6 /* fi */ = {isa = PBXFileReference; lastKnownFileType = text.plist.strings; name = fi; path = fi.lproj/Localizable.strings; sourceTree = "<group>"; };
		7D9BEF902335EC8C005DCFD6 /* fi */ = {isa = PBXFileReference; lastKnownFileType = text.plist.strings; name = fi; path = fi.lproj/Localizable.strings; sourceTree = "<group>"; };
		7D9BEF952335EC8D005DCFD6 /* fi */ = {isa = PBXFileReference; lastKnownFileType = text.plist.strings; name = fi; path = fi.lproj/Localizable.strings; sourceTree = "<group>"; };
		7D9BEF962335EC8D005DCFD6 /* fi */ = {isa = PBXFileReference; lastKnownFileType = text.plist.strings; name = fi; path = fi.lproj/Localizable.strings; sourceTree = "<group>"; };
		7D9BEF972335F667005DCFD6 /* en */ = {isa = PBXFileReference; lastKnownFileType = text.plist.strings; name = en; path = en.lproj/Localizable.strings; sourceTree = "<group>"; };
		7D9BEF98233600D6005DCFD6 /* es */ = {isa = PBXFileReference; lastKnownFileType = text.plist.strings; name = es; path = es.lproj/InfoPlist.strings; sourceTree = "<group>"; };
		7D9BEF99233600D8005DCFD6 /* sv */ = {isa = PBXFileReference; lastKnownFileType = text.plist.strings; name = sv; path = sv.lproj/InfoPlist.strings; sourceTree = "<group>"; };
		7D9BEF9A233600D9005DCFD6 /* vi */ = {isa = PBXFileReference; lastKnownFileType = text.plist.strings; name = vi; path = vi.lproj/InfoPlist.strings; sourceTree = "<group>"; };
		7D9BF13A23370E8B005DCFD6 /* ro */ = {isa = PBXFileReference; lastKnownFileType = text.plist.strings; name = ro; path = ro.lproj/Intents.strings; sourceTree = "<group>"; };
		7D9BF13B23370E8B005DCFD6 /* ro */ = {isa = PBXFileReference; lastKnownFileType = text.plist.strings; name = ro; path = ro.lproj/Main.strings; sourceTree = "<group>"; };
		7D9BF13C23370E8B005DCFD6 /* ro */ = {isa = PBXFileReference; lastKnownFileType = text.plist.strings; name = ro; path = ro.lproj/MainInterface.strings; sourceTree = "<group>"; };
		7D9BF13D23370E8B005DCFD6 /* ro */ = {isa = PBXFileReference; lastKnownFileType = text.plist.strings; name = ro; path = ro.lproj/Interface.strings; sourceTree = "<group>"; };
		7D9BF13E23370E8C005DCFD6 /* ro */ = {isa = PBXFileReference; lastKnownFileType = text.plist.strings; name = ro; path = ro.lproj/Main.strings; sourceTree = "<group>"; };
		7D9BF13F23370E8C005DCFD6 /* ro */ = {isa = PBXFileReference; lastKnownFileType = text.plist.strings; name = ro; path = ro.lproj/Localizable.strings; sourceTree = "<group>"; };
		7D9BF14023370E8C005DCFD6 /* ro */ = {isa = PBXFileReference; lastKnownFileType = text.plist.strings; name = ro; path = ro.lproj/Localizable.strings; sourceTree = "<group>"; };
		7D9BF14123370E8C005DCFD6 /* ro */ = {isa = PBXFileReference; lastKnownFileType = text.plist.strings; name = ro; path = ro.lproj/InfoPlist.strings; sourceTree = "<group>"; };
		7D9BF14223370E8C005DCFD6 /* ro */ = {isa = PBXFileReference; lastKnownFileType = text.plist.strings; name = ro; path = ro.lproj/Localizable.strings; sourceTree = "<group>"; };
		7D9BF14323370E8C005DCFD6 /* ro */ = {isa = PBXFileReference; lastKnownFileType = text.plist.strings; name = ro; path = ro.lproj/Localizable.strings; sourceTree = "<group>"; };
		7D9BF14423370E8D005DCFD6 /* ro */ = {isa = PBXFileReference; lastKnownFileType = text.plist.strings; name = ro; path = ro.lproj/Localizable.strings; sourceTree = "<group>"; };
		7D9BF14523370E8D005DCFD6 /* ro */ = {isa = PBXFileReference; lastKnownFileType = text.plist.strings; name = ro; path = ro.lproj/Localizable.strings; sourceTree = "<group>"; };
		7D9BF14623370E8D005DCFD6 /* ro */ = {isa = PBXFileReference; lastKnownFileType = text.plist.strings; name = ro; path = ro.lproj/Localizable.strings; sourceTree = "<group>"; };
		7DD382771F8DBFC60071272B /* es */ = {isa = PBXFileReference; lastKnownFileType = text.plist.strings; name = es; path = es.lproj/Main.strings; sourceTree = "<group>"; };
		7DD382781F8DBFC60071272B /* es */ = {isa = PBXFileReference; lastKnownFileType = text.plist.strings; name = es; path = es.lproj/MainInterface.strings; sourceTree = "<group>"; };
		7DD382791F8DBFC60071272B /* es */ = {isa = PBXFileReference; lastKnownFileType = text.plist.strings; name = es; path = es.lproj/Interface.strings; sourceTree = "<group>"; };
		80F864E52433BF5D0026EC26 /* fi */ = {isa = PBXFileReference; lastKnownFileType = text.plist.strings; name = fi; path = fi.lproj/InfoPlist.strings; sourceTree = "<group>"; };
		891B508424342BE1005DA578 /* CarbAndBolusFlowViewModel.swift */ = {isa = PBXFileReference; lastKnownFileType = sourcecode.swift; path = CarbAndBolusFlowViewModel.swift; sourceTree = "<group>"; };
		892A5D29222EF60A008961AB /* MockKit.framework */ = {isa = PBXFileReference; explicitFileType = wrapper.framework; name = MockKit.framework; path = Carthage/Build/iOS/MockKit.framework; sourceTree = SOURCE_ROOT; };
		892A5D2B222EF60A008961AB /* MockKitUI.framework */ = {isa = PBXFileReference; explicitFileType = wrapper.framework; name = MockKitUI.framework; path = Carthage/Build/iOS/MockKitUI.framework; sourceTree = SOURCE_ROOT; };
		892A5D58222F0A27008961AB /* Debug.swift */ = {isa = PBXFileReference; lastKnownFileType = sourcecode.swift; path = Debug.swift; sourceTree = "<group>"; };
		892A5D5A222F0D7C008961AB /* LoopTestingKit.framework */ = {isa = PBXFileReference; explicitFileType = wrapper.framework; name = LoopTestingKit.framework; path = Carthage/Build/iOS/LoopTestingKit.framework; sourceTree = SOURCE_ROOT; };
		892A5D682230C41D008961AB /* RangeReplaceableCollection.swift */ = {isa = PBXFileReference; lastKnownFileType = sourcecode.swift; path = RangeReplaceableCollection.swift; sourceTree = "<group>"; };
		892ADE092446E9C3007CE08C /* ExplicitlyDismissibleModal.swift */ = {isa = PBXFileReference; lastKnownFileType = sourcecode.swift; path = ExplicitlyDismissibleModal.swift; sourceTree = "<group>"; };
		892D7C5023B54A14008A9656 /* CarbEntryViewController.swift */ = {isa = PBXFileReference; lastKnownFileType = sourcecode.swift; path = CarbEntryViewController.swift; sourceTree = "<group>"; };
		892FB4CC22040104005293EC /* OverridePresetRow.swift */ = {isa = PBXFileReference; lastKnownFileType = sourcecode.swift; path = OverridePresetRow.swift; sourceTree = "<group>"; };
		892FB4CE220402C0005293EC /* OverrideSelectionController.swift */ = {isa = PBXFileReference; lastKnownFileType = sourcecode.swift; path = OverrideSelectionController.swift; sourceTree = "<group>"; };
		894F6DD2243BCBDB00CCE676 /* Environment+SizeClass.swift */ = {isa = PBXFileReference; lastKnownFileType = sourcecode.swift; path = "Environment+SizeClass.swift"; sourceTree = "<group>"; };
		894F6DD6243C047300CCE676 /* View+Position.swift */ = {isa = PBXFileReference; lastKnownFileType = sourcecode.swift; name = "View+Position.swift"; path = "WatchApp Extension/Views/View+Position.swift"; sourceTree = SOURCE_ROOT; };
		894F6DD8243C060600CCE676 /* ScalablePositionedText.swift */ = {isa = PBXFileReference; lastKnownFileType = sourcecode.swift; path = ScalablePositionedText.swift; sourceTree = "<group>"; };
		894F6DDA243C07CF00CCE676 /* GramLabel.swift */ = {isa = PBXFileReference; lastKnownFileType = sourcecode.swift; path = GramLabel.swift; sourceTree = "<group>"; };
		894F6DDC243C0A2300CCE676 /* CarbAmountLabel.swift */ = {isa = PBXFileReference; lastKnownFileType = sourcecode.swift; path = CarbAmountLabel.swift; sourceTree = "<group>"; };
		895788A5242E69A1002CB114 /* AbsorptionTimeSelection.swift */ = {isa = PBXFileReference; fileEncoding = 4; lastKnownFileType = sourcecode.swift; path = AbsorptionTimeSelection.swift; sourceTree = "<group>"; };
		895788A6242E69A1002CB114 /* CarbAndBolusFlow.swift */ = {isa = PBXFileReference; fileEncoding = 4; lastKnownFileType = sourcecode.swift; path = CarbAndBolusFlow.swift; sourceTree = "<group>"; };
		895788A7242E69A1002CB114 /* BolusInput.swift */ = {isa = PBXFileReference; fileEncoding = 4; lastKnownFileType = sourcecode.swift; path = BolusInput.swift; sourceTree = "<group>"; };
		895788A9242E69A1002CB114 /* Color.swift */ = {isa = PBXFileReference; fileEncoding = 4; lastKnownFileType = sourcecode.swift; path = Color.swift; sourceTree = "<group>"; };
		895788AA242E69A1002CB114 /* CircularAccessoryButtonStyle.swift */ = {isa = PBXFileReference; fileEncoding = 4; lastKnownFileType = sourcecode.swift; path = CircularAccessoryButtonStyle.swift; sourceTree = "<group>"; };
		895788AB242E69A2002CB114 /* ActionButton.swift */ = {isa = PBXFileReference; fileEncoding = 4; lastKnownFileType = sourcecode.swift; path = ActionButton.swift; sourceTree = "<group>"; };
		895FE0942201234000FCF18A /* OverrideSelectionViewController.swift */ = {isa = PBXFileReference; fileEncoding = 4; lastKnownFileType = sourcecode.swift; path = OverrideSelectionViewController.swift; sourceTree = "<group>"; };
		8968B1112408B3520074BB48 /* UIFont.swift */ = {isa = PBXFileReference; lastKnownFileType = sourcecode.swift; path = UIFont.swift; sourceTree = "<group>"; };
		8968B113240C55F10074BB48 /* LoopSettingsTests.swift */ = {isa = PBXFileReference; lastKnownFileType = sourcecode.swift; path = LoopSettingsTests.swift; sourceTree = "<group>"; };
		897A5A9524C2175B00C4E71D /* BolusEntryView.swift */ = {isa = PBXFileReference; lastKnownFileType = sourcecode.swift; path = BolusEntryView.swift; sourceTree = "<group>"; };
		897A5A9824C22DE800C4E71D /* BolusEntryViewModel.swift */ = {isa = PBXFileReference; lastKnownFileType = sourcecode.swift; path = BolusEntryViewModel.swift; sourceTree = "<group>"; };
		898ECA5E218ABD17001E9D35 /* GlucoseChartScaler.swift */ = {isa = PBXFileReference; fileEncoding = 4; lastKnownFileType = sourcecode.swift; path = GlucoseChartScaler.swift; sourceTree = "<group>"; };
		898ECA5F218ABD17001E9D35 /* GlucoseChartData.swift */ = {isa = PBXFileReference; fileEncoding = 4; lastKnownFileType = sourcecode.swift; path = GlucoseChartData.swift; sourceTree = "<group>"; };
		898ECA62218ABD21001E9D35 /* ComplicationChartManager.swift */ = {isa = PBXFileReference; fileEncoding = 4; lastKnownFileType = sourcecode.swift; path = ComplicationChartManager.swift; sourceTree = "<group>"; };
		898ECA64218ABD9A001E9D35 /* CGRect.swift */ = {isa = PBXFileReference; fileEncoding = 4; lastKnownFileType = sourcecode.swift; path = CGRect.swift; sourceTree = "<group>"; };
		898ECA66218ABDA8001E9D35 /* WatchApp Extension-Bridging-Header.h */ = {isa = PBXFileReference; lastKnownFileType = sourcecode.c.h; path = "WatchApp Extension-Bridging-Header.h"; sourceTree = "<group>"; };
		898ECA67218ABDA8001E9D35 /* CLKTextProvider+Compound.m */ = {isa = PBXFileReference; fileEncoding = 4; lastKnownFileType = sourcecode.c.objc; path = "CLKTextProvider+Compound.m"; sourceTree = "<group>"; };
		898ECA68218ABDA9001E9D35 /* CLKTextProvider+Compound.h */ = {isa = PBXFileReference; fileEncoding = 4; lastKnownFileType = sourcecode.c.h; path = "CLKTextProvider+Compound.h"; sourceTree = "<group>"; };
		899433B723FE129700FA4BEA /* OverrideBadgeView.swift */ = {isa = PBXFileReference; lastKnownFileType = sourcecode.swift; path = OverrideBadgeView.swift; sourceTree = "<group>"; };
		89A1B66D24ABFDF800117AC2 /* SupportedBolusVolumesUserInfo.swift */ = {isa = PBXFileReference; lastKnownFileType = sourcecode.swift; path = SupportedBolusVolumesUserInfo.swift; sourceTree = "<group>"; };
		89A605E224327DFE009C1096 /* CarbAmountInput.swift */ = {isa = PBXFileReference; lastKnownFileType = sourcecode.swift; path = CarbAmountInput.swift; sourceTree = "<group>"; };
		89A605E424327F45009C1096 /* DoseVolumeInput.swift */ = {isa = PBXFileReference; lastKnownFileType = sourcecode.swift; path = DoseVolumeInput.swift; sourceTree = "<group>"; };
		89A605E62432860C009C1096 /* PeriodicPublisher.swift */ = {isa = PBXFileReference; lastKnownFileType = sourcecode.swift; path = PeriodicPublisher.swift; sourceTree = "<group>"; };
		89A605E824328862009C1096 /* Checkmark.swift */ = {isa = PBXFileReference; lastKnownFileType = sourcecode.swift; path = Checkmark.swift; sourceTree = "<group>"; };
		89A605EA243288E4009C1096 /* TopDownTriangle.swift */ = {isa = PBXFileReference; lastKnownFileType = sourcecode.swift; path = TopDownTriangle.swift; sourceTree = "<group>"; };
		89A605EC24328972009C1096 /* BolusArrow.swift */ = {isa = PBXFileReference; lastKnownFileType = sourcecode.swift; path = BolusArrow.swift; sourceTree = "<group>"; };
		89A605EE2432925D009C1096 /* CompletionCheckmark.swift */ = {isa = PBXFileReference; lastKnownFileType = sourcecode.swift; path = CompletionCheckmark.swift; sourceTree = "<group>"; };
		89A605F02432BD18009C1096 /* BolusConfirmationVisual.swift */ = {isa = PBXFileReference; lastKnownFileType = sourcecode.swift; path = BolusConfirmationVisual.swift; sourceTree = "<group>"; };
		89ADE13A226BFA0F0067222B /* TestingScenariosManager.swift */ = {isa = PBXFileReference; lastKnownFileType = sourcecode.swift; path = TestingScenariosManager.swift; sourceTree = "<group>"; };
		89CA2B2F226C0161004D9350 /* DirectoryObserver.swift */ = {isa = PBXFileReference; lastKnownFileType = sourcecode.swift; path = DirectoryObserver.swift; sourceTree = "<group>"; };
		89CA2B31226C18B8004D9350 /* TestingScenariosTableViewController.swift */ = {isa = PBXFileReference; lastKnownFileType = sourcecode.swift; path = TestingScenariosTableViewController.swift; sourceTree = "<group>"; };
		89CA2B3C226E6B13004D9350 /* LocalTestingScenariosManager.swift */ = {isa = PBXFileReference; lastKnownFileType = sourcecode.swift; path = LocalTestingScenariosManager.swift; sourceTree = "<group>"; };
		89CAB36224C8FE95009EE3CE /* PredictedGlucoseChartView.swift */ = {isa = PBXFileReference; lastKnownFileType = sourcecode.swift; path = PredictedGlucoseChartView.swift; sourceTree = "<group>"; };
		89D1503D24B506EB00EDE253 /* Dictionary.swift */ = {isa = PBXFileReference; lastKnownFileType = sourcecode.swift; path = Dictionary.swift; sourceTree = "<group>"; };
		89D6953D23B6DF8A002B3066 /* PotentialCarbEntryTableViewCell.swift */ = {isa = PBXFileReference; lastKnownFileType = sourcecode.swift; path = PotentialCarbEntryTableViewCell.swift; sourceTree = "<group>"; };
		89E08FC1242E73DC000D719B /* CarbAmountPositionKey.swift */ = {isa = PBXFileReference; lastKnownFileType = sourcecode.swift; path = CarbAmountPositionKey.swift; sourceTree = "<group>"; };
		89E08FC3242E73F0000D719B /* GramLabelPositionKey.swift */ = {isa = PBXFileReference; lastKnownFileType = sourcecode.swift; path = GramLabelPositionKey.swift; sourceTree = "<group>"; };
		89E08FC5242E7506000D719B /* CarbAndDateInput.swift */ = {isa = PBXFileReference; lastKnownFileType = sourcecode.swift; path = CarbAndDateInput.swift; sourceTree = "<group>"; };
		89E08FC7242E76E9000D719B /* AnyTransition.swift */ = {isa = PBXFileReference; lastKnownFileType = sourcecode.swift; path = AnyTransition.swift; sourceTree = "<group>"; };
		89E08FC9242E7714000D719B /* UIFont.swift */ = {isa = PBXFileReference; lastKnownFileType = sourcecode.swift; path = UIFont.swift; sourceTree = "<group>"; };
		89E08FCB242E790C000D719B /* Comparable.swift */ = {isa = PBXFileReference; lastKnownFileType = sourcecode.swift; path = Comparable.swift; sourceTree = "<group>"; };
		89E08FCF242E8B2B000D719B /* BolusConfirmationView.swift */ = {isa = PBXFileReference; lastKnownFileType = sourcecode.swift; path = BolusConfirmationView.swift; sourceTree = "<group>"; };
		89E267FB2292456700A3F2AF /* FeatureFlags.swift */ = {isa = PBXFileReference; lastKnownFileType = sourcecode.swift; path = FeatureFlags.swift; sourceTree = "<group>"; };
		89E267FE229267DF00A3F2AF /* Optional.swift */ = {isa = PBXFileReference; lastKnownFileType = sourcecode.swift; path = Optional.swift; sourceTree = "<group>"; };
		89F9118E24352F1600ECCAF3 /* DigitalCrownRotation.swift */ = {isa = PBXFileReference; lastKnownFileType = sourcecode.swift; path = DigitalCrownRotation.swift; sourceTree = "<group>"; };
		89F9119124358E2B00ECCAF3 /* CarbEntryInputMode.swift */ = {isa = PBXFileReference; lastKnownFileType = sourcecode.swift; path = CarbEntryInputMode.swift; sourceTree = "<group>"; };
		89F9119324358E4500ECCAF3 /* CarbAbsorptionTime.swift */ = {isa = PBXFileReference; lastKnownFileType = sourcecode.swift; path = CarbAbsorptionTime.swift; sourceTree = "<group>"; };
		89F9119524358E6900ECCAF3 /* BolusPickerValues.swift */ = {isa = PBXFileReference; lastKnownFileType = sourcecode.swift; path = BolusPickerValues.swift; sourceTree = "<group>"; };
		89FE21AC24AC57E30033F501 /* Collection.swift */ = {isa = PBXFileReference; lastKnownFileType = sourcecode.swift; path = Collection.swift; sourceTree = "<group>"; };
		A92E557D2464DFFD00DB93BB /* DosingDecisionStore.swift */ = {isa = PBXFileReference; lastKnownFileType = sourcecode.swift; name = DosingDecisionStore.swift; path = ../Stores/DosingDecisionStore.swift; sourceTree = "<group>"; };
		A951C5FF23E8AB51003E26DC /* Version.xcconfig */ = {isa = PBXFileReference; lastKnownFileType = text.xcconfig; path = Version.xcconfig; sourceTree = "<group>"; };
		A966152423EA5A25005D8B29 /* DefaultAssets.xcassets */ = {isa = PBXFileReference; lastKnownFileType = folder.assetcatalog; path = DefaultAssets.xcassets; sourceTree = "<group>"; };
		A966152523EA5A25005D8B29 /* DerivedAssets.xcassets */ = {isa = PBXFileReference; lastKnownFileType = folder.assetcatalog; path = DerivedAssets.xcassets; sourceTree = "<group>"; };
		A966152823EA5A37005D8B29 /* DefaultAssets.xcassets */ = {isa = PBXFileReference; lastKnownFileType = folder.assetcatalog; path = DefaultAssets.xcassets; sourceTree = "<group>"; };
		A966152923EA5A37005D8B29 /* DerivedAssets.xcassets */ = {isa = PBXFileReference; lastKnownFileType = folder.assetcatalog; path = DerivedAssets.xcassets; sourceTree = "<group>"; };
		A98556842493F901000FD662 /* AlertStore+SimulatedCoreData.swift */ = {isa = PBXFileReference; lastKnownFileType = sourcecode.swift; path = "AlertStore+SimulatedCoreData.swift"; sourceTree = "<group>"; };
		A999D40324663CE1004C89D4 /* DoseStore.swift */ = {isa = PBXFileReference; lastKnownFileType = sourcecode.swift; path = DoseStore.swift; sourceTree = "<group>"; };
		A999D40524663D18004C89D4 /* PumpManagerError.swift */ = {isa = PBXFileReference; lastKnownFileType = sourcecode.swift; path = PumpManagerError.swift; sourceTree = "<group>"; };
		A999D40724663D6D004C89D4 /* SetBolusError.swift */ = {isa = PBXFileReference; lastKnownFileType = sourcecode.swift; path = SetBolusError.swift; sourceTree = "<group>"; };
		A999D40924663DC7004C89D4 /* CarbStore.swift */ = {isa = PBXFileReference; lastKnownFileType = sourcecode.swift; path = CarbStore.swift; sourceTree = "<group>"; };
		A9A63F8C246B261100588D5B /* DosingDecisionStoreTests.swift */ = {isa = PBXFileReference; lastKnownFileType = sourcecode.swift; path = DosingDecisionStoreTests.swift; sourceTree = "<group>"; };
		A9B607AF247F000F00792BE4 /* UserNotifications+Loop.swift */ = {isa = PBXFileReference; lastKnownFileType = sourcecode.swift; path = "UserNotifications+Loop.swift"; sourceTree = "<group>"; };
		A9C62D8123316FF500535612 /* UserDefaults+Services.swift */ = {isa = PBXFileReference; fileEncoding = 4; lastKnownFileType = sourcecode.swift; path = "UserDefaults+Services.swift"; sourceTree = "<group>"; };
		A9C62D832331700D00535612 /* DiagnosticLog+Subsystem.swift */ = {isa = PBXFileReference; fileEncoding = 4; lastKnownFileType = sourcecode.swift; path = "DiagnosticLog+Subsystem.swift"; sourceTree = "<group>"; };
		A9C62D852331703000535612 /* Service.swift */ = {isa = PBXFileReference; fileEncoding = 4; lastKnownFileType = sourcecode.swift; path = Service.swift; sourceTree = "<group>"; };
		A9C62D862331703000535612 /* LoggingServicesManager.swift */ = {isa = PBXFileReference; fileEncoding = 4; lastKnownFileType = sourcecode.swift; path = LoggingServicesManager.swift; sourceTree = "<group>"; };
		A9C62D872331703000535612 /* ServicesManager.swift */ = {isa = PBXFileReference; fileEncoding = 4; lastKnownFileType = sourcecode.swift; path = ServicesManager.swift; sourceTree = "<group>"; };
		A9C62D8D2331708700535612 /* AuthenticationTableViewCell+NibLoadable.swift */ = {isa = PBXFileReference; fileEncoding = 4; lastKnownFileType = sourcecode.swift; path = "AuthenticationTableViewCell+NibLoadable.swift"; sourceTree = "<group>"; };
		A9CBE457248AB564008E7BA2 /* DoseStore+SimulatedCoreData.swift */ = {isa = PBXFileReference; lastKnownFileType = sourcecode.swift; path = "DoseStore+SimulatedCoreData.swift"; sourceTree = "<group>"; };
		A9CBE459248ACBE1008E7BA2 /* DosingDecisionStore+SimulatedCoreData.swift */ = {isa = PBXFileReference; lastKnownFileType = sourcecode.swift; path = "DosingDecisionStore+SimulatedCoreData.swift"; sourceTree = "<group>"; };
		A9CBE45B248ACC03008E7BA2 /* SettingsStore+SimulatedCoreData.swift */ = {isa = PBXFileReference; lastKnownFileType = sourcecode.swift; path = "SettingsStore+SimulatedCoreData.swift"; sourceTree = "<group>"; };
		A9DAE7CF2332D77F006AE942 /* LoopTests.swift */ = {isa = PBXFileReference; fileEncoding = 4; lastKnownFileType = sourcecode.swift; path = LoopTests.swift; sourceTree = "<group>"; };
		A9E6DFE5246A042E005B1A1C /* CarbStoreTests.swift */ = {isa = PBXFileReference; lastKnownFileType = sourcecode.swift; path = CarbStoreTests.swift; sourceTree = "<group>"; };
		A9E6DFE7246A043C005B1A1C /* DoseStoreTests.swift */ = {isa = PBXFileReference; lastKnownFileType = sourcecode.swift; path = DoseStoreTests.swift; sourceTree = "<group>"; };
		A9E6DFE9246A0448005B1A1C /* PumpManagerErrorTests.swift */ = {isa = PBXFileReference; lastKnownFileType = sourcecode.swift; path = PumpManagerErrorTests.swift; sourceTree = "<group>"; };
		A9E6DFEB246A0453005B1A1C /* SetBolusErrorTests.swift */ = {isa = PBXFileReference; lastKnownFileType = sourcecode.swift; path = SetBolusErrorTests.swift; sourceTree = "<group>"; };
		A9E6DFEE246A0474005B1A1C /* LoopErrorTests.swift */ = {isa = PBXFileReference; lastKnownFileType = sourcecode.swift; path = LoopErrorTests.swift; sourceTree = "<group>"; };
		A9F66FC2247F451500096EA7 /* UIDevice+Loop.swift */ = {isa = PBXFileReference; lastKnownFileType = sourcecode.swift; path = "UIDevice+Loop.swift"; sourceTree = "<group>"; };
		A9F703722489BC8500C98AD8 /* CarbStore+SimulatedCoreData.swift */ = {isa = PBXFileReference; lastKnownFileType = sourcecode.swift; path = "CarbStore+SimulatedCoreData.swift"; sourceTree = "<group>"; };
		A9F703742489C9A000C98AD8 /* GlucoseStore+SimulatedCoreData.swift */ = {isa = PBXFileReference; lastKnownFileType = sourcecode.swift; path = "GlucoseStore+SimulatedCoreData.swift"; sourceTree = "<group>"; };
		A9F703762489D8AA00C98AD8 /* PersistentDeviceLog+SimulatedCoreData.swift */ = {isa = PBXFileReference; lastKnownFileType = sourcecode.swift; path = "PersistentDeviceLog+SimulatedCoreData.swift"; sourceTree = "<group>"; };
		B42C951324A3C76000857C73 /* CGMStatusHUDViewModel.swift */ = {isa = PBXFileReference; fileEncoding = 4; lastKnownFileType = sourcecode.swift; path = CGMStatusHUDViewModel.swift; sourceTree = "<group>"; };
		B42C951624A3CAF200857C73 /* NotificationsCriticalAlertPermissionsViewModel.swift */ = {isa = PBXFileReference; fileEncoding = 4; lastKnownFileType = sourcecode.swift; path = NotificationsCriticalAlertPermissionsViewModel.swift; sourceTree = "<group>"; };
		B48B0BAB24900093009A48DE /* PumpStatusHUDView.swift */ = {isa = PBXFileReference; lastKnownFileType = sourcecode.swift; path = PumpStatusHUDView.swift; sourceTree = "<group>"; };
		B490A03C24D04F9400F509FA /* Color.swift */ = {isa = PBXFileReference; lastKnownFileType = sourcecode.swift; path = Color.swift; sourceTree = "<group>"; };
		B490A03E24D0550F00F509FA /* GlucoseValueType.swift */ = {isa = PBXFileReference; lastKnownFileType = sourcecode.swift; path = GlucoseValueType.swift; sourceTree = "<group>"; };
		B490A04024D0559D00F509FA /* DeviceLifecycleProgressState.swift */ = {isa = PBXFileReference; lastKnownFileType = sourcecode.swift; path = DeviceLifecycleProgressState.swift; sourceTree = "<group>"; };
		B490A04224D055D900F509FA /* DeviceStatusHighlight.swift */ = {isa = PBXFileReference; lastKnownFileType = sourcecode.swift; path = DeviceStatusHighlight.swift; sourceTree = "<group>"; };
		B4E96D4A248A6B6E002DABAD /* DeviceStatusHUDView.swift */ = {isa = PBXFileReference; lastKnownFileType = sourcecode.swift; path = DeviceStatusHUDView.swift; sourceTree = "<group>"; };
		B4E96D4E248A6E20002DABAD /* CGMStatusHUDView.swift */ = {isa = PBXFileReference; lastKnownFileType = sourcecode.swift; path = CGMStatusHUDView.swift; sourceTree = "<group>"; };
		B4E96D52248A7386002DABAD /* GlucoseValueHUDView.swift */ = {isa = PBXFileReference; lastKnownFileType = sourcecode.swift; path = GlucoseValueHUDView.swift; sourceTree = "<group>"; };
		B4E96D54248A7509002DABAD /* GlucoseTrendHUDView.swift */ = {isa = PBXFileReference; lastKnownFileType = sourcecode.swift; path = GlucoseTrendHUDView.swift; sourceTree = "<group>"; };
		B4E96D56248A7B0F002DABAD /* StatusHighlightHUDView.swift */ = {isa = PBXFileReference; lastKnownFileType = sourcecode.swift; path = StatusHighlightHUDView.swift; sourceTree = "<group>"; };
		B4E96D58248A7F9A002DABAD /* StatusHighlightHUDView.xib */ = {isa = PBXFileReference; lastKnownFileType = file.xib; path = StatusHighlightHUDView.xib; sourceTree = "<group>"; };
		B4E96D5A248A8229002DABAD /* StatusBarHUDView.swift */ = {isa = PBXFileReference; lastKnownFileType = sourcecode.swift; path = StatusBarHUDView.swift; sourceTree = "<group>"; };
		B4E96D5C248A82A2002DABAD /* StatusBarHUDView.xib */ = {isa = PBXFileReference; lastKnownFileType = file.xib; path = StatusBarHUDView.xib; sourceTree = "<group>"; };
		B4F3D25024AF890C0095CE44 /* BluetoothStateManager.swift */ = {isa = PBXFileReference; lastKnownFileType = sourcecode.swift; path = BluetoothStateManager.swift; sourceTree = "<group>"; };
		B4FEEF7C24B8A71F00A8DF9B /* DeviceDataManager+DeviceStatus.swift */ = {isa = PBXFileReference; lastKnownFileType = sourcecode.swift; path = "DeviceDataManager+DeviceStatus.swift"; sourceTree = "<group>"; };
		C10B28451EA9BA5E006EA1FC /* far_future_high_bg_forecast.json */ = {isa = PBXFileReference; fileEncoding = 4; lastKnownFileType = text.json; path = far_future_high_bg_forecast.json; sourceTree = "<group>"; };
		C1201E2B23ECDBD0002DA84A /* WatchContextRequestUserInfo.swift */ = {isa = PBXFileReference; lastKnownFileType = sourcecode.swift; path = WatchContextRequestUserInfo.swift; sourceTree = "<group>"; };
		C125F31A22FE7CE200FD0545 /* copy-frameworks.sh */ = {isa = PBXFileReference; fileEncoding = 4; lastKnownFileType = text.script.sh; path = "copy-frameworks.sh"; sourceTree = "<group>"; };
		C12CB9AC23106A3C00F84978 /* it */ = {isa = PBXFileReference; lastKnownFileType = text.plist.strings; name = it; path = it.lproj/Intents.strings; sourceTree = "<group>"; };
		C12CB9AE23106A5C00F84978 /* fr */ = {isa = PBXFileReference; lastKnownFileType = text.plist.strings; name = fr; path = fr.lproj/Intents.strings; sourceTree = "<group>"; };
		C12CB9B023106A5F00F84978 /* de */ = {isa = PBXFileReference; lastKnownFileType = text.plist.strings; name = de; path = de.lproj/Intents.strings; sourceTree = "<group>"; };
		C12CB9B223106A6000F84978 /* zh-Hans */ = {isa = PBXFileReference; lastKnownFileType = text.plist.strings; name = "zh-Hans"; path = "zh-Hans.lproj/Intents.strings"; sourceTree = "<group>"; };
		C12CB9B423106A6100F84978 /* nl */ = {isa = PBXFileReference; lastKnownFileType = text.plist.strings; name = nl; path = nl.lproj/Intents.strings; sourceTree = "<group>"; };
		C12CB9B623106A6200F84978 /* nb */ = {isa = PBXFileReference; lastKnownFileType = text.plist.strings; name = nb; path = nb.lproj/Intents.strings; sourceTree = "<group>"; };
		C12CB9B823106A6300F84978 /* pl */ = {isa = PBXFileReference; lastKnownFileType = text.plist.strings; name = pl; path = pl.lproj/Intents.strings; sourceTree = "<group>"; };
		C12F21A61DFA79CB00748193 /* recommend_temp_basal_very_low_end_in_range.json */ = {isa = PBXFileReference; fileEncoding = 4; lastKnownFileType = text.json; path = recommend_temp_basal_very_low_end_in_range.json; sourceTree = "<group>"; };
		C165B8CD23302C5D0004112E /* RemoteCommand.swift */ = {isa = PBXFileReference; lastKnownFileType = sourcecode.swift; path = RemoteCommand.swift; sourceTree = "<group>"; };
		C16DA84122E8E112008624C2 /* LoopPlugins.swift */ = {isa = PBXFileReference; lastKnownFileType = sourcecode.swift; path = LoopPlugins.swift; sourceTree = "<group>"; };
		C17824991E1999FA00D9D25C /* CaseCountable.swift */ = {isa = PBXFileReference; fileEncoding = 4; lastKnownFileType = sourcecode.swift; path = CaseCountable.swift; sourceTree = "<group>"; };
		C178249F1E19CF9800D9D25C /* GlucoseThresholdTableViewController.swift */ = {isa = PBXFileReference; fileEncoding = 4; lastKnownFileType = sourcecode.swift; path = GlucoseThresholdTableViewController.swift; sourceTree = "<group>"; };
		C17824A21E19EAB600D9D25C /* recommend_temp_basal_start_very_low_end_high.json */ = {isa = PBXFileReference; fileEncoding = 4; lastKnownFileType = text.json; path = recommend_temp_basal_start_very_low_end_high.json; sourceTree = "<group>"; };
		C17824A41E1AD4D100D9D25C /* BolusRecommendation.swift */ = {isa = PBXFileReference; fileEncoding = 4; lastKnownFileType = sourcecode.swift; path = BolusRecommendation.swift; sourceTree = "<group>"; };
		C1814B85225E507C008D2D8E /* Sequence.swift */ = {isa = PBXFileReference; lastKnownFileType = sourcecode.swift; path = Sequence.swift; sourceTree = "<group>"; };
		C18A491222FCC22800FDA733 /* build-derived-assets.sh */ = {isa = PBXFileReference; fileEncoding = 4; lastKnownFileType = text.script.sh; path = "build-derived-assets.sh"; sourceTree = "<group>"; };
		C18A491322FCC22900FDA733 /* make_scenario.py */ = {isa = PBXFileReference; fileEncoding = 4; lastKnownFileType = text.script.python; path = make_scenario.py; sourceTree = "<group>"; };
		C18A491522FCC22900FDA733 /* copy-plugins.sh */ = {isa = PBXFileReference; fileEncoding = 4; lastKnownFileType = text.script.sh; path = "copy-plugins.sh"; sourceTree = "<group>"; };
		C19E96DD23D2733F003F79B0 /* LoopCompletionFreshness.swift */ = {isa = PBXFileReference; lastKnownFileType = sourcecode.swift; path = LoopCompletionFreshness.swift; sourceTree = "<group>"; };
		C1C6591B1E1B1FDA0025CC58 /* recommend_temp_basal_dropping_then_rising.json */ = {isa = PBXFileReference; fileEncoding = 4; lastKnownFileType = text.json; path = recommend_temp_basal_dropping_then_rising.json; sourceTree = "<group>"; };
		C1D197FE232CF92D0096D646 /* capture-build-details.sh */ = {isa = PBXFileReference; fileEncoding = 4; lastKnownFileType = text.script.sh; path = "capture-build-details.sh"; sourceTree = "<group>"; };
		C1D289B422F90A52003FFBD9 /* BasalDeliveryState.swift */ = {isa = PBXFileReference; lastKnownFileType = sourcecode.swift; path = BasalDeliveryState.swift; sourceTree = "<group>"; };
		C1E2773D224177C000354103 /* ClockKit.framework */ = {isa = PBXFileReference; lastKnownFileType = wrapper.framework; name = ClockKit.framework; path = Platforms/WatchOS.platform/Developer/SDKs/WatchOS.sdk/System/Library/Frameworks/ClockKit.framework; sourceTree = DEVELOPER_DIR; };
		C1E2774722433D7A00354103 /* MKRingProgressView.framework */ = {isa = PBXFileReference; explicitFileType = wrapper.framework; path = MKRingProgressView.framework; sourceTree = BUILT_PRODUCTS_DIR; };
		C1F8B1D122375E4200DD66CF /* BolusProgressTableViewCell.swift */ = {isa = PBXFileReference; lastKnownFileType = sourcecode.swift; path = BolusProgressTableViewCell.swift; sourceTree = "<group>"; };
		C1F8B1DB223862D500DD66CF /* BolusProgressTableViewCell.xib */ = {isa = PBXFileReference; lastKnownFileType = file.xib; path = BolusProgressTableViewCell.xib; sourceTree = "<group>"; };
		C1FB428B217806A300FAB378 /* StateColorPalette.swift */ = {isa = PBXFileReference; fileEncoding = 4; lastKnownFileType = sourcecode.swift; path = StateColorPalette.swift; sourceTree = "<group>"; };
		C1FB428E217921D600FAB378 /* PumpManagerUI.swift */ = {isa = PBXFileReference; lastKnownFileType = sourcecode.swift; path = PumpManagerUI.swift; sourceTree = "<group>"; };
		E9BB27AA23B85C3500FB4987 /* SleepStore.swift */ = {isa = PBXFileReference; lastKnownFileType = sourcecode.swift; path = SleepStore.swift; sourceTree = "<group>"; };
		E9C00EEF24C620EF00628F35 /* LoopSettings.swift */ = {isa = PBXFileReference; lastKnownFileType = sourcecode.swift; path = LoopSettings.swift; sourceTree = "<group>"; };
		E9C00EF424C623EF00628F35 /* LoopSettings+Loop.swift */ = {isa = PBXFileReference; lastKnownFileType = sourcecode.swift; path = "LoopSettings+Loop.swift"; sourceTree = "<group>"; };
		E9E5E55F24D3519700B5DFFE /* far_future_high_bg_forecast_after_6_hours.json */ = {isa = PBXFileReference; fileEncoding = 4; lastKnownFileType = text.json; path = far_future_high_bg_forecast_after_6_hours.json; sourceTree = "<group>"; };
/* End PBXFileReference section */

/* Begin PBXFrameworksBuildPhase section */
		43105EF81BADC8F9009CD81E /* Frameworks */ = {
			isa = PBXFrameworksBuildPhase;
			buildActionMask = 2147483647;
			files = (
			);
			runOnlyForDeploymentPostprocessing = 0;
		};
		43776F891B8022E90074EA36 /* Frameworks */ = {
			isa = PBXFrameworksBuildPhase;
			buildActionMask = 2147483647;
			files = (
				43F5C2C91B929C09003EB13D /* HealthKit.framework in Frameworks */,
				43D9FFD621EAE05D00AF44BF /* LoopCore.framework in Frameworks */,
				43F78D4F1C914197002152D1 /* LoopKit.framework in Frameworks */,
				892A5D5B222F0D7C008961AB /* LoopTestingKit.framework in Frameworks */,
				4F7528941DFE1E9500C322D6 /* LoopUI.framework in Frameworks */,
				C1E2774822433D7A00354103 /* MKRingProgressView.framework in Frameworks */,
				892A5D2A222EF60A008961AB /* MockKit.framework in Frameworks */,
				892A5D2C222EF60A008961AB /* MockKitUI.framework in Frameworks */,
				4F08DE9B1E7BC4ED006741EA /* SwiftCharts.framework in Frameworks */,
			);
			runOnlyForDeploymentPostprocessing = 0;
		};
		43A9437B1B926B7B0051FA24 /* Frameworks */ = {
			isa = PBXFrameworksBuildPhase;
			buildActionMask = 2147483647;
			files = (
				43D9002F21EB234400AF44BF /* LoopCore.framework in Frameworks */,
				C1E2773E224177C000354103 /* ClockKit.framework in Frameworks */,
				4344628220A7A37F00C4BE6F /* CoreBluetooth.framework in Frameworks */,
				4344628520A7A3BE00C4BE6F /* LoopKit.framework in Frameworks */,
				4396BD50225159C0005AA4D3 /* HealthKit.framework in Frameworks */,
			);
			runOnlyForDeploymentPostprocessing = 0;
		};
		43D9002321EB209400AF44BF /* Frameworks */ = {
			isa = PBXFrameworksBuildPhase;
			buildActionMask = 2147483647;
			files = (
				43D9002D21EB225D00AF44BF /* HealthKit.framework in Frameworks */,
				43D9002E21EB226F00AF44BF /* LoopKit.framework in Frameworks */,
			);
			runOnlyForDeploymentPostprocessing = 0;
		};
		43D9FF9F21EA9A0C00AF44BF /* Frameworks */ = {
			isa = PBXFrameworksBuildPhase;
			buildActionMask = 2147483647;
			files = (
				43D9FFDE21EAE3AE00AF44BF /* LoopCore.framework in Frameworks */,
				43D9FFBD21EA9CD700AF44BF /* SwiftCharts.framework in Frameworks */,
				43D9FFB421EA9AD800AF44BF /* LoopUI.framework in Frameworks */,
				43D9FFBB21EA9CC900AF44BF /* LoopKit.framework in Frameworks */,
				43D9FFB621EA9B2F00AF44BF /* HealthKit.framework in Frameworks */,
				43D9FFBC21EA9CCD00AF44BF /* LoopKitUI.framework in Frameworks */,
			);
			runOnlyForDeploymentPostprocessing = 0;
		};
		43D9FFCC21EAE05D00AF44BF /* Frameworks */ = {
			isa = PBXFrameworksBuildPhase;
			buildActionMask = 2147483647;
			files = (
				43D9FFFA21EAF35900AF44BF /* HealthKit.framework in Frameworks */,
				43D9FFF821EAF2EF00AF44BF /* LoopKit.framework in Frameworks */,
			);
			runOnlyForDeploymentPostprocessing = 0;
		};
		43E2D8CE1D20BF42004DA55F /* Frameworks */ = {
			isa = PBXFrameworksBuildPhase;
			buildActionMask = 2147483647;
			files = (
				4345E3FF21F051C6009E00E5 /* LoopCore.framework in Frameworks */,
				43E2D9191D222759004DA55F /* LoopKit.framework in Frameworks */,
			);
			runOnlyForDeploymentPostprocessing = 0;
		};
		43E2D9081D20C581004DA55F /* Frameworks */ = {
			isa = PBXFrameworksBuildPhase;
			buildActionMask = 2147483647;
			files = (
			);
			runOnlyForDeploymentPostprocessing = 0;
		};
		4F70C1D91DE8DCA7006380B7 /* Frameworks */ = {
			isa = PBXFrameworksBuildPhase;
			buildActionMask = 2147483647;
			files = (
				43D9000B21EB0BE000AF44BF /* LoopCore.framework in Frameworks */,
				43FCEEC022220D1F0013DD30 /* LoopKit.framework in Frameworks */,
				43FCEEBF22220CF30013DD30 /* LoopKitUI.framework in Frameworks */,
				4F7528951DFE1E9B00C322D6 /* LoopUI.framework in Frameworks */,
				437AFEE520352591008C4892 /* NotificationCenter.framework in Frameworks */,
				C1C0BE2A224C0FA000C03B4D /* SwiftCharts.framework in Frameworks */,
			);
			runOnlyForDeploymentPostprocessing = 0;
		};
		4F7528871DFE1DC600C322D6 /* Frameworks */ = {
			isa = PBXFrameworksBuildPhase;
			buildActionMask = 2147483647;
			files = (
				437AFEE8203689FE008C4892 /* LoopKit.framework in Frameworks */,
				4FB76FB01E8C3E8000B39636 /* SwiftCharts.framework in Frameworks */,
				43C05CBA21EBEAD8006FB252 /* LoopCore.framework in Frameworks */,
				43FCEEBE22220CE70013DD30 /* LoopKitUI.framework in Frameworks */,
			);
			runOnlyForDeploymentPostprocessing = 0;
		};
/* End PBXFrameworksBuildPhase section */

/* Begin PBXGroup section */
		1DA6499D2441266400F61E75 /* Alerts */ = {
			isa = PBXGroup;
			children = (
				1DB1065024467E18005542BD /* AlertManager.swift */,
				1D05219C2469F1F5000EBBDE /* AlertStore.swift */,
				1D080CBB2473214A00356610 /* AlertStore.xcdatamodeld */,
				1DA649A8244126DA00F61E75 /* InAppModalAlertPresenter.swift */,
				1D05219A2469E9DF000EBBDE /* StoredAlert.swift */,
				1D4A3E2B2478628500FD601B /* StoredAlert+CoreDataClass.swift */,
				1D4A3E2C2478628500FD601B /* StoredAlert+CoreDataProperties.swift */,
				1DA649A6244126CD00F61E75 /* UserNotificationAlertPresenter.swift */,
			);
			path = Alerts;
			sourceTree = "<group>";
		};
		1DA7A83F24476E8C008257F0 /* Managers */ = {
			isa = PBXGroup;
			children = (
				1DA7A84024476E98008257F0 /* Alerts */,
			);
			path = Managers;
			sourceTree = "<group>";
		};
		1DA7A84024476E98008257F0 /* Alerts */ = {
			isa = PBXGroup;
			children = (
				1D80313C24746274002810DF /* AlertStoreTests.swift */,
				1DA7A84124476EAD008257F0 /* AlertManagerTests.swift */,
				1DA7A84324477698008257F0 /* InAppModalAlertPresenterTests.swift */,
				1DFE9E162447B6270082C280 /* UserNotificationAlertPresenterTests.swift */,
			);
			path = Alerts;
			sourceTree = "<group>";
		};
		4328E0121CFBE1B700E199AA /* Controllers */ = {
			isa = PBXGroup;
			children = (
				4328E0151CFBE1DA00E199AA /* ActionHUDController.swift */,
				4328E01D1CFBE25F00E199AA /* CarbAndBolusFlowController.swift */,
				4345E40521F68E18009E00E5 /* CarbEntryListController.swift */,
				4FFEDFBE20E5CF22000BFC58 /* ChartHUDController.swift */,
				4F82654F20E69F9A0031A8F5 /* HUDInterfaceController.swift */,
				43511CED220FC61700566C63 /* HUDRowController.swift */,
				43A943891B926B7B0051FA24 /* NotificationController.swift */,
				892FB4CE220402C0005293EC /* OverrideSelectionController.swift */,
				4345E40321F68AD9009E00E5 /* TextRowController.swift */,
			);
			path = Controllers;
			sourceTree = "<group>";
		};
		4328E01F1CFBE2B100E199AA /* Extensions */ = {
			isa = PBXGroup;
			children = (
				898ECA68218ABDA9001E9D35 /* CLKTextProvider+Compound.h */,
				898ECA66218ABDA8001E9D35 /* WatchApp Extension-Bridging-Header.h */,
				898ECA67218ABDA8001E9D35 /* CLKTextProvider+Compound.m */,
				4344629120A7C19800C4BE6F /* ButtonGroup.swift */,
				898ECA64218ABD9A001E9D35 /* CGRect.swift */,
				4328E0221CFBE2C500E199AA /* CLKComplicationTemplate.swift */,
				89FE21AC24AC57E30033F501 /* Collection.swift */,
				89E08FCB242E790C000D719B /* Comparable.swift */,
				4F7E8AC420E2AB9600AEA65E /* Date.swift */,
				43785E952120E4010057DED1 /* INRelevantShortcutStore+Loop.swift */,
				4328E0231CFBE2C500E199AA /* NSUserDefaults+WatchApp.swift */,
				4328E0241CFBE2C500E199AA /* UIColor.swift */,
				4F2C15801E0495B200E160D4 /* WatchContext+WatchApp.swift */,
				43CB2B2A1D924D450079823D /* WCSession.swift */,
				4328E0251CFBE2C500E199AA /* WKAlertAction.swift */,
				4328E02E1CFBF81800E199AA /* WKInterfaceImage.swift */,
				43517916230A0E1A0072ECC0 /* WKInterfaceLabel.swift */,
			);
			path = Extensions;
			sourceTree = "<group>";
		};
		4345E3F621F03C2E009E00E5 /* Display */ = {
			isa = PBXGroup;
			children = (
				4345E3F721F03D2A009E00E5 /* DatesAndNumberCell.swift */,
				4345E3F921F0473B009E00E5 /* TextCell.swift */,
			);
			path = Display;
			sourceTree = "<group>";
		};
		43511CDD21FD80AD00566C63 /* RetrospectiveCorrection */ = {
			isa = PBXGroup;
			children = (
				43511CDF21FD80E400566C63 /* RetrospectiveCorrection.swift */,
				43511CE021FD80E400566C63 /* StandardRetrospectiveCorrection.swift */,
			);
			path = RetrospectiveCorrection;
			sourceTree = "<group>";
		};
		43757D131C06F26C00910CB9 /* Models */ = {
			isa = PBXGroup;
			children = (
				43511CDD21FD80AD00566C63 /* RetrospectiveCorrection */,
				C17824A41E1AD4D100D9D25C /* BolusRecommendation.swift */,
				43C2FAE01EB656A500364AFF /* GlucoseEffectVelocity.swift */,
				436A0DA41D236A2A00104B24 /* LoopError.swift */,
				4F526D601DF8D9A900A04910 /* NetBasal.swift */,
				438D42F81D7C88BC003244B0 /* PredictionInputEffect.swift */,
				4328E0311CFC068900E199AA /* WatchContext+LoopKit.swift */,
				C165B8CD23302C5D0004112E /* RemoteCommand.swift */,
				E9C00EF424C623EF00628F35 /* LoopSettings+Loop.swift */,
			);
			path = Models;
			sourceTree = "<group>";
		};
		43776F831B8022E90074EA36 = {
			isa = PBXGroup;
			children = (
				C18A491122FCC20B00FDA733 /* Scripts */,
				4FF4D0FA1E1834BD00846527 /* Common */,
				43776F8E1B8022E90074EA36 /* Loop */,
				4F70C1DF1DE8DCA7006380B7 /* Loop Status Extension */,
				43D9FFD021EAE05D00AF44BF /* LoopCore */,
				4F75288C1DFE1DC600C322D6 /* LoopUI */,
				43A943731B926B7B0051FA24 /* WatchApp */,
				43A943821B926B7B0051FA24 /* WatchApp Extension */,
				43F78D2C1C8FC58F002152D1 /* LoopTests */,
				43E2D8D21D20BF42004DA55F /* DoseMathTests */,
				43D9FFA321EA9A0C00AF44BF /* Learn */,
				968DCD53F724DE56FFE51920 /* Frameworks */,
				43776F8D1B8022E90074EA36 /* Products */,
				437D9BA11D7B5203007245E8 /* Loop.xcconfig */,
				A951C5FF23E8AB51003E26DC /* Version.xcconfig */,
			);
			sourceTree = "<group>";
		};
		43776F8D1B8022E90074EA36 /* Products */ = {
			isa = PBXGroup;
			children = (
				43776F8C1B8022E90074EA36 /* Loop.app */,
				43A943721B926B7B0051FA24 /* WatchApp.app */,
				43A9437E1B926B7B0051FA24 /* WatchApp Extension.appex */,
				43E2D8D11D20BF42004DA55F /* DoseMathTests.xctest */,
				43E2D90B1D20C581004DA55F /* LoopTests.xctest */,
				4F70C1DC1DE8DCA7006380B7 /* Loop Status Extension.appex */,
				4F75288B1DFE1DC600C322D6 /* LoopUI.framework */,
				43D9FFA221EA9A0C00AF44BF /* Learn.app */,
				43D9FFCF21EAE05D00AF44BF /* LoopCore.framework */,
				43D9002A21EB209400AF44BF /* LoopCore.framework */,
			);
			name = Products;
			sourceTree = "<group>";
		};
		43776F8E1B8022E90074EA36 /* Loop */ = {
			isa = PBXGroup;
			children = (
				C16DA84022E8E104008624C2 /* Plugins */,
				7D7076651FE06EE4004AC8EA /* Localizable.strings */,
				7D7076511FE06EE1004AC8EA /* InfoPlist.strings */,
				43EDEE6B1CF2E12A00393BE3 /* Loop.entitlements */,
				43F5C2D41B92A4A6003EB13D /* Info.plist */,
				43776F8F1B8022E90074EA36 /* AppDelegate.swift */,
				43776F9A1B8022E90074EA36 /* LaunchScreen.storyboard */,
				43776F951B8022E90074EA36 /* Main.storyboard */,
				A966152423EA5A25005D8B29 /* DefaultAssets.xcassets */,
				A966152523EA5A25005D8B29 /* DerivedAssets.xcassets */,
				43E344A01B9E144300C85C07 /* Extensions */,
				43F5C2E41B93C5D4003EB13D /* Managers */,
				43757D131C06F26C00910CB9 /* Models */,
				43F5C2CE1B92A2A0003EB13D /* View Controllers */,
				43F5C2CF1B92A2ED003EB13D /* Views */,
				897A5A9724C22DCE00C4E71D /* View Models */,
			);
			path = Loop;
			sourceTree = "<group>";
		};
		43A943731B926B7B0051FA24 /* WatchApp */ = {
			isa = PBXGroup;
			children = (
				C1C73F0F1DE3D0270022FC89 /* InfoPlist.strings */,
				43F5C2D61B92A4DC003EB13D /* Info.plist */,
				43A943741B926B7B0051FA24 /* Interface.storyboard */,
				A966152823EA5A37005D8B29 /* DefaultAssets.xcassets */,
				A966152923EA5A37005D8B29 /* DerivedAssets.xcassets */,
			);
			path = WatchApp;
			sourceTree = "<group>";
		};
		43A943821B926B7B0051FA24 /* WatchApp Extension */ = {
			isa = PBXGroup;
			children = (
				7D7076601FE06EE3004AC8EA /* Localizable.strings */,
				43D533BB1CFD1DD7009E3085 /* WatchApp Extension.entitlements */,
				43A943911B926B7B0051FA24 /* Info.plist */,
				43A9438D1B926B7B0051FA24 /* ComplicationController.swift */,
				43A943871B926B7B0051FA24 /* ExtensionDelegate.swift */,
				43A9438F1B926B7B0051FA24 /* Assets.xcassets */,
				4328E0121CFBE1B700E199AA /* Controllers */,
				4328E01F1CFBE2B100E199AA /* Extensions */,
				4FE3475F20D5D7FA00A86D03 /* Managers */,
				898ECA5D218ABD17001E9D35 /* Models */,
				4F75F0052100146B00B5570E /* Scenes */,
				43A943831B926B7B0051FA24 /* Supporting Files */,
				891B508324342BCA005DA578 /* View Models */,
				895788A3242E6947002CB114 /* Views */,
			);
			path = "WatchApp Extension";
			sourceTree = "<group>";
		};
		43A943831B926B7B0051FA24 /* Supporting Files */ = {
			isa = PBXGroup;
			children = (
				43A943841B926B7B0051FA24 /* PushNotificationPayload.apns */,
			);
			name = "Supporting Files";
			sourceTree = "<group>";
		};
		43C05CB321EBE268006FB252 /* Extensions */ = {
			isa = PBXGroup;
			children = (
				43C05CB421EBE274006FB252 /* Date.swift */,
				4345E3FD21F04A50009E00E5 /* DateIntervalFormatter.swift */,
				43D9F81F21EF0906000578CD /* NSNumber.swift */,
				43C5F259222C921B00905D10 /* OSLog.swift */,
				43D9F81921EC593C000578CD /* UITableViewCell.swift */,
				C1814B85225E507C008D2D8E /* Sequence.swift */,
			);
			path = Extensions;
			sourceTree = "<group>";
		};
		43C05CBB21EBF743006FB252 /* View Controllers */ = {
			isa = PBXGroup;
			children = (
				43C05CC121EC06E4006FB252 /* LessonConfigurationViewController.swift */,
				43D9F82321EFF1AB000578CD /* LessonResultsViewController.swift */,
				43C05CBC21EBF77D006FB252 /* LessonsViewController.swift */,
			);
			path = "View Controllers";
			sourceTree = "<group>";
		};
		43C05CBE21EBFF66006FB252 /* Lessons */ = {
			isa = PBXGroup;
			children = (
				43C728F4222266F000C62969 /* ModalDayLesson.swift */,
				43C05CB021EBBDB9006FB252 /* TimeInRangeLesson.swift */,
			);
			path = Lessons;
			sourceTree = "<group>";
		};
		43C05CC321EC0868006FB252 /* Configuration */ = {
			isa = PBXGroup;
			children = (
				43D9F81721EC51CC000578CD /* DateEntry.swift */,
				43C05CC921EC382B006FB252 /* NumberEntry.swift */,
				43D9F81D21EF0609000578CD /* NumberRangeEntry.swift */,
				43D9F82121EF0A7A000578CD /* QuantityRangeEntry.swift */,
				43C728F62222700000C62969 /* DateIntervalEntry.swift */,
			);
			path = Configuration;
			sourceTree = "<group>";
		};
		43C5F255222C7B6300905D10 /* Models */ = {
			isa = PBXGroup;
			children = (
				43C5F256222C7B7200905D10 /* TimeComponents.swift */,
			);
			path = Models;
			sourceTree = "<group>";
		};
		43D9FFA321EA9A0C00AF44BF /* Learn */ = {
			isa = PBXGroup;
			children = (
				43D9FFA421EA9A0C00AF44BF /* AppDelegate.swift */,
				43C05CBF21EBFFA4006FB252 /* Lesson.swift */,
				43C05CC321EC0868006FB252 /* Configuration */,
				4345E3F621F03C2E009E00E5 /* Display */,
				43C05CB321EBE268006FB252 /* Extensions */,
				43C05CBE21EBFF66006FB252 /* Lessons */,
				43D9FFBE21EAB20B00AF44BF /* Managers */,
				43C5F255222C7B6300905D10 /* Models */,
				43C05CBB21EBF743006FB252 /* View Controllers */,
				43D9FFB521EA9B0100AF44BF /* Learn.entitlements */,
				43D9FFA821EA9A0C00AF44BF /* Main.storyboard */,
				43D9FFAB21EA9A0F00AF44BF /* Assets.xcassets */,
				43D9FFAD21EA9A0F00AF44BF /* LaunchScreen.storyboard */,
				43D9FFB021EA9A0F00AF44BF /* Info.plist */,
				80F864E42433BF5D0026EC26 /* InfoPlist.strings */,
				7D9BEEE72335A6B3005DCFD6 /* Localizable.strings */,
			);
			path = Learn;
			sourceTree = "<group>";
		};
		43D9FFBE21EAB20B00AF44BF /* Managers */ = {
			isa = PBXGroup;
			children = (
				43D9FFBF21EAB22E00AF44BF /* DataManager.swift */,
				43C728F8222A448700C62969 /* DayCalculator.swift */,
			);
			path = Managers;
			sourceTree = "<group>";
		};
		43D9FFD021EAE05D00AF44BF /* LoopCore */ = {
			isa = PBXGroup;
			children = (
				43DE92581C5479E4001FFDE1 /* PotentialCarbEntryUserInfo.swift */,
				43C05CB721EBEA54006FB252 /* HKUnit.swift */,
				434FF1E91CF26C29000DB779 /* IdentifiableClass.swift */,
				C19E96DD23D2733F003F79B0 /* LoopCompletionFreshness.swift */,
				430B29892041F54A00BA9F93 /* NSUserDefaults.swift */,
				431E73471FF95A900069B5F7 /* PersistenceController.swift */,
				43D848AF1E7DCBE100DADCBC /* Result.swift */,
				43D9FFD121EAE05D00AF44BF /* LoopCore.h */,
				43D9FFD221EAE05D00AF44BF /* Info.plist */,
				E9C00EEF24C620EF00628F35 /* LoopSettings.swift */,
			);
			path = LoopCore;
			sourceTree = "<group>";
		};
		43E2D8D21D20BF42004DA55F /* DoseMathTests */ = {
			isa = PBXGroup;
			children = (
				7D70765B1FE06EE2004AC8EA /* Localizable.strings */,
				43E2D8E01D20C0CB004DA55F /* Fixtures */,
				43E2D8D31D20BF42004DA55F /* DoseMathTests.swift */,
				43E2D8D51D20BF42004DA55F /* Info.plist */,
			);
			path = DoseMathTests;
			sourceTree = "<group>";
		};
		43E2D8E01D20C0CB004DA55F /* Fixtures */ = {
			isa = PBXGroup;
			children = (
				E9E5E55F24D3519700B5DFFE /* far_future_high_bg_forecast_after_6_hours.json */,
				C10B28451EA9BA5E006EA1FC /* far_future_high_bg_forecast.json */,
				43E2D8E11D20C0DB004DA55F /* read_selected_basal_profile.json */,
				43E2D8E21D20C0DB004DA55F /* recommend_temp_basal_correct_low_at_min.json */,
				C1C6591B1E1B1FDA0025CC58 /* recommend_temp_basal_dropping_then_rising.json */,
				43E2D8E31D20C0DB004DA55F /* recommend_temp_basal_flat_and_high.json */,
				43E2D8E41D20C0DB004DA55F /* recommend_temp_basal_high_and_falling.json */,
				43E2D8E51D20C0DB004DA55F /* recommend_temp_basal_high_and_rising.json */,
				43E2D8E61D20C0DB004DA55F /* recommend_temp_basal_in_range_and_rising.json */,
				43E2D8E71D20C0DB004DA55F /* recommend_temp_basal_no_change_glucose.json */,
				43E2D8E81D20C0DB004DA55F /* recommend_temp_basal_start_high_end_in_range.json */,
				43E2D8E91D20C0DB004DA55F /* recommend_temp_basal_start_high_end_low.json */,
				43E2D8EA1D20C0DB004DA55F /* recommend_temp_basal_start_low_end_high.json */,
				43E2D8EB1D20C0DB004DA55F /* recommend_temp_basal_start_low_end_in_range.json */,
				C17824A21E19EAB600D9D25C /* recommend_temp_basal_start_very_low_end_high.json */,
				C12F21A61DFA79CB00748193 /* recommend_temp_basal_very_low_end_in_range.json */,
				436D9BF71F6F4EA100CFA75F /* recommended_temp_start_low_end_just_above_range.json */,
			);
			path = Fixtures;
			sourceTree = "<group>";
		};
		43E344A01B9E144300C85C07 /* Extensions */ = {
			isa = PBXGroup;
			children = (
				A98556842493F901000FD662 /* AlertStore+SimulatedCoreData.swift */,
				C1D289B422F90A52003FFBD9 /* BasalDeliveryState.swift */,
				A999D40924663DC7004C89D4 /* CarbStore.swift */,
				A9F703722489BC8500C98AD8 /* CarbStore+SimulatedCoreData.swift */,
				C17824991E1999FA00D9D25C /* CaseCountable.swift */,
				4F6663931E905FD2009E74FC /* ChartColorPalette+Loop.swift */,
				4389916A1E91B689000EEF90 /* ChartSettings+Loop.swift */,
				4F08DE8E1E7BB871006741EA /* CollectionType+Loop.swift */,
				43CE7CDD1CA8B63E003CC1B0 /* Data.swift */,
				892A5D58222F0A27008961AB /* Debug.swift */,
				B4FEEF7C24B8A71F00A8DF9B /* DeviceDataManager+DeviceStatus.swift */,
				A9C62D832331700D00535612 /* DiagnosticLog+Subsystem.swift */,
				89D1503D24B506EB00EDE253 /* Dictionary.swift */,
				89CA2B2F226C0161004D9350 /* DirectoryObserver.swift */,
				A999D40324663CE1004C89D4 /* DoseStore.swift */,
				A9CBE457248AB564008E7BA2 /* DoseStore+SimulatedCoreData.swift */,
				A92E557D2464DFFD00DB93BB /* DosingDecisionStore.swift */,
				A9CBE459248ACBE1008E7BA2 /* DosingDecisionStore+SimulatedCoreData.swift */,
				A9F703742489C9A000C98AD8 /* GlucoseStore+SimulatedCoreData.swift */,
				438172D81F4E9E37003C3328 /* NewPumpEvent.swift */,
				89E267FE229267DF00A3F2AF /* Optional.swift */,
				895FE0942201234000FCF18A /* OverrideSelectionViewController.swift */,
				A9F703762489D8AA00C98AD8 /* PersistentDeviceLog+SimulatedCoreData.swift */,
				A999D40524663D18004C89D4 /* PumpManagerError.swift */,
				892A5D682230C41D008961AB /* RangeReplaceableCollection.swift */,
				A999D40724663D6D004C89D4 /* SetBolusError.swift */,
				A9CBE45B248ACC03008E7BA2 /* SettingsStore+SimulatedCoreData.swift */,
				C1FB428B217806A300FAB378 /* StateColorPalette.swift */,
				43F89CA222BDFBBC006BB54E /* UIActivityIndicatorView.swift */,
				43F41C361D3BF32400C11ED6 /* UIAlertController.swift */,
				A9F66FC2247F451500096EA7 /* UIDevice+Loop.swift */,
				8968B1112408B3520074BB48 /* UIFont.swift */,
				437CEEE31CDE5C0A003C8C80 /* UIImage.swift */,
				434FF1ED1CF27EEF000DB779 /* UITableViewCell.swift */,
				430B29922041F5B200BA9F93 /* UserDefaults+Loop.swift */,
				A9B607AF247F000F00792BE4 /* UserNotifications+Loop.swift */,
			);
			path = Extensions;
			sourceTree = "<group>";
		};
		43F5C2CE1B92A2A0003EB13D /* View Controllers */ = {
			isa = PBXGroup;
			children = (
				43A51E1E1EB6D62A000736CC /* CarbAbsorptionViewController.swift */,
				43DBF0581C93F73800B3C386 /* CarbEntryTableViewController.swift */,
				892D7C5023B54A14008A9656 /* CarbEntryViewController.swift */,
				43A51E201EB6DBDD000736CC /* LoopChartsTableViewController.swift */,
				433EA4C31D9F71C800CD78FB /* CommandResponseViewController.swift */,
				892ADE092446E9C3007CE08C /* ExplicitlyDismissibleModal.swift */,
				C178249F1E19CF9800D9D25C /* GlucoseThresholdTableViewController.swift */,
				4302F4E21D4EA54200F0FCAF /* InsulinDeliveryTableViewController.swift */,
				437D9BA21D7BC977007245E8 /* PredictionTableViewController.swift */,
				439A7941211F631C0041B75F /* RootNavigationController.swift */,
				43F5C2DA1B92A5E1003EB13D /* SettingsTableViewController.swift */,
				43E3449E1B9D68E900C85C07 /* StatusTableViewController.swift */,
				89CA2B31226C18B8004D9350 /* TestingScenariosTableViewController.swift */,
				4302F4E01D4E9C8900F0FCAF /* TextFieldTableViewController.swift */,
			);
			path = "View Controllers";
			sourceTree = "<group>";
		};
		43F5C2CF1B92A2ED003EB13D /* Views */ = {
			isa = PBXGroup;
			children = (
				897A5A9524C2175B00C4E71D /* BolusEntryView.swift */,
				C1F8B1D122375E4200DD66CF /* BolusProgressTableViewCell.swift */,
				43B260481ED248FB008CAA77 /* CarbEntryTableViewCell.swift */,
				431A8C3F1EC6E8AB00823B9C /* CircleMaskView.swift */,
				43D381611EBD9759007F8C8F /* HeaderValuesTableViewCell.swift */,
				430D85881F44037000AF2D4F /* HUDViewTableViewCell.swift */,
				1DA46B5F2492E2E300D71A63 /* NotificationsCriticalAlertPermissionsView.swift */,
				B42C951624A3CAF200857C73 /* NotificationsCriticalAlertPermissionsViewModel.swift */,
				899433B723FE129700FA4BEA /* OverrideBadgeView.swift */,
				89CAB36224C8FE95009EE3CE /* PredictedGlucoseChartView.swift */,
				438D42FA1D7D11A4003244B0 /* PredictionInputEffectTableViewCell.swift */,
				43C3B6EB20B650A80026CAFA /* SettingsImageTableViewCell.swift */,
				1DE09BA824A3E23F009EE9F9 /* SettingsView.swift */,
				1DB1CA4E24A56D7600B3B94C /* SettingsViewModel.swift */,
				43F64DD81D9C92C900D24DC6 /* TitleSubtitleTableViewCell.swift */,
				4311FB9A1F37FE1B00D4C0A7 /* TitleSubtitleTextFieldTableViewCell.swift */,
				89D6953D23B6DF8A002B3066 /* PotentialCarbEntryTableViewCell.swift */,
				439706E522D2E84900C81566 /* PredictionSettingTableViewCell.swift */,
				C1F8B1DB223862D500DD66CF /* BolusProgressTableViewCell.xib */,
			);
			path = Views;
			sourceTree = "<group>";
		};
		43F5C2E41B93C5D4003EB13D /* Managers */ = {
			isa = PBXGroup;
			children = (
				1DA6499D2441266400F61E75 /* Alerts */,
				439897361CD2F80600223065 /* AnalyticsServicesManager.swift */,
				B4F3D25024AF890C0095CE44 /* BluetoothStateManager.swift */,
				439BED291E76093C00B0AED5 /* CGMManager.swift */,
				43DBF0521C93EC8200B3C386 /* DeviceDataManager.swift */,
				43F78D251C8FC000002152D1 /* DoseMath.swift */,
				89CA2B3C226E6B13004D9350 /* LocalTestingScenariosManager.swift */,
				A9C62D862331703000535612 /* LoggingServicesManager.swift */,
				1D2609AC248EEB9900A6F258 /* LoopAlertsManager.swift */,
				43A567681C94880B00334FAC /* LoopDataManager.swift */,
				43C094491CACCC73001F6403 /* NotificationManager.swift */,
				432E73CA1D24B3D6009AD15D /* RemoteDataServicesManager.swift */,
				A9C62D852331703000535612 /* Service.swift */,
				A9C62D872331703000535612 /* ServicesManager.swift */,
				43FCEEA8221A615B0013DD30 /* StatusChartsManager.swift */,
				4F70C20F1DE8FAC5006380B7 /* StatusExtensionDataManager.swift */,
				89ADE13A226BFA0F0067222B /* TestingScenariosManager.swift */,
				4328E0341CFC0AE100E199AA /* WatchDataManager.swift */,
				E9BB27AA23B85C3500FB4987 /* SleepStore.swift */,
			);
			path = Managers;
			sourceTree = "<group>";
		};
		43F78D2C1C8FC58F002152D1 /* LoopTests */ = {
			isa = PBXGroup;
			children = (
				A9E6DFE4246A0418005B1A1C /* Extensions */,
				1DA7A83F24476E8C008257F0 /* Managers */,
				A9E6DFED246A0460005B1A1C /* Models */,
				43E2D90F1D20C581004DA55F /* Info.plist */,
				A9DAE7CF2332D77F006AE942 /* LoopTests.swift */,
				8968B113240C55F10074BB48 /* LoopSettingsTests.swift */,
			);
			path = LoopTests;
			sourceTree = "<group>";
		};
		4F70C1DF1DE8DCA7006380B7 /* Loop Status Extension */ = {
			isa = PBXGroup;
			children = (
				7D7076371FE06EDE004AC8EA /* Localizable.strings */,
				4F70C1FD1DE8E662006380B7 /* Loop Status Extension.entitlements */,
				4F70C1E51DE8DCA7006380B7 /* Info.plist */,
				43BFF0CC1E466C8400FF19A9 /* StateColorPalette.swift */,
				43FCEEB0221A863E0013DD30 /* StatusChartsManager.swift */,
				4F70C1E01DE8DCA7006380B7 /* StatusViewController.swift */,
				4F70C1E21DE8DCA7006380B7 /* MainInterface.storyboard */,
			);
			path = "Loop Status Extension";
			sourceTree = "<group>";
		};
		4F75288C1DFE1DC600C322D6 /* LoopUI */ = {
			isa = PBXGroup;
			children = (
				7D23667B21250C5A0028B67D /* Common */,
				7D70764C1FE06EE1004AC8EA /* Localizable.strings */,
				7D7076471FE06EE0004AC8EA /* InfoPlist.strings */,
				4FB76FC41E8C576800B39636 /* Extensions */,
				4FB76FC31E8C575900B39636 /* Charts */,
				4F7528A61DFE20AE00C322D6 /* Models */,
				B42C950F24A3C44F00857C73 /* ViewModel */,
				4F7528931DFE1E1600C322D6 /* Views */,
				4F75288D1DFE1DC600C322D6 /* LoopUI.h */,
				4F75288E1DFE1DC600C322D6 /* Info.plist */,
				4F2C15941E09BF3C00E160D4 /* HUDView.xib */,
				4F2C15961E09E94E00E160D4 /* HUDAssets.xcassets */,
				B4E96D58248A7F9A002DABAD /* StatusHighlightHUDView.xib */,
				B4E96D5C248A82A2002DABAD /* StatusBarHUDView.xib */,
			);
			path = LoopUI;
			sourceTree = "<group>";
		};
		4F7528931DFE1E1600C322D6 /* Views */ = {
			isa = PBXGroup;
			children = (
				437CEEBF1CD6FCD8003C8C80 /* BasalRateHUDView.swift */,
				43B371851CE583890013C5A6 /* BasalStateView.swift */,
				B4E96D4E248A6E20002DABAD /* CGMStatusHUDView.swift */,
				4369618F1F19C86400447E89 /* ChartPointsContextFillLayer.swift */,
				4F08DE831E7BB70B006741EA /* ChartPointsScatterDownTrianglesLayer.swift */,
				4F08DE841E7BB70B006741EA /* ChartPointsTouchHighlightLayerViewCache.swift */,
				B4E96D4A248A6B6E002DABAD /* DeviceStatusHUDView.swift */,
				4337615E1D52F487004A3647 /* GlucoseHUDView.swift */,
				B4E96D54248A7509002DABAD /* GlucoseTrendHUDView.swift */,
				B4E96D52248A7386002DABAD /* GlucoseValueHUDView.swift */,
				4F2C15921E09BF2C00E160D4 /* HUDView.swift */,
				437CEEBD1CD6E0CB003C8C80 /* LoopCompletionHUDView.swift */,
				438DADC71CDE8F8B007697A5 /* LoopStateView.swift */,
				B48B0BAB24900093009A48DE /* PumpStatusHUDView.swift */,
				B4E96D5A248A8229002DABAD /* StatusBarHUDView.swift */,
				B4E96D56248A7B0F002DABAD /* StatusHighlightHUDView.swift */,
			);
			path = Views;
			sourceTree = "<group>";
		};
		4F7528A61DFE20AE00C322D6 /* Models */ = {
			isa = PBXGroup;
			children = (
				4F08DE7C1E7BB6E5006741EA /* ChartAxisValueDoubleLog.swift */,
				4326BA631F3A44D9007CCAD4 /* ChartLineModel.swift */,
			);
			path = Models;
			sourceTree = "<group>";
		};
		4F75F0052100146B00B5570E /* Scenes */ = {
			isa = PBXGroup;
			children = (
				4F75F00120FCFE8C00B5570E /* GlucoseChartScene.swift */,
				4372E495213DCDD30068E043 /* GlucoseChartValueHashable.swift */,
			);
			path = Scenes;
			sourceTree = "<group>";
		};
		4FB76FC31E8C575900B39636 /* Charts */ = {
			isa = PBXGroup;
			children = (
				43FCEEBA22211C860013DD30 /* CarbEffectChart.swift */,
				43FCEEB4221BCA020013DD30 /* COBChart.swift */,
				43FCEEB2221BC3B60013DD30 /* DoseChart.swift */,
				43FCEEAA221A61B40013DD30 /* IOBChart.swift */,
				43FCEEBC22212DD50013DD30 /* PredictedGlucoseChart.swift */,
			);
			path = Charts;
			sourceTree = "<group>";
		};
		4FB76FC41E8C576800B39636 /* Extensions */ = {
			isa = PBXGroup;
			children = (
				A9C62D8D2331708700535612 /* AuthenticationTableViewCell+NibLoadable.swift */,
				4F08DE801E7BB6F1006741EA /* CGPoint.swift */,
				438991661E91B563000EEF90 /* ChartPoint.swift */,
				43649A621C7A347F00523D7F /* CollectionType.swift */,
				B490A03C24D04F9400F509FA /* Color.swift */,
				43FCEEAC221A66780013DD30 /* DateFormatter.swift */,
				B490A04024D0559D00F509FA /* DeviceLifecycleProgressState.swift */,
				B490A04224D055D900F509FA /* DeviceStatusHighlight.swift */,
				B490A03E24D0550F00F509FA /* GlucoseValueType.swift */,
				1DB1CA4C24A55F0000B3B94C /* Image.swift */,
				434F54561D287FDB002A9274 /* NibLoadable.swift */,
				43FCEEAE221A67A70013DD30 /* NumberFormatter+Charts.swift */,
				43BFF0B11E45C18400FF19A9 /* UIColor.swift */,
			);
			path = Extensions;
			sourceTree = "<group>";
		};
		4FE3475F20D5D7FA00A86D03 /* Managers */ = {
			isa = PBXGroup;
			children = (
				4FDDD23620DC51DF00D04B16 /* LoopDataManager.swift */,
				898ECA62218ABD21001E9D35 /* ComplicationChartManager.swift */,
			);
			path = Managers;
			sourceTree = "<group>";
		};
		4FF4D0FA1E1834BD00846527 /* Common */ = {
			isa = PBXGroup;
			children = (
				4FF4D0FC1E1834CC00846527 /* Extensions */,
				4FF4D0FB1E1834C400846527 /* Models */,
				43785E9B2120E7060057DED1 /* Intents.intentdefinition */,
				89E267FB2292456700A3F2AF /* FeatureFlags.swift */,
				7D9BEEF52335CF8D005DCFD6 /* Localizable.strings */,
			);
			path = Common;
			sourceTree = "<group>";
		};
		4FF4D0FB1E1834C400846527 /* Models */ = {
			isa = PBXGroup;
			children = (
				89F9119324358E4500ECCAF3 /* CarbAbsorptionTime.swift */,
				4F11D3BF20DCBEEC006E072C /* GlucoseBackfillRequestUserInfo.swift */,
				4372E48F213CFCE70068E043 /* LoopSettingsUserInfo.swift */,
				43C3B6F620BBCAA30026CAFA /* PumpManager.swift */,
				C1FB428E217921D600FAB378 /* PumpManagerUI.swift */,
				435400331C9F878D00D5819C /* SetBolusUserInfo.swift */,
				4F70C2111DE900EA006380B7 /* StatusExtensionContext.swift */,
				89A1B66D24ABFDF800117AC2 /* SupportedBolusVolumesUserInfo.swift */,
				4FF4D0FF1E18374700846527 /* WatchContext.swift */,
				C1201E2B23ECDBD0002DA84A /* WatchContextRequestUserInfo.swift */,
				4F11D3C120DD80B3006E072C /* WatchHistoricalGlucose.swift */,
				4F7E8AC620E2AC0300AEA65E /* WatchPredictedGlucose.swift */,
			);
			path = Models;
			sourceTree = "<group>";
		};
		4FF4D0FC1E1834CC00846527 /* Extensions */ = {
			isa = PBXGroup;
			children = (
				4372E48A213CB5F00068E043 /* Double.swift */,
				4F526D5E1DF2459000A04910 /* HKUnit.swift */,
				43C513181E864C4E001547C7 /* GlucoseRangeSchedule.swift */,
				43785E922120A01B0057DED1 /* NewCarbEntryIntent+Loop.swift */,
				430DA58D1D4AEC230097D1CA /* NSBundle.swift */,
				439897341CD2F7DE00223065 /* NSTimeInterval.swift */,
				439A7943211FE22F0041B75F /* NSUserActivity.swift */,
				4FC8C8001DEB93E400A1452E /* NSUserDefaults+StatusExtension.swift */,
				43BFF0B31E45C1BE00FF19A9 /* NumberFormatter.swift */,
				4374B5EE209D84BE00D17AA8 /* OSLog.swift */,
				4372E486213C86240068E043 /* SampleValue.swift */,
				4374B5F3209D89A900D17AA8 /* TextFieldTableViewCell.swift */,
				43BFF0C31E4659E700FF19A9 /* UIColor+HIG.swift */,
				4344628D20A7ADD100C4BE6F /* UserDefaults+CGM.swift */,
				A9C62D8123316FF500535612 /* UserDefaults+Services.swift */,
			);
			path = Extensions;
			sourceTree = "<group>";
		};
		7D23667B21250C5A0028B67D /* Common */ = {
			isa = PBXGroup;
			children = (
				7D23667C21250C7E0028B67D /* LocalizedString.swift */,
			);
			path = Common;
			sourceTree = "<group>";
		};
		891B508324342BCA005DA578 /* View Models */ = {
			isa = PBXGroup;
			children = (
				891B508424342BE1005DA578 /* CarbAndBolusFlowViewModel.swift */,
			);
			path = "View Models";
			sourceTree = "<group>";
		};
		895788A3242E6947002CB114 /* Views */ = {
			isa = PBXGroup;
			children = (
				895788B5242E6A25002CB114 /* Carb Entry & Bolus */,
				895788B4242E69C8002CB114 /* Extensions */,
				895788AB242E69A2002CB114 /* ActionButton.swift */,
				895788AA242E69A1002CB114 /* CircularAccessoryButtonStyle.swift */,
				89A605E824328862009C1096 /* Checkmark.swift */,
				89A605EE2432925D009C1096 /* CompletionCheckmark.swift */,
				894F6DD8243C060600CCE676 /* ScalablePositionedText.swift */,
				89A605EA243288E4009C1096 /* TopDownTriangle.swift */,
			);
			path = Views;
			sourceTree = "<group>";
		};
		895788B4242E69C8002CB114 /* Extensions */ = {
			isa = PBXGroup;
			children = (
				89E08FC7242E76E9000D719B /* AnyTransition.swift */,
				895788A9242E69A1002CB114 /* Color.swift */,
				89F9118E24352F1600ECCAF3 /* DigitalCrownRotation.swift */,
				894F6DD2243BCBDB00CCE676 /* Environment+SizeClass.swift */,
				89A605E62432860C009C1096 /* PeriodicPublisher.swift */,
				89E08FC9242E7714000D719B /* UIFont.swift */,
				894F6DD6243C047300CCE676 /* View+Position.swift */,
			);
			path = Extensions;
			sourceTree = "<group>";
		};
		895788B5242E6A25002CB114 /* Carb Entry & Bolus */ = {
			isa = PBXGroup;
			children = (
				895788A5242E69A1002CB114 /* AbsorptionTimeSelection.swift */,
				89A605EC24328972009C1096 /* BolusArrow.swift */,
				89E08FCF242E8B2B000D719B /* BolusConfirmationView.swift */,
				89A605F02432BD18009C1096 /* BolusConfirmationVisual.swift */,
				895788A7242E69A1002CB114 /* BolusInput.swift */,
				89A605E224327DFE009C1096 /* CarbAmountInput.swift */,
				894F6DDC243C0A2300CCE676 /* CarbAmountLabel.swift */,
				895788A6242E69A1002CB114 /* CarbAndBolusFlow.swift */,
				89E08FC5242E7506000D719B /* CarbAndDateInput.swift */,
				89A605E424327F45009C1096 /* DoseVolumeInput.swift */,
				894F6DDA243C07CF00CCE676 /* GramLabel.swift */,
				89F9119024358DED00ECCAF3 /* Models */,
				89E08FC0242E73CA000D719B /* Preference Keys */,
			);
			path = "Carb Entry & Bolus";
			sourceTree = "<group>";
		};
		897A5A9724C22DCE00C4E71D /* View Models */ = {
			isa = PBXGroup;
			children = (
				897A5A9824C22DE800C4E71D /* BolusEntryViewModel.swift */,
			);
			path = "View Models";
			sourceTree = "<group>";
		};
		898ECA5D218ABD17001E9D35 /* Models */ = {
			isa = PBXGroup;
			children = (
				898ECA5E218ABD17001E9D35 /* GlucoseChartScaler.swift */,
				898ECA5F218ABD17001E9D35 /* GlucoseChartData.swift */,
				892FB4CC22040104005293EC /* OverridePresetRow.swift */,
			);
			path = Models;
			sourceTree = "<group>";
		};
		89E08FC0242E73CA000D719B /* Preference Keys */ = {
			isa = PBXGroup;
			children = (
				89E08FC1242E73DC000D719B /* CarbAmountPositionKey.swift */,
				89E08FC3242E73F0000D719B /* GramLabelPositionKey.swift */,
			);
			path = "Preference Keys";
			sourceTree = "<group>";
		};
		89F9119024358DED00ECCAF3 /* Models */ = {
			isa = PBXGroup;
			children = (
				89F9119524358E6900ECCAF3 /* BolusPickerValues.swift */,
				89F9119124358E2B00ECCAF3 /* CarbEntryInputMode.swift */,
			);
			path = Models;
			sourceTree = "<group>";
		};
		968DCD53F724DE56FFE51920 /* Frameworks */ = {
			isa = PBXGroup;
			children = (
				4344628420A7A3BE00C4BE6F /* CGMBLEKit.framework */,
				43A8EC6E210E622600A81379 /* CGMBLEKitUI.framework */,
				C1E2773D224177C000354103 /* ClockKit.framework */,
				4344628120A7A37E00C4BE6F /* CoreBluetooth.framework */,
				43C246A71D89990F0031F8D1 /* Crypto.framework */,
				4D3B40021D4A9DFE00BC6334 /* G4ShareSpy.framework */,
				43D9002C21EB225D00AF44BF /* HealthKit.framework */,
				43F5C2C81B929C09003EB13D /* HealthKit.framework */,
				4344628320A7A3BE00C4BE6F /* LoopKit.framework */,
				437AFEE6203688CF008C4892 /* LoopKitUI.framework */,
				892A5D5A222F0D7C008961AB /* LoopTestingKit.framework */,
				C1E2774722433D7A00354103 /* MKRingProgressView.framework */,
				892A5D29222EF60A008961AB /* MockKit.framework */,
				892A5D2B222EF60A008961AB /* MockKitUI.framework */,
				4F70C1DD1DE8DCA7006380B7 /* NotificationCenter.framework */,
				43B371871CE597D10013C5A6 /* ShareClient.framework */,
				4379CFEF21112CF700AADC79 /* ShareClientUI.framework */,
				4346D1EF1C781BEA00ABAFE3 /* SwiftCharts.framework */,
				438A95A71D8B9B24009D12E1 /* CGMBLEKit.framework */,
				43F78D4B1C914197002152D1 /* LoopKit.framework */,
			);
			name = Frameworks;
			sourceTree = "<group>";
		};
		A9E6DFE4246A0418005B1A1C /* Extensions */ = {
			isa = PBXGroup;
			children = (
				A9E6DFE5246A042E005B1A1C /* CarbStoreTests.swift */,
				A9E6DFE7246A043C005B1A1C /* DoseStoreTests.swift */,
				A9A63F8C246B261100588D5B /* DosingDecisionStoreTests.swift */,
				A9E6DFE9246A0448005B1A1C /* PumpManagerErrorTests.swift */,
				A9E6DFEB246A0453005B1A1C /* SetBolusErrorTests.swift */,
			);
			path = Extensions;
			sourceTree = "<group>";
		};
		A9E6DFED246A0460005B1A1C /* Models */ = {
			isa = PBXGroup;
			children = (
				A9E6DFEE246A0474005B1A1C /* LoopErrorTests.swift */,
			);
			path = Models;
			sourceTree = "<group>";
		};
		B42C950F24A3C44F00857C73 /* ViewModel */ = {
			isa = PBXGroup;
			children = (
				B42C951324A3C76000857C73 /* CGMStatusHUDViewModel.swift */,
			);
			path = ViewModel;
			sourceTree = "<group>";
		};
		C16DA84022E8E104008624C2 /* Plugins */ = {
			isa = PBXGroup;
			children = (
				C16DA84122E8E112008624C2 /* LoopPlugins.swift */,
			);
			path = Plugins;
			sourceTree = "<group>";
		};
		C18A491122FCC20B00FDA733 /* Scripts */ = {
			isa = PBXGroup;
			children = (
				C1D197FE232CF92D0096D646 /* capture-build-details.sh */,
				C125F31A22FE7CE200FD0545 /* copy-frameworks.sh */,
				C18A491222FCC22800FDA733 /* build-derived-assets.sh */,
				C18A491522FCC22900FDA733 /* copy-plugins.sh */,
				C18A491322FCC22900FDA733 /* make_scenario.py */,
			);
			path = Scripts;
			sourceTree = "<group>";
		};
/* End PBXGroup section */

/* Begin PBXHeadersBuildPhase section */
		43D9001D21EB209400AF44BF /* Headers */ = {
			isa = PBXHeadersBuildPhase;
			buildActionMask = 2147483647;
			files = (
				43D9001E21EB209400AF44BF /* LoopCore.h in Headers */,
			);
			runOnlyForDeploymentPostprocessing = 0;
		};
		43D9FFCA21EAE05D00AF44BF /* Headers */ = {
			isa = PBXHeadersBuildPhase;
			buildActionMask = 2147483647;
			files = (
				43D9FFD321EAE05D00AF44BF /* LoopCore.h in Headers */,
			);
			runOnlyForDeploymentPostprocessing = 0;
		};
		4F7528881DFE1DC600C322D6 /* Headers */ = {
			isa = PBXHeadersBuildPhase;
			buildActionMask = 2147483647;
			files = (
				4F2C15851E075B8700E160D4 /* LoopUI.h in Headers */,
			);
			runOnlyForDeploymentPostprocessing = 0;
		};
/* End PBXHeadersBuildPhase section */

/* Begin PBXNativeTarget section */
		43776F8B1B8022E90074EA36 /* Loop */ = {
			isa = PBXNativeTarget;
			buildConfigurationList = 43776FB61B8022E90074EA36 /* Build configuration list for PBXNativeTarget "Loop" */;
			buildPhases = (
				C1D1405722FB66DF00DA6242 /* Build Derived Assets */,
				43776F881B8022E90074EA36 /* Sources */,
				43776F891B8022E90074EA36 /* Frameworks */,
				43776F8A1B8022E90074EA36 /* Resources */,
				43A9439C1B926B7B0051FA24 /* Embed Watch Content */,
				43A943AE1B928D400051FA24 /* Embed Frameworks */,
				43EDDBEF1C361BCE007D89B5 /* Copy Frameworks with Carthage */,
				C16DA84322E8E5FF008624C2 /* Install Plugins */,
				C1D19800232CFA2A0096D646 /* Capture Build Details */,
				4F70C1EC1DE8DCA8006380B7 /* Embed App Extensions */,
			);
			buildRules = (
			);
			dependencies = (
				4F7528971DFE1ED400C322D6 /* PBXTargetDependency */,
				43A943931B926B7B0051FA24 /* PBXTargetDependency */,
				4F70C1E71DE8DCA7006380B7 /* PBXTargetDependency */,
				43D9FFD521EAE05D00AF44BF /* PBXTargetDependency */,
			);
			name = Loop;
			productName = Loop;
			productReference = 43776F8C1B8022E90074EA36 /* Loop.app */;
			productType = "com.apple.product-type.application";
		};
		43A943711B926B7B0051FA24 /* WatchApp */ = {
			isa = PBXNativeTarget;
			buildConfigurationList = 43A943991B926B7B0051FA24 /* Build configuration list for PBXNativeTarget "WatchApp" */;
			buildPhases = (
				C1D1406222FB7ED200DA6242 /* Build Derived Assets */,
				43A943701B926B7B0051FA24 /* Resources */,
				43A943981B926B7B0051FA24 /* Embed App Extensions */,
				43105EF81BADC8F9009CD81E /* Frameworks */,
			);
			buildRules = (
			);
			dependencies = (
				43A943811B926B7B0051FA24 /* PBXTargetDependency */,
			);
			name = WatchApp;
			productName = WatchApp;
			productReference = 43A943721B926B7B0051FA24 /* WatchApp.app */;
			productType = "com.apple.product-type.application.watchapp2";
		};
		43A9437D1B926B7B0051FA24 /* WatchApp Extension */ = {
			isa = PBXNativeTarget;
			buildConfigurationList = 43A943951B926B7B0051FA24 /* Build configuration list for PBXNativeTarget "WatchApp Extension" */;
			buildPhases = (
				43A9437A1B926B7B0051FA24 /* Sources */,
				43A9437B1B926B7B0051FA24 /* Frameworks */,
				43A9437C1B926B7B0051FA24 /* Resources */,
				43C667D71C5577280050C674 /* Embed Frameworks */,
				43FF3DF620A8EFE800F8E62C /* Copy Frameworks with Carthage */,
			);
			buildRules = (
			);
			dependencies = (
				C117ED71232EDB3200DA57CD /* PBXTargetDependency */,
			);
			name = "WatchApp Extension";
			productName = "WatchApp Extension";
			productReference = 43A9437E1B926B7B0051FA24 /* WatchApp Extension.appex */;
			productType = "com.apple.product-type.watchkit2-extension";
		};
		43D9001A21EB209400AF44BF /* LoopCore-watchOS */ = {
			isa = PBXNativeTarget;
			buildConfigurationList = 43D9002721EB209400AF44BF /* Build configuration list for PBXNativeTarget "LoopCore-watchOS" */;
			buildPhases = (
				43D9001D21EB209400AF44BF /* Headers */,
				43D9001F21EB209400AF44BF /* Sources */,
				43D9002321EB209400AF44BF /* Frameworks */,
				43D9002621EB209400AF44BF /* Resources */,
			);
			buildRules = (
			);
			dependencies = (
			);
			name = "LoopCore-watchOS";
			productName = LoopCore;
			productReference = 43D9002A21EB209400AF44BF /* LoopCore.framework */;
			productType = "com.apple.product-type.framework";
		};
		43D9FFA121EA9A0C00AF44BF /* Learn */ = {
			isa = PBXNativeTarget;
			buildConfigurationList = 43D9FFB321EA9A0F00AF44BF /* Build configuration list for PBXNativeTarget "Learn" */;
			buildPhases = (
				43D9FF9E21EA9A0C00AF44BF /* Sources */,
				43D9FF9F21EA9A0C00AF44BF /* Frameworks */,
				43D9FFA021EA9A0C00AF44BF /* Resources */,
				43D9FFDF21EAE3C600AF44BF /* Embed Frameworks */,
				43D9FFE221EAE40600AF44BF /* Copy Frameworks with Carthage */,
			);
			buildRules = (
			);
			dependencies = (
				43D9FFBA21EA9CA400AF44BF /* PBXTargetDependency */,
				A942E447225FD9A300DD4980 /* PBXTargetDependency */,
			);
			name = Learn;
			productName = Learn;
			productReference = 43D9FFA221EA9A0C00AF44BF /* Learn.app */;
			productType = "com.apple.product-type.application";
		};
		43D9FFCE21EAE05D00AF44BF /* LoopCore */ = {
			isa = PBXNativeTarget;
			buildConfigurationList = 43D9FFD821EAE05D00AF44BF /* Build configuration list for PBXNativeTarget "LoopCore" */;
			buildPhases = (
				43D9FFCA21EAE05D00AF44BF /* Headers */,
				43D9FFCB21EAE05D00AF44BF /* Sources */,
				43D9FFCC21EAE05D00AF44BF /* Frameworks */,
				43D9FFCD21EAE05D00AF44BF /* Resources */,
			);
			buildRules = (
			);
			dependencies = (
			);
			name = LoopCore;
			productName = LoopCore;
			productReference = 43D9FFCF21EAE05D00AF44BF /* LoopCore.framework */;
			productType = "com.apple.product-type.framework";
		};
		43E2D8D01D20BF42004DA55F /* DoseMathTests */ = {
			isa = PBXNativeTarget;
			buildConfigurationList = 43E2D8D61D20BF42004DA55F /* Build configuration list for PBXNativeTarget "DoseMathTests" */;
			buildPhases = (
				43E2D8CD1D20BF42004DA55F /* Sources */,
				43E2D8CE1D20BF42004DA55F /* Frameworks */,
				43E2D8CF1D20BF42004DA55F /* Resources */,
				43E2D8DD1D20C072004DA55F /* CopyFiles */,
				A942E448225FD9D500DD4980 /* Copy Frameworks with Carthage */,
			);
			buildRules = (
			);
			dependencies = (
				A942E445225FD97F00DD4980 /* PBXTargetDependency */,
			);
			name = DoseMathTests;
			productName = DoseMathTests;
			productReference = 43E2D8D11D20BF42004DA55F /* DoseMathTests.xctest */;
			productType = "com.apple.product-type.bundle.unit-test";
		};
		43E2D90A1D20C581004DA55F /* LoopTests */ = {
			isa = PBXNativeTarget;
			buildConfigurationList = 43E2D9121D20C581004DA55F /* Build configuration list for PBXNativeTarget "LoopTests" */;
			buildPhases = (
				43E2D9071D20C581004DA55F /* Sources */,
				43E2D9081D20C581004DA55F /* Frameworks */,
				43E2D9091D20C581004DA55F /* Resources */,
			);
			buildRules = (
			);
			dependencies = (
				43E2D9111D20C581004DA55F /* PBXTargetDependency */,
			);
			name = LoopTests;
			productName = LoopTests;
			productReference = 43E2D90B1D20C581004DA55F /* LoopTests.xctest */;
			productType = "com.apple.product-type.bundle.unit-test";
		};
		4F70C1DB1DE8DCA7006380B7 /* Loop Status Extension */ = {
			isa = PBXNativeTarget;
			buildConfigurationList = 4F70C1EB1DE8DCA8006380B7 /* Build configuration list for PBXNativeTarget "Loop Status Extension" */;
			buildPhases = (
				4F70C1D81DE8DCA7006380B7 /* Sources */,
				4F70C1D91DE8DCA7006380B7 /* Frameworks */,
				4F70C1DA1DE8DCA7006380B7 /* Resources */,
			);
			buildRules = (
			);
			dependencies = (
				43D9000D21EB0BEA00AF44BF /* PBXTargetDependency */,
				4F7528991DFE1ED800C322D6 /* PBXTargetDependency */,
			);
			name = "Loop Status Extension";
			productName = "Loop Status Extension";
			productReference = 4F70C1DC1DE8DCA7006380B7 /* Loop Status Extension.appex */;
			productType = "com.apple.product-type.app-extension";
		};
		4F75288A1DFE1DC600C322D6 /* LoopUI */ = {
			isa = PBXNativeTarget;
			buildConfigurationList = 4F7528921DFE1DC600C322D6 /* Build configuration list for PBXNativeTarget "LoopUI" */;
			buildPhases = (
				4F7528861DFE1DC600C322D6 /* Sources */,
				4F7528871DFE1DC600C322D6 /* Frameworks */,
				4F7528881DFE1DC600C322D6 /* Headers */,
				4F7528891DFE1DC600C322D6 /* Resources */,
			);
			buildRules = (
			);
			dependencies = (
				43D9001321EB137A00AF44BF /* PBXTargetDependency */,
			);
			name = LoopUI;
			productName = LoopUI;
			productReference = 4F75288B1DFE1DC600C322D6 /* LoopUI.framework */;
			productType = "com.apple.product-type.framework";
		};
/* End PBXNativeTarget section */

/* Begin PBXProject section */
		43776F841B8022E90074EA36 /* Project object */ = {
			isa = PBXProject;
			attributes = {
				LastSwiftUpdateCheck = 1010;
				LastUpgradeCheck = 1010;
				ORGANIZATIONNAME = "LoopKit Authors";
				TargetAttributes = {
					432CF87720D8B8380066B889 = {
						CreatedOnToolsVersion = 9.4;
						ProvisioningStyle = Automatic;
					};
					43776F8B1B8022E90074EA36 = {
						CreatedOnToolsVersion = 7.0;
						LastSwiftMigration = 1020;
						ProvisioningStyle = Automatic;
						SystemCapabilities = {
							com.apple.ApplicationGroups.iOS = {
								enabled = 1;
							};
							com.apple.BackgroundModes = {
								enabled = 1;
							};
							com.apple.HealthKit = {
								enabled = 1;
							};
							com.apple.Keychain = {
								enabled = 0;
							};
							com.apple.Siri = {
								enabled = 1;
							};
						};
					};
					43A943711B926B7B0051FA24 = {
						CreatedOnToolsVersion = 7.0;
						LastSwiftMigration = 0800;
						ProvisioningStyle = Automatic;
						SystemCapabilities = {
							com.apple.ApplicationGroups.iOS = {
								enabled = 0;
							};
							com.apple.BackgroundModes.watchos.app = {
								enabled = 0;
							};
						};
					};
					43A9437D1B926B7B0051FA24 = {
						CreatedOnToolsVersion = 7.0;
						LastSwiftMigration = 1020;
						ProvisioningStyle = Automatic;
						SystemCapabilities = {
							com.apple.ApplicationGroups.iOS = {
								enabled = 0;
							};
							com.apple.HealthKit = {
								enabled = 0;
							};
							com.apple.HealthKit.watchos = {
								enabled = 1;
							};
							com.apple.Keychain = {
								enabled = 0;
							};
							com.apple.Siri = {
								enabled = 1;
							};
						};
					};
					43D9001A21EB209400AF44BF = {
						LastSwiftMigration = 1020;
						ProvisioningStyle = Automatic;
					};
					43D9FFA121EA9A0C00AF44BF = {
						CreatedOnToolsVersion = 10.1;
						LastSwiftMigration = 1020;
						ProvisioningStyle = Automatic;
						SystemCapabilities = {
							com.apple.ApplicationGroups.iOS = {
								enabled = 1;
							};
							com.apple.HealthKit = {
								enabled = 1;
							};
						};
					};
					43D9FFCE21EAE05D00AF44BF = {
						CreatedOnToolsVersion = 10.1;
						LastSwiftMigration = 1020;
						ProvisioningStyle = Automatic;
					};
					43E2D8D01D20BF42004DA55F = {
						CreatedOnToolsVersion = 7.3.1;
						LastSwiftMigration = 0800;
						ProvisioningStyle = Automatic;
					};
					43E2D90A1D20C581004DA55F = {
						CreatedOnToolsVersion = 7.3.1;
						LastSwiftMigration = 0800;
						ProvisioningStyle = Automatic;
						TestTargetID = 43776F8B1B8022E90074EA36;
					};
					4F70C1DB1DE8DCA7006380B7 = {
						CreatedOnToolsVersion = 8.1;
						LastSwiftMigration = 1020;
						ProvisioningStyle = Automatic;
						SystemCapabilities = {
							com.apple.ApplicationGroups.iOS = {
								enabled = 1;
							};
						};
					};
					4F75288A1DFE1DC600C322D6 = {
						CreatedOnToolsVersion = 8.1;
						LastSwiftMigration = 1020;
						ProvisioningStyle = Automatic;
					};
				};
			};
			buildConfigurationList = 43776F871B8022E90074EA36 /* Build configuration list for PBXProject "Loop" */;
			compatibilityVersion = "Xcode 8.0";
			developmentRegion = en;
			hasScannedForEncodings = 0;
			knownRegions = (
				en,
				Base,
				fr,
				de,
				"zh-Hans",
				it,
				nl,
				nb,
				es,
				pl,
				ru,
				ja,
				"pt-BR",
				vi,
				da,
				sv,
				fi,
				ro,
			);
			mainGroup = 43776F831B8022E90074EA36;
			productRefGroup = 43776F8D1B8022E90074EA36 /* Products */;
			projectDirPath = "";
			projectRoot = "";
			targets = (
				43776F8B1B8022E90074EA36 /* Loop */,
				4F70C1DB1DE8DCA7006380B7 /* Loop Status Extension */,
				43A943711B926B7B0051FA24 /* WatchApp */,
				43A9437D1B926B7B0051FA24 /* WatchApp Extension */,
				43D9FFA121EA9A0C00AF44BF /* Learn */,
				43D9FFCE21EAE05D00AF44BF /* LoopCore */,
				43D9001A21EB209400AF44BF /* LoopCore-watchOS */,
				4F75288A1DFE1DC600C322D6 /* LoopUI */,
				43E2D8D01D20BF42004DA55F /* DoseMathTests */,
				43E2D90A1D20C581004DA55F /* LoopTests */,
				432CF87720D8B8380066B889 /* Cartfile */,
			);
		};
/* End PBXProject section */

/* Begin PBXResourcesBuildPhase section */
		43776F8A1B8022E90074EA36 /* Resources */ = {
			isa = PBXResourcesBuildPhase;
			buildActionMask = 2147483647;
			files = (
				C13255D6223E7BE2008AF50C /* BolusProgressTableViewCell.xib in Resources */,
				43FCBBC21E51710B00343C1B /* LaunchScreen.storyboard in Resources */,
				B405E35A24D2B1A400DD058D /* HUDAssets.xcassets in Resources */,
				A966152623EA5A26005D8B29 /* DefaultAssets.xcassets in Resources */,
				A966152723EA5A26005D8B29 /* DerivedAssets.xcassets in Resources */,
				7D70764F1FE06EE1004AC8EA /* InfoPlist.strings in Resources */,
				7D7076631FE06EE4004AC8EA /* Localizable.strings in Resources */,
				43776F971B8022E90074EA36 /* Main.storyboard in Resources */,
			);
			runOnlyForDeploymentPostprocessing = 0;
		};
		43A943701B926B7B0051FA24 /* Resources */ = {
			isa = PBXResourcesBuildPhase;
			buildActionMask = 2147483647;
			files = (
				A966152B23EA5A37005D8B29 /* DerivedAssets.xcassets in Resources */,
				C1C73F0D1DE3D0270022FC89 /* InfoPlist.strings in Resources */,
				43A943761B926B7B0051FA24 /* Interface.storyboard in Resources */,
				A966152A23EA5A37005D8B29 /* DefaultAssets.xcassets in Resources */,
			);
			runOnlyForDeploymentPostprocessing = 0;
		};
		43A9437C1B926B7B0051FA24 /* Resources */ = {
			isa = PBXResourcesBuildPhase;
			buildActionMask = 2147483647;
			files = (
				7D70765E1FE06EE3004AC8EA /* Localizable.strings in Resources */,
				43A943901B926B7B0051FA24 /* Assets.xcassets in Resources */,
				B405E35924D2A75B00DD058D /* DerivedAssets.xcassets in Resources */,
			);
			runOnlyForDeploymentPostprocessing = 0;
		};
		43D9002621EB209400AF44BF /* Resources */ = {
			isa = PBXResourcesBuildPhase;
			buildActionMask = 2147483647;
			files = (
			);
			runOnlyForDeploymentPostprocessing = 0;
		};
		43D9FFA021EA9A0C00AF44BF /* Resources */ = {
			isa = PBXResourcesBuildPhase;
			buildActionMask = 2147483647;
			files = (
				7D9BEEF32335CF8D005DCFD6 /* Localizable.strings in Resources */,
				43D9FFAF21EA9A0F00AF44BF /* LaunchScreen.storyboard in Resources */,
				43D9FFAC21EA9A0F00AF44BF /* Assets.xcassets in Resources */,
				43D9FFAA21EA9A0C00AF44BF /* Main.storyboard in Resources */,
				80F864E62433BF5D0026EC26 /* InfoPlist.strings in Resources */,
			);
			runOnlyForDeploymentPostprocessing = 0;
		};
		43D9FFCD21EAE05D00AF44BF /* Resources */ = {
			isa = PBXResourcesBuildPhase;
			buildActionMask = 2147483647;
			files = (
			);
			runOnlyForDeploymentPostprocessing = 0;
		};
		43E2D8CF1D20BF42004DA55F /* Resources */ = {
			isa = PBXResourcesBuildPhase;
			buildActionMask = 2147483647;
			files = (
				7D7076591FE06EE2004AC8EA /* Localizable.strings in Resources */,
				43E2D8F21D20C0DB004DA55F /* recommend_temp_basal_no_change_glucose.json in Resources */,
				43E2D8F61D20C0DB004DA55F /* recommend_temp_basal_start_low_end_in_range.json in Resources */,
				C17824A31E19EAB600D9D25C /* recommend_temp_basal_start_very_low_end_high.json in Resources */,
				43E2D8F41D20C0DB004DA55F /* recommend_temp_basal_start_high_end_low.json in Resources */,
				43E2D8EF1D20C0DB004DA55F /* recommend_temp_basal_high_and_falling.json in Resources */,
				436D9BF81F6F4EA100CFA75F /* recommended_temp_start_low_end_just_above_range.json in Resources */,
				43E2D8ED1D20C0DB004DA55F /* recommend_temp_basal_correct_low_at_min.json in Resources */,
				43E2D8F01D20C0DB004DA55F /* recommend_temp_basal_high_and_rising.json in Resources */,
				C12F21A71DFA79CB00748193 /* recommend_temp_basal_very_low_end_in_range.json in Resources */,
				E9E5E56024D3519700B5DFFE /* far_future_high_bg_forecast_after_6_hours.json in Resources */,
				43E2D8F11D20C0DB004DA55F /* recommend_temp_basal_in_range_and_rising.json in Resources */,
				43E2D8EE1D20C0DB004DA55F /* recommend_temp_basal_flat_and_high.json in Resources */,
				C1C6591C1E1B1FDA0025CC58 /* recommend_temp_basal_dropping_then_rising.json in Resources */,
				43E2D8F31D20C0DB004DA55F /* recommend_temp_basal_start_high_end_in_range.json in Resources */,
				43E2D8F51D20C0DB004DA55F /* recommend_temp_basal_start_low_end_high.json in Resources */,
				C10B28461EA9BA5E006EA1FC /* far_future_high_bg_forecast.json in Resources */,
				43E2D8EC1D20C0DB004DA55F /* read_selected_basal_profile.json in Resources */,
			);
			runOnlyForDeploymentPostprocessing = 0;
		};
		43E2D9091D20C581004DA55F /* Resources */ = {
			isa = PBXResourcesBuildPhase;
			buildActionMask = 2147483647;
			files = (
			);
			runOnlyForDeploymentPostprocessing = 0;
		};
		4F70C1DA1DE8DCA7006380B7 /* Resources */ = {
			isa = PBXResourcesBuildPhase;
			buildActionMask = 2147483647;
			files = (
				B491B09E24D0B600004CBE8F /* DerivedAssets.xcassets in Resources */,
				4F70C1E41DE8DCA7006380B7 /* MainInterface.storyboard in Resources */,
<<<<<<< HEAD
=======
				B405E35B24D2E05600DD058D /* HUDAssets.xcassets in Resources */,
				7D7076541FE06EE2004AC8EA /* InfoPlist.strings in Resources */,
>>>>>>> 14e6ec18
				7D7076351FE06EDE004AC8EA /* Localizable.strings in Resources */,
			);
			runOnlyForDeploymentPostprocessing = 0;
		};
		4F7528891DFE1DC600C322D6 /* Resources */ = {
			isa = PBXResourcesBuildPhase;
			buildActionMask = 2147483647;
			files = (
				4F2C15971E09E94E00E160D4 /* HUDAssets.xcassets in Resources */,
				7D70764A1FE06EE1004AC8EA /* Localizable.strings in Resources */,
				7D7076451FE06EE0004AC8EA /* InfoPlist.strings in Resources */,
				4F2C15951E09BF3C00E160D4 /* HUDView.xib in Resources */,
				B4E96D5D248A82A2002DABAD /* StatusBarHUDView.xib in Resources */,
				B4E96D59248A7F9A002DABAD /* StatusHighlightHUDView.xib in Resources */,
			);
			runOnlyForDeploymentPostprocessing = 0;
		};
/* End PBXResourcesBuildPhase section */

/* Begin PBXShellScriptBuildPhase section */
		432CF87B20D8B8490066B889 /* Build Carthage Dependencies */ = {
			isa = PBXShellScriptBuildPhase;
			buildActionMask = 2147483647;
			files = (
			);
			inputPaths = (
			);
			name = "Build Carthage Dependencies";
			outputPaths = (
			);
			runOnlyForDeploymentPostprocessing = 0;
			shellPath = /bin/sh;
			shellScript = "if [ -f $PROJECT_DIR/.gitmodules ]; then\n    echo \"Skipping checkout due to presence of .gitmodules file\"\n    if [ $ACTION = \"install\" ]; then\n        echo \"You're installing: Make sure to keep all submodules up-to-date and run carthage build after changes.\"\n    fi\nelse\n    echo \"Bootstrapping carthage dependencies\"\n    unset LLVM_TARGET_TRIPLE_SUFFIX\n    if ! cmp -s Cartfile.Resolved Carthage/Cartfile.resolved; then\n        time /usr/local/bin/carthage bootstrap --project-directory \"$SRCROOT\" --cache-builds --verbose\n        cp Cartfile.resolved Carthage\n    else\n        echo \"Carthage: not bootstrapping\"\n    fi\nfi\n";
		};
		432CF88220D8BCD90066B889 /* Homebrew & Carthage Setup */ = {
			isa = PBXShellScriptBuildPhase;
			buildActionMask = 2147483647;
			files = (
			);
			inputPaths = (
			);
			name = "Homebrew & Carthage Setup";
			outputPaths = (
			);
			runOnlyForDeploymentPostprocessing = 0;
			shellPath = /bin/sh;
			shellScript = "if ! [ -x \"$(command -v brew)\" ]; then\n    # Install Homebrew\n    ruby -e \"$(curl -fsSL https://raw.githubusercontent.com/Homebrew/install/master/install)\"\nfi\n\nif brew ls carthage > /dev/null; then\n    brew upgrade carthage || echo \"Continuing…\"\nelse\n    brew install carthage\nfi\n";
		};
		43D9FFE221EAE40600AF44BF /* Copy Frameworks with Carthage */ = {
			isa = PBXShellScriptBuildPhase;
			buildActionMask = 2147483647;
			files = (
			);
			inputFileListPaths = (
			);
			inputPaths = (
				"$(BUILT_PRODUCTS_DIR)/LoopKit.framework/LoopKit",
				"$(BUILT_PRODUCTS_DIR)/LoopKitUI.framework/LoopKitUI",
				"$(BUILT_PRODUCTS_DIR)/SwiftCharts.framework/SwiftCharts",
			);
			name = "Copy Frameworks with Carthage";
			outputFileListPaths = (
			);
			outputPaths = (
				"$(BUILT_PRODUCTS_DIR)/$(FRAMEWORKS_FOLDER_PATH)/LoopKit.framework",
				"$(BUILT_PRODUCTS_DIR)/$(FRAMEWORKS_FOLDER_PATH)/LoopKitUI.framework",
				"$(BUILT_PRODUCTS_DIR)/$(FRAMEWORKS_FOLDER_PATH)/SwiftCharts.framework",
			);
			runOnlyForDeploymentPostprocessing = 0;
			shellPath = /bin/sh;
			shellScript = "\"${SRCROOT}/Scripts/copy-frameworks.sh\"\n\n";
		};
		43EDDBEF1C361BCE007D89B5 /* Copy Frameworks with Carthage */ = {
			isa = PBXShellScriptBuildPhase;
			buildActionMask = 2147483647;
			files = (
			);
			inputPaths = (
				"$(BUILT_PRODUCTS_DIR)/LoopKit.framework/LoopKit",
				"$(BUILT_PRODUCTS_DIR)/SwiftCharts.framework/SwiftCharts",
				"$(BUILT_PRODUCTS_DIR)/LoopKitUI.framework/LoopKitUI",
				"$(BUILT_PRODUCTS_DIR)/LoopTestingKit.framework/LoopTestingKit",
				"$(BUILT_PRODUCTS_DIR)/MockKit.framework/MockKit",
				"$(BUILT_PRODUCTS_DIR)/MockKitUI.framework/MockKitUI",
				"$(BUILT_PRODUCTS_DIR)/MKRingProgressView.framework/MKRingProgressView",
			);
			name = "Copy Frameworks with Carthage";
			outputPaths = (
				"$(BUILT_PRODUCTS_DIR)/$(FRAMEWORKS_FOLDER_PATH)/LoopKit.framework",
				"$(BUILT_PRODUCTS_DIR)/$(FRAMEWORKS_FOLDER_PATH)/SwiftCharts.framework",
				"$(BUILT_PRODUCTS_DIR)/$(FRAMEWORKS_FOLDER_PATH)/LoopKitUI.framework",
				"$(BUILT_PRODUCTS_DIR)/$(FRAMEWORKS_FOLDER_PATH)/LoopTestingKit.framework",
				"$(BUILT_PRODUCTS_DIR)/$(FRAMEWORKS_FOLDER_PATH)/MockKit.framework",
				"$(BUILT_PRODUCTS_DIR)/$(FRAMEWORKS_FOLDER_PATH)/MockKitUI.framework",
				"$(BUILT_PRODUCTS_DIR)/$(FRAMEWORKS_FOLDER_PATH)/MKRingProgressView.framework",
			);
			runOnlyForDeploymentPostprocessing = 0;
			shellPath = /bin/sh;
			shellScript = "\"${SRCROOT}/Scripts/copy-frameworks.sh\"\n";
		};
		43FF3DF620A8EFE800F8E62C /* Copy Frameworks with Carthage */ = {
			isa = PBXShellScriptBuildPhase;
			buildActionMask = 2147483647;
			files = (
			);
			inputPaths = (
				"$(BUILT_PRODUCTS_DIR)/LoopKit.framework/LoopKit",
			);
			name = "Copy Frameworks with Carthage";
			outputPaths = (
				"$(BUILT_PRODUCTS_DIR)/$(FRAMEWORKS_FOLDER_PATH)/LoopKit.framework",
			);
			runOnlyForDeploymentPostprocessing = 0;
			shellPath = /bin/sh;
			shellScript = "\"${SRCROOT}/Scripts/copy-frameworks.sh\"\n";
		};
		A942E448225FD9D500DD4980 /* Copy Frameworks with Carthage */ = {
			isa = PBXShellScriptBuildPhase;
			buildActionMask = 2147483647;
			files = (
			);
			inputFileListPaths = (
			);
			inputPaths = (
				"$(BUILT_PRODUCTS_DIR)/LoopKit.framework/LoopKit",
			);
			name = "Copy Frameworks with Carthage";
			outputFileListPaths = (
			);
			outputPaths = (
				"$(BUILT_PRODUCTS_DIR)/$(FRAMEWORKS_FOLDER_PATH)/LoopKit.framework",
			);
			runOnlyForDeploymentPostprocessing = 0;
			shellPath = /bin/sh;
			shellScript = "\"${SRCROOT}/Scripts/copy-frameworks.sh\"\n\n";
		};
		C16DA84322E8E5FF008624C2 /* Install Plugins */ = {
			isa = PBXShellScriptBuildPhase;
			buildActionMask = 2147483647;
			files = (
			);
			inputFileListPaths = (
			);
			inputPaths = (
			);
			name = "Install Plugins";
			outputFileListPaths = (
			);
			outputPaths = (
			);
			runOnlyForDeploymentPostprocessing = 0;
			shellPath = /bin/sh;
			shellScript = "\"${SRCROOT}/Scripts/copy-plugins.sh\"\n";
		};
		C1D1405722FB66DF00DA6242 /* Build Derived Assets */ = {
			isa = PBXShellScriptBuildPhase;
			buildActionMask = 2147483647;
			files = (
			);
			inputFileListPaths = (
			);
			inputPaths = (
			);
			name = "Build Derived Assets";
			outputFileListPaths = (
			);
			outputPaths = (
			);
			runOnlyForDeploymentPostprocessing = 0;
			shellPath = /bin/sh;
			shellScript = "\"${SRCROOT}/Scripts/build-derived-assets.sh\" \"${SRCROOT}/Loop\"\n";
		};
		C1D1406222FB7ED200DA6242 /* Build Derived Assets */ = {
			isa = PBXShellScriptBuildPhase;
			buildActionMask = 2147483647;
			files = (
			);
			inputFileListPaths = (
			);
			inputPaths = (
			);
			name = "Build Derived Assets";
			outputFileListPaths = (
			);
			outputPaths = (
			);
			runOnlyForDeploymentPostprocessing = 0;
			shellPath = /bin/sh;
			shellScript = "\"${SRCROOT}/Scripts/build-derived-assets.sh\" \"${SRCROOT}/WatchApp\"\n";
		};
		C1D19800232CFA2A0096D646 /* Capture Build Details */ = {
			isa = PBXShellScriptBuildPhase;
			buildActionMask = 2147483647;
			files = (
			);
			inputFileListPaths = (
			);
			inputPaths = (
			);
			name = "Capture Build Details";
			outputFileListPaths = (
			);
			outputPaths = (
			);
			runOnlyForDeploymentPostprocessing = 0;
			shellPath = /bin/sh;
			shellScript = "\"${SRCROOT}/Scripts/capture-build-details.sh\"\n";
		};
/* End PBXShellScriptBuildPhase section */

/* Begin PBXSourcesBuildPhase section */
		43776F881B8022E90074EA36 /* Sources */ = {
			isa = PBXSourcesBuildPhase;
			buildActionMask = 2147483647;
			files = (
				C17824A51E1AD4D100D9D25C /* BolusRecommendation.swift in Sources */,
				897A5A9624C2175B00C4E71D /* BolusEntryView.swift in Sources */,
				4F70C2131DE90339006380B7 /* StatusExtensionContext.swift in Sources */,
				43C05CC521EC29E3006FB252 /* TextFieldTableViewCell.swift in Sources */,
				4FF4D1001E18374700846527 /* WatchContext.swift in Sources */,
				C1D289B522F90A52003FFBD9 /* BasalDeliveryState.swift in Sources */,
				4F2C15821E074FC600E160D4 /* NSTimeInterval.swift in Sources */,
				4311FB9B1F37FE1B00D4C0A7 /* TitleSubtitleTextFieldTableViewCell.swift in Sources */,
				B4FEEF7D24B8A71F00A8DF9B /* DeviceDataManager+DeviceStatus.swift in Sources */,
				C1FB428F217921D600FAB378 /* PumpManagerUI.swift in Sources */,
				43C513191E864C4E001547C7 /* GlucoseRangeSchedule.swift in Sources */,
				43A51E1F1EB6D62A000736CC /* CarbAbsorptionViewController.swift in Sources */,
				43776F901B8022E90074EA36 /* AppDelegate.swift in Sources */,
				4372E48B213CB5F00068E043 /* Double.swift in Sources */,
				430B29932041F5B300BA9F93 /* UserDefaults+Loop.swift in Sources */,
				43CE7CDE1CA8B63E003CC1B0 /* Data.swift in Sources */,
				E9BB27AB23B85C3500FB4987 /* SleepStore.swift in Sources */,
				1D080CBD2473214A00356610 /* AlertStore.xcdatamodeld in Sources */,
				A999D40A24663DC7004C89D4 /* CarbStore.swift in Sources */,
				C1F8B243223E73FD00DD66CF /* BolusProgressTableViewCell.swift in Sources */,
				89D6953E23B6DF8A002B3066 /* PotentialCarbEntryTableViewCell.swift in Sources */,
				89CA2B30226C0161004D9350 /* DirectoryObserver.swift in Sources */,
				1DA649A7244126CD00F61E75 /* UserNotificationAlertPresenter.swift in Sources */,
				1DDE273F24AEA4F200796622 /* NotificationsCriticalAlertPermissionsViewModel.swift in Sources */,
				439A7942211F631C0041B75F /* RootNavigationController.swift in Sources */,
				4F11D3C020DCBEEC006E072C /* GlucoseBackfillRequestUserInfo.swift in Sources */,
				892ADE0A2446E9C3007CE08C /* ExplicitlyDismissibleModal.swift in Sources */,
				43F5C2DB1B92A5E1003EB13D /* SettingsTableViewController.swift in Sources */,
				89E267FC2292456700A3F2AF /* FeatureFlags.swift in Sources */,
				43A567691C94880B00334FAC /* LoopDataManager.swift in Sources */,
				1DA649A9244126DA00F61E75 /* InAppModalAlertPresenter.swift in Sources */,
				43B260491ED248FB008CAA77 /* CarbEntryTableViewCell.swift in Sources */,
				4302F4E11D4E9C8900F0FCAF /* TextFieldTableViewController.swift in Sources */,
				43F64DD91D9C92C900D24DC6 /* TitleSubtitleTableViewCell.swift in Sources */,
				43FCEEA9221A615B0013DD30 /* StatusChartsManager.swift in Sources */,
				A9F703752489C9A000C98AD8 /* GlucoseStore+SimulatedCoreData.swift in Sources */,
				43511CE321FD80E400566C63 /* StandardRetrospectiveCorrection.swift in Sources */,
				43E3449F1B9D68E900C85C07 /* StatusTableViewController.swift in Sources */,
				A9CBE45A248ACBE1008E7BA2 /* DosingDecisionStore+SimulatedCoreData.swift in Sources */,
				A9C62D8A2331703100535612 /* ServicesManager.swift in Sources */,
				43DBF0531C93EC8200B3C386 /* DeviceDataManager.swift in Sources */,
				C17824A01E19CF9800D9D25C /* GlucoseThresholdTableViewController.swift in Sources */,
				4372E487213C86240068E043 /* SampleValue.swift in Sources */,
				437CEEE41CDE5C0A003C8C80 /* UIImage.swift in Sources */,
				C1201E2C23ECDBD0002DA84A /* WatchContextRequestUserInfo.swift in Sources */,
				1D4A3E2D2478628500FD601B /* StoredAlert+CoreDataClass.swift in Sources */,
				892D7C5123B54A15008A9656 /* CarbEntryViewController.swift in Sources */,
				A999D40424663CE1004C89D4 /* DoseStore.swift in Sources */,
				43DBF0591C93F73800B3C386 /* CarbEntryTableViewController.swift in Sources */,
				89CA2B32226C18B8004D9350 /* TestingScenariosTableViewController.swift in Sources */,
				43E93FB71E469A5100EAB8DB /* HKUnit.swift in Sources */,
				43C05CAF21EB2C24006FB252 /* NSBundle.swift in Sources */,
				1DB1065124467E18005542BD /* AlertManager.swift in Sources */,
				43C0944A1CACCC73001F6403 /* NotificationManager.swift in Sources */,
				1DDE274024AEA4F200796622 /* NotificationsCriticalAlertPermissionsView.swift in Sources */,
				434FF1EE1CF27EEF000DB779 /* UITableViewCell.swift in Sources */,
				439BED2A1E76093C00B0AED5 /* CGMManager.swift in Sources */,
				C165B8CE23302C5D0004112E /* RemoteCommand.swift in Sources */,
				E9C00EF524C623EF00628F35 /* LoopSettings+Loop.swift in Sources */,
				438172D91F4E9E37003C3328 /* NewPumpEvent.swift in Sources */,
				4389916B1E91B689000EEF90 /* ChartSettings+Loop.swift in Sources */,
				C178249A1E1999FA00D9D25C /* CaseCountable.swift in Sources */,
				B4F3D25124AF890C0095CE44 /* BluetoothStateManager.swift in Sources */,
				1DDE273D24AEA4B000796622 /* SettingsViewModel.swift in Sources */,
				A9CBE458248AB564008E7BA2 /* DoseStore+SimulatedCoreData.swift in Sources */,
				897A5A9924C22DE800C4E71D /* BolusEntryViewModel.swift in Sources */,
				4374B5EF209D84BF00D17AA8 /* OSLog.swift in Sources */,
				A9C62D882331703100535612 /* Service.swift in Sources */,
				89CAB36324C8FE96009EE3CE /* PredictedGlucoseChartView.swift in Sources */,
				4F6663941E905FD2009E74FC /* ChartColorPalette+Loop.swift in Sources */,
				A9F703732489BC8500C98AD8 /* CarbStore+SimulatedCoreData.swift in Sources */,
				4328E0351CFC0AE100E199AA /* WatchDataManager.swift in Sources */,
				4345E3FC21F04911009E00E5 /* UIColor+HIG.swift in Sources */,
				1D4A3E2E2478628500FD601B /* StoredAlert+CoreDataProperties.swift in Sources */,
				43D381621EBD9759007F8C8F /* HeaderValuesTableViewCell.swift in Sources */,
				A9C62D892331703100535612 /* LoggingServicesManager.swift in Sources */,
				89E267FF229267DF00A3F2AF /* Optional.swift in Sources */,
				43785E982120E7060057DED1 /* Intents.intentdefinition in Sources */,
				A98556852493F901000FD662 /* AlertStore+SimulatedCoreData.swift in Sources */,
				899433B823FE129800FA4BEA /* OverrideBadgeView.swift in Sources */,
				89D1503E24B506EB00EDE253 /* Dictionary.swift in Sources */,
				4302F4E31D4EA54200F0FCAF /* InsulinDeliveryTableViewController.swift in Sources */,
				4FC8C8011DEB93E400A1452E /* NSUserDefaults+StatusExtension.swift in Sources */,
				43E93FB61E469A4000EAB8DB /* NumberFormatter.swift in Sources */,
				C1FB428C217806A400FAB378 /* StateColorPalette.swift in Sources */,
				4F08DE8F1E7BB871006741EA /* CollectionType+Loop.swift in Sources */,
				A9F703772489D8AA00C98AD8 /* PersistentDeviceLog+SimulatedCoreData.swift in Sources */,
				435400341C9F878D00D5819C /* SetBolusUserInfo.swift in Sources */,
				1DDE273E24AEA4B000796622 /* SettingsView.swift in Sources */,
				A9B607B0247F000F00792BE4 /* UserNotifications+Loop.swift in Sources */,
				43F89CA322BDFBBD006BB54E /* UIActivityIndicatorView.swift in Sources */,
				A999D40624663D18004C89D4 /* PumpManagerError.swift in Sources */,
				437D9BA31D7BC977007245E8 /* PredictionTableViewController.swift in Sources */,
				4344628F20A7ADD500C4BE6F /* UserDefaults+CGM.swift in Sources */,
				43F41C371D3BF32400C11ED6 /* UIAlertController.swift in Sources */,
				1D2609AD248EEB9900A6F258 /* LoopAlertsManager.swift in Sources */,
				A9CBE45C248ACC03008E7BA2 /* SettingsStore+SimulatedCoreData.swift in Sources */,
				433EA4C41D9F71C800CD78FB /* CommandResponseViewController.swift in Sources */,
				C16DA84222E8E112008624C2 /* LoopPlugins.swift in Sources */,
				43785E932120A01B0057DED1 /* NewCarbEntryIntent+Loop.swift in Sources */,
				439A7944211FE22F0041B75F /* NSUserActivity.swift in Sources */,
				4328E0331CFC091100E199AA /* WatchContext+LoopKit.swift in Sources */,
				4F526D611DF8D9A900A04910 /* NetBasal.swift in Sources */,
				A92E557E2464DFFD00DB93BB /* DosingDecisionStore.swift in Sources */,
				43C3B6EC20B650A80026CAFA /* SettingsImageTableViewCell.swift in Sources */,
				89ADE13B226BFA0F0067222B /* TestingScenariosManager.swift in Sources */,
				4F7E8ACB20E2ACB500AEA65E /* WatchPredictedGlucose.swift in Sources */,
				436A0DA51D236A2A00104B24 /* LoopError.swift in Sources */,
				4F11D3C220DD80B3006E072C /* WatchHistoricalGlucose.swift in Sources */,
				4372E490213CFCE70068E043 /* LoopSettingsUserInfo.swift in Sources */,
				89CA2B3D226E6B13004D9350 /* LocalTestingScenariosManager.swift in Sources */,
				43F78D261C8FC000002152D1 /* DoseMath.swift in Sources */,
				43511CE221FD80E400566C63 /* RetrospectiveCorrection.swift in Sources */,
				1D05219B2469E9DF000EBBDE /* StoredAlert.swift in Sources */,
				438D42F91D7C88BC003244B0 /* PredictionInputEffect.swift in Sources */,
				A9C62D8223316FF600535612 /* UserDefaults+Services.swift in Sources */,
				892A5D692230C41D008961AB /* RangeReplaceableCollection.swift in Sources */,
				4F70C2101DE8FAC5006380B7 /* StatusExtensionDataManager.swift in Sources */,
				43DFB62320D4CAE7008A7BAE /* PumpManager.swift in Sources */,
				892A5D59222F0A27008961AB /* Debug.swift in Sources */,
				431A8C401EC6E8AB00823B9C /* CircleMaskView.swift in Sources */,
				1D05219D2469F1F5000EBBDE /* AlertStore.swift in Sources */,
				439897371CD2F80600223065 /* AnalyticsServicesManager.swift in Sources */,
				A9C62D842331700E00535612 /* DiagnosticLog+Subsystem.swift in Sources */,
				895FE0952201234000FCF18A /* OverrideSelectionViewController.swift in Sources */,
				A9F66FC3247F451500096EA7 /* UIDevice+Loop.swift in Sources */,
				439706E622D2E84900C81566 /* PredictionSettingTableViewCell.swift in Sources */,
				430D85891F44037000AF2D4F /* HUDViewTableViewCell.swift in Sources */,
				43A51E211EB6DBDD000736CC /* LoopChartsTableViewController.swift in Sources */,
				A999D40824663D6D004C89D4 /* SetBolusError.swift in Sources */,
				8968B1122408B3520074BB48 /* UIFont.swift in Sources */,
				438D42FB1D7D11A4003244B0 /* PredictionInputEffectTableViewCell.swift in Sources */,
				89A1B66E24ABFDF800117AC2 /* SupportedBolusVolumesUserInfo.swift in Sources */,
				432E73CB1D24B3D6009AD15D /* RemoteDataServicesManager.swift in Sources */,
				43C2FAE11EB656A500364AFF /* GlucoseEffectVelocity.swift in Sources */,
			);
			runOnlyForDeploymentPostprocessing = 0;
		};
		43A9437A1B926B7B0051FA24 /* Sources */ = {
			isa = PBXSourcesBuildPhase;
			buildActionMask = 2147483647;
			files = (
				894F6DDD243C0A2300CCE676 /* CarbAmountLabel.swift in Sources */,
				89A605E524327F45009C1096 /* DoseVolumeInput.swift in Sources */,
				4372E488213C862B0068E043 /* SampleValue.swift in Sources */,
				89A605EB243288E4009C1096 /* TopDownTriangle.swift in Sources */,
				4F2C15741E0209F500E160D4 /* NSTimeInterval.swift in Sources */,
				89F9119224358E2B00ECCAF3 /* CarbEntryInputMode.swift in Sources */,
				4FF4D1011E18375000846527 /* WatchContext.swift in Sources */,
				89FE21AD24AC57E30033F501 /* Collection.swift in Sources */,
				898ECA63218ABD21001E9D35 /* ComplicationChartManager.swift in Sources */,
				43A9438A1B926B7B0051FA24 /* NotificationController.swift in Sources */,
				439A7945211FE23A0041B75F /* NSUserActivity.swift in Sources */,
				43A943881B926B7B0051FA24 /* ExtensionDelegate.swift in Sources */,
				43511CEE220FC61700566C63 /* HUDRowController.swift in Sources */,
				892FB4CD22040104005293EC /* OverridePresetRow.swift in Sources */,
				4F75F00220FCFE8C00B5570E /* GlucoseChartScene.swift in Sources */,
				89E26800229267DF00A3F2AF /* Optional.swift in Sources */,
				4328E02F1CFBF81800E199AA /* WKInterfaceImage.swift in Sources */,
				89F9118F24352F1600ECCAF3 /* DigitalCrownRotation.swift in Sources */,
				4F2C15811E0495B200E160D4 /* WatchContext+WatchApp.swift in Sources */,
				4372E496213DCDD30068E043 /* GlucoseChartValueHashable.swift in Sources */,
				89E08FC6242E7506000D719B /* CarbAndDateInput.swift in Sources */,
				89E08FC8242E76E9000D719B /* AnyTransition.swift in Sources */,
				89A605E324327DFE009C1096 /* CarbAmountInput.swift in Sources */,
				898ECA61218ABD17001E9D35 /* GlucoseChartData.swift in Sources */,
				4344629820A8B2D700C4BE6F /* OSLog.swift in Sources */,
				4328E02A1CFBE2C500E199AA /* UIColor.swift in Sources */,
				4372E484213A63FB0068E043 /* ChartHUDController.swift in Sources */,
				895788AF242E69A2002CB114 /* BolusInput.swift in Sources */,
				894F6DDB243C07CF00CCE676 /* GramLabel.swift in Sources */,
				4345E40621F68E18009E00E5 /* CarbEntryListController.swift in Sources */,
				4FDDD23720DC51DF00D04B16 /* LoopDataManager.swift in Sources */,
				89E267FD2292456700A3F2AF /* FeatureFlags.swift in Sources */,
				898ECA60218ABD17001E9D35 /* GlucoseChartScaler.swift in Sources */,
				894F6DD9243C060600CCE676 /* ScalablePositionedText.swift in Sources */,
				89E08FC4242E73F0000D719B /* GramLabelPositionKey.swift in Sources */,
				4F82655020E69F9A0031A8F5 /* HUDInterfaceController.swift in Sources */,
				4372E492213D956C0068E043 /* GlucoseRangeSchedule.swift in Sources */,
				895788AD242E69A2002CB114 /* AbsorptionTimeSelection.swift in Sources */,
				89A605EF2432925D009C1096 /* CompletionCheckmark.swift in Sources */,
				89F9119624358E6900ECCAF3 /* BolusPickerValues.swift in Sources */,
				4328E02B1CFBE2C500E199AA /* WKAlertAction.swift in Sources */,
				4F7E8AC720E2AC0300AEA65E /* WatchPredictedGlucose.swift in Sources */,
				4344628E20A7ADD100C4BE6F /* UserDefaults+CGM.swift in Sources */,
				4F7E8AC520E2AB9600AEA65E /* Date.swift in Sources */,
				89F9119424358E4500ECCAF3 /* CarbAbsorptionTime.swift in Sources */,
				895788B1242E69A2002CB114 /* Color.swift in Sources */,
				89E08FC2242E73DC000D719B /* CarbAmountPositionKey.swift in Sources */,
				4F11D3C420DD881A006E072C /* WatchHistoricalGlucose.swift in Sources */,
				89E08FCA242E7714000D719B /* UIFont.swift in Sources */,
				4328E0281CFBE2C500E199AA /* CLKComplicationTemplate.swift in Sources */,
				4328E01E1CFBE25F00E199AA /* CarbAndBolusFlowController.swift in Sources */,
				89E08FCC242E790C000D719B /* Comparable.swift in Sources */,
				432CF87520D8AC950066B889 /* NSUserDefaults+WatchApp.swift in Sources */,
				89A1B66F24ABFDF800117AC2 /* SupportedBolusVolumesUserInfo.swift in Sources */,
				43027F0F1DFE0EC900C51989 /* HKUnit.swift in Sources */,
				4344629220A7C19800C4BE6F /* ButtonGroup.swift in Sources */,
				89A605E924328862009C1096 /* Checkmark.swift in Sources */,
				891B508524342BE1005DA578 /* CarbAndBolusFlowViewModel.swift in Sources */,
				894F6DD7243C047300CCE676 /* View+Position.swift in Sources */,
				898ECA69218ABDA9001E9D35 /* CLKTextProvider+Compound.m in Sources */,
				4372E48C213CB6750068E043 /* Double.swift in Sources */,
				89A605ED24328972009C1096 /* BolusArrow.swift in Sources */,
				892FB4CF220402C0005293EC /* OverrideSelectionController.swift in Sources */,
				89E08FD0242E8B2B000D719B /* BolusConfirmationView.swift in Sources */,
				43785E972120E4500057DED1 /* INRelevantShortcutStore+Loop.swift in Sources */,
				89A605E72432860C009C1096 /* PeriodicPublisher.swift in Sources */,
				895788AE242E69A2002CB114 /* CarbAndBolusFlow.swift in Sources */,
				89A605F12432BD18009C1096 /* BolusConfirmationVisual.swift in Sources */,
				898ECA65218ABD9B001E9D35 /* CGRect.swift in Sources */,
				43CB2B2B1D924D450079823D /* WCSession.swift in Sources */,
				4372E491213D05F90068E043 /* LoopSettingsUserInfo.swift in Sources */,
				4345E40421F68AD9009E00E5 /* TextRowController.swift in Sources */,
				43BFF0B51E45C1E700FF19A9 /* NumberFormatter.swift in Sources */,
				C1201E2D23ECDF3D002DA84A /* WatchContextRequestUserInfo.swift in Sources */,
				43A9438E1B926B7B0051FA24 /* ComplicationController.swift in Sources */,
				43517917230A0E1A0072ECC0 /* WKInterfaceLabel.swift in Sources */,
				895788B3242E69A2002CB114 /* ActionButton.swift in Sources */,
				894F6DD3243BCBDB00CCE676 /* Environment+SizeClass.swift in Sources */,
				4328E01A1CFBE1DA00E199AA /* ActionHUDController.swift in Sources */,
				4F11D3C320DD84DB006E072C /* GlucoseBackfillRequestUserInfo.swift in Sources */,
				435400351C9F878D00D5819C /* SetBolusUserInfo.swift in Sources */,
				895788B2242E69A2002CB114 /* CircularAccessoryButtonStyle.swift in Sources */,
			);
			runOnlyForDeploymentPostprocessing = 0;
		};
		43D9001F21EB209400AF44BF /* Sources */ = {
			isa = PBXSourcesBuildPhase;
			buildActionMask = 2147483647;
			files = (
				E9C00EF324C6222400628F35 /* LoopSettings.swift in Sources */,
				43C05CB821EBEA54006FB252 /* HKUnit.swift in Sources */,
				4345E3F421F036FC009E00E5 /* Result.swift in Sources */,
				C19E96E023D275FA003F79B0 /* LoopCompletionFreshness.swift in Sources */,
				43D9002021EB209400AF44BF /* NSTimeInterval.swift in Sources */,
				43C05CA921EB2B26006FB252 /* PersistenceController.swift in Sources */,
				43C05CAB21EB2B4A006FB252 /* NSBundle.swift in Sources */,
				43C05CC721EC2ABC006FB252 /* IdentifiableClass.swift in Sources */,
				43C05CAE21EB2BBF006FB252 /* NSUserDefaults.swift in Sources */,
				4345E40221F67300009E00E5 /* PotentialCarbEntryUserInfo.swift in Sources */,
			);
			runOnlyForDeploymentPostprocessing = 0;
		};
		43D9FF9E21EA9A0C00AF44BF /* Sources */ = {
			isa = PBXSourcesBuildPhase;
			buildActionMask = 2147483647;
			files = (
				43C05CBD21EBF77D006FB252 /* LessonsViewController.swift in Sources */,
				43C05CB621EBE321006FB252 /* NSTimeInterval.swift in Sources */,
				43C5F25A222C921B00905D10 /* OSLog.swift in Sources */,
				43C05CB521EBE274006FB252 /* Date.swift in Sources */,
				43D9F82421EFF1AB000578CD /* LessonResultsViewController.swift in Sources */,
				43C728F9222A448700C62969 /* DayCalculator.swift in Sources */,
				4345E3FA21F0473B009E00E5 /* TextCell.swift in Sources */,
				43C728F5222266F000C62969 /* ModalDayLesson.swift in Sources */,
				43D9F81821EC51CC000578CD /* DateEntry.swift in Sources */,
				43D9FFC021EAB22E00AF44BF /* DataManager.swift in Sources */,
				43C05CB121EBBDB9006FB252 /* TimeInRangeLesson.swift in Sources */,
				43C728F72222700000C62969 /* DateIntervalEntry.swift in Sources */,
				43D9F81E21EF0609000578CD /* NumberRangeEntry.swift in Sources */,
				43C05CCA21EC382B006FB252 /* NumberEntry.swift in Sources */,
				4345E3FE21F04A50009E00E5 /* DateIntervalFormatter.swift in Sources */,
				43C5F257222C7B7200905D10 /* TimeComponents.swift in Sources */,
				4345E3F821F03D2A009E00E5 /* DatesAndNumberCell.swift in Sources */,
				43D9F82221EF0A7A000578CD /* QuantityRangeEntry.swift in Sources */,
				43D9F81A21EC593C000578CD /* UITableViewCell.swift in Sources */,
				43D9F82021EF0906000578CD /* NSNumber.swift in Sources */,
				43C05CC221EC06E4006FB252 /* LessonConfigurationViewController.swift in Sources */,
				43C05CC621EC29E7006FB252 /* TextFieldTableViewCell.swift in Sources */,
				43C05CC021EBFFA4006FB252 /* Lesson.swift in Sources */,
				C1814B86225E507C008D2D8E /* Sequence.swift in Sources */,
				43C5F258222C7BD400905D10 /* AppDelegate.swift in Sources */,
			);
			runOnlyForDeploymentPostprocessing = 0;
		};
		43D9FFCB21EAE05D00AF44BF /* Sources */ = {
			isa = PBXSourcesBuildPhase;
			buildActionMask = 2147483647;
			files = (
				E9C00EF224C6221B00628F35 /* LoopSettings.swift in Sources */,
				43C05CB921EBEA54006FB252 /* HKUnit.swift in Sources */,
				4345E3F521F036FC009E00E5 /* Result.swift in Sources */,
				C19E96DF23D275F8003F79B0 /* LoopCompletionFreshness.swift in Sources */,
				43D9FFFB21EAF3D300AF44BF /* NSTimeInterval.swift in Sources */,
				43C05CA821EB2B26006FB252 /* PersistenceController.swift in Sources */,
				43C05CAA21EB2B49006FB252 /* NSBundle.swift in Sources */,
				43C05CC821EC2ABC006FB252 /* IdentifiableClass.swift in Sources */,
				43C05CAD21EB2BBF006FB252 /* NSUserDefaults.swift in Sources */,
				4345E40121F67300009E00E5 /* PotentialCarbEntryUserInfo.swift in Sources */,
			);
			runOnlyForDeploymentPostprocessing = 0;
		};
		43E2D8CD1D20BF42004DA55F /* Sources */ = {
			isa = PBXSourcesBuildPhase;
			buildActionMask = 2147483647;
			files = (
				43947D731F529FAA00A07D31 /* GlucoseRangeSchedule.swift in Sources */,
				43E2D8DC1D20C049004DA55F /* DoseMath.swift in Sources */,
				43E2D8DB1D20C03B004DA55F /* NSTimeInterval.swift in Sources */,
				43E2D8D41D20BF42004DA55F /* DoseMathTests.swift in Sources */,
				C11C87DE1E21EAAD00BB71D3 /* HKUnit.swift in Sources */,
				C13BAD941E8009B000050CB5 /* NumberFormatter.swift in Sources */,
				C17824A61E1AF91F00D9D25C /* BolusRecommendation.swift in Sources */,
			);
			runOnlyForDeploymentPostprocessing = 0;
		};
		43E2D9071D20C581004DA55F /* Sources */ = {
			isa = PBXSourcesBuildPhase;
			buildActionMask = 2147483647;
			files = (
				1D80313D24746274002810DF /* AlertStoreTests.swift in Sources */,
				A9A63F8E246B271600588D5B /* NSTimeInterval.swift in Sources */,
				A9A63F8D246B261100588D5B /* DosingDecisionStoreTests.swift in Sources */,
				A9E6DFEF246A0474005B1A1C /* LoopErrorTests.swift in Sources */,
				A9E6DFEA246A0448005B1A1C /* PumpManagerErrorTests.swift in Sources */,
				1DA7A84424477698008257F0 /* InAppModalAlertPresenterTests.swift in Sources */,
				8968B114240C55F10074BB48 /* LoopSettingsTests.swift in Sources */,
				1DA7A84224476EAD008257F0 /* AlertManagerTests.swift in Sources */,
				A9E6DFE6246A042E005B1A1C /* CarbStoreTests.swift in Sources */,
				A9DAE7D02332D77F006AE942 /* LoopTests.swift in Sources */,
				A9E6DFEC246A0453005B1A1C /* SetBolusErrorTests.swift in Sources */,
				1DFE9E172447B6270082C280 /* UserNotificationAlertPresenterTests.swift in Sources */,
				A9E6DFE8246A043D005B1A1C /* DoseStoreTests.swift in Sources */,
			);
			runOnlyForDeploymentPostprocessing = 0;
		};
		4F70C1D81DE8DCA7006380B7 /* Sources */ = {
			isa = PBXSourcesBuildPhase;
			buildActionMask = 2147483647;
			files = (
				43FCEEB1221A863E0013DD30 /* StatusChartsManager.swift in Sources */,
				43C05CAC21EB2B8B006FB252 /* NSBundle.swift in Sources */,
				4FAC02541E22F6B20087A773 /* NSTimeInterval.swift in Sources */,
				4F2C15831E0757E600E160D4 /* HKUnit.swift in Sources */,
				C1FB4290217922A100FAB378 /* PumpManagerUI.swift in Sources */,
				1D4990E824A25931005CC357 /* FeatureFlags.swift in Sources */,
				C1FB428D21791D2500FAB378 /* PumpManager.swift in Sources */,
				43E93FB51E4675E800EAB8DB /* NumberFormatter.swift in Sources */,
				4345E3FB21F04911009E00E5 /* UIColor+HIG.swift in Sources */,
				43BFF0CD1E466C8400FF19A9 /* StateColorPalette.swift in Sources */,
				4FC8C8021DEB943800A1452E /* NSUserDefaults+StatusExtension.swift in Sources */,
				C136AA2423109CC6008A320D /* LoopPlugins.swift in Sources */,
				4F70C2121DE900EA006380B7 /* StatusExtensionContext.swift in Sources */,
				4F70C1E11DE8DCA7006380B7 /* StatusViewController.swift in Sources */,
			);
			runOnlyForDeploymentPostprocessing = 0;
		};
		4F7528861DFE1DC600C322D6 /* Sources */ = {
			isa = PBXSourcesBuildPhase;
			buildActionMask = 2147483647;
			files = (
				4FB76FB91E8C42B000B39636 /* CollectionType.swift in Sources */,
				7D23667D21250C7E0028B67D /* LocalizedString.swift in Sources */,
				43FCEEBD22212DD50013DD30 /* PredictedGlucoseChart.swift in Sources */,
				436961911F19D11E00447E89 /* ChartPointsContextFillLayer.swift in Sources */,
				4FF4D0F81E1725B000846527 /* NibLoadable.swift in Sources */,
				4326BA641F3A44D9007CCAD4 /* ChartLineModel.swift in Sources */,
				4374B5F0209D857E00D17AA8 /* OSLog.swift in Sources */,
				B4E96D4F248A6E20002DABAD /* CGMStatusHUDView.swift in Sources */,
				B4E96D4B248A6B6E002DABAD /* DeviceStatusHUDView.swift in Sources */,
				43FCEEB3221BC3B60013DD30 /* DoseChart.swift in Sources */,
				4F7528AA1DFE215100C322D6 /* HKUnit.swift in Sources */,
				4FB76FB61E8C426900B39636 /* ChartPointsTouchHighlightLayerViewCache.swift in Sources */,
				B490A03F24D0550F00F509FA /* GlucoseValueType.swift in Sources */,
				4F2C15931E09BF2C00E160D4 /* HUDView.swift in Sources */,
				43BFF0B71E45C20C00FF19A9 /* NumberFormatter.swift in Sources */,
				4F7528A51DFE208C00C322D6 /* NSTimeInterval.swift in Sources */,
				A9C62D8E2331708700535612 /* AuthenticationTableViewCell+NibLoadable.swift in Sources */,
				B490A04324D055D900F509FA /* DeviceStatusHighlight.swift in Sources */,
				B4AC0D3F24B9005300CDB0A1 /* UIImage.swift in Sources */,
				4FB76FB31E8C3EE400B39636 /* ChartAxisValueDoubleLog.swift in Sources */,
				43F1C31A1F5DC87700395429 /* ChartPoint.swift in Sources */,
				B4E96D5B248A8229002DABAD /* StatusBarHUDView.swift in Sources */,
				4F7528A11DFE200B00C322D6 /* BasalStateView.swift in Sources */,
				43FCEEAB221A61B40013DD30 /* IOBChart.swift in Sources */,
				43BFF0C61E465A4400FF19A9 /* UIColor+HIG.swift in Sources */,
				43FCEEBB22211C860013DD30 /* CarbEffectChart.swift in Sources */,
				4F7528A01DFE1F9D00C322D6 /* LoopStateView.swift in Sources */,
				B491B0A324D0B66D004CBE8F /* Color.swift in Sources */,
				B48B0BAC24900093009A48DE /* PumpStatusHUDView.swift in Sources */,
				B491B0A424D0B675004CBE8F /* UIColor.swift in Sources */,
				43FCEEAD221A66780013DD30 /* DateFormatter.swift in Sources */,
				1DB1CA4D24A55F0000B3B94C /* Image.swift in Sources */,
				B4E96D55248A7509002DABAD /* GlucoseTrendHUDView.swift in Sources */,
				4FB76FB51E8C41E200B39636 /* ChartPointsScatterDownTrianglesLayer.swift in Sources */,
				43FCEEAF221A67A70013DD30 /* NumberFormatter+Charts.swift in Sources */,
				4F75289A1DFE1F6000C322D6 /* BasalRateHUDView.swift in Sources */,
				B490A04124D0559D00F509FA /* DeviceLifecycleProgressState.swift in Sources */,
				4F75289C1DFE1F6000C322D6 /* GlucoseHUDView.swift in Sources */,
				B4E96D53248A7386002DABAD /* GlucoseValueHUDView.swift in Sources */,
				4FB76FB81E8C429D00B39636 /* CGPoint.swift in Sources */,
				B4E96D57248A7B0F002DABAD /* StatusHighlightHUDView.swift in Sources */,
				43FCEEB5221BCA020013DD30 /* COBChart.swift in Sources */,
				B42C951424A3C76000857C73 /* CGMStatusHUDViewModel.swift in Sources */,
				4F75289E1DFE1F6000C322D6 /* LoopCompletionHUDView.swift in Sources */,
			);
			runOnlyForDeploymentPostprocessing = 0;
		};
/* End PBXSourcesBuildPhase section */

/* Begin PBXTargetDependency section */
		43A943811B926B7B0051FA24 /* PBXTargetDependency */ = {
			isa = PBXTargetDependency;
			target = 43A9437D1B926B7B0051FA24 /* WatchApp Extension */;
			targetProxy = 43A943801B926B7B0051FA24 /* PBXContainerItemProxy */;
		};
		43A943931B926B7B0051FA24 /* PBXTargetDependency */ = {
			isa = PBXTargetDependency;
			target = 43A943711B926B7B0051FA24 /* WatchApp */;
			targetProxy = 43A943921B926B7B0051FA24 /* PBXContainerItemProxy */;
		};
		43D9000D21EB0BEA00AF44BF /* PBXTargetDependency */ = {
			isa = PBXTargetDependency;
			target = 43D9FFCE21EAE05D00AF44BF /* LoopCore */;
			targetProxy = 43D9000C21EB0BEA00AF44BF /* PBXContainerItemProxy */;
		};
		43D9001321EB137A00AF44BF /* PBXTargetDependency */ = {
			isa = PBXTargetDependency;
			target = 43D9FFCE21EAE05D00AF44BF /* LoopCore */;
			targetProxy = 43D9001221EB137A00AF44BF /* PBXContainerItemProxy */;
		};
		43D9FFBA21EA9CA400AF44BF /* PBXTargetDependency */ = {
			isa = PBXTargetDependency;
			target = 4F75288A1DFE1DC600C322D6 /* LoopUI */;
			targetProxy = 43D9FFB921EA9CA400AF44BF /* PBXContainerItemProxy */;
		};
		43D9FFD521EAE05D00AF44BF /* PBXTargetDependency */ = {
			isa = PBXTargetDependency;
			target = 43D9FFCE21EAE05D00AF44BF /* LoopCore */;
			targetProxy = 43D9FFD421EAE05D00AF44BF /* PBXContainerItemProxy */;
		};
		43E2D9111D20C581004DA55F /* PBXTargetDependency */ = {
			isa = PBXTargetDependency;
			target = 43776F8B1B8022E90074EA36 /* Loop */;
			targetProxy = 43E2D9101D20C581004DA55F /* PBXContainerItemProxy */;
		};
		4F70C1E71DE8DCA7006380B7 /* PBXTargetDependency */ = {
			isa = PBXTargetDependency;
			target = 4F70C1DB1DE8DCA7006380B7 /* Loop Status Extension */;
			targetProxy = 4F70C1E61DE8DCA7006380B7 /* PBXContainerItemProxy */;
		};
		4F7528971DFE1ED400C322D6 /* PBXTargetDependency */ = {
			isa = PBXTargetDependency;
			target = 4F75288A1DFE1DC600C322D6 /* LoopUI */;
			targetProxy = 4F7528961DFE1ED400C322D6 /* PBXContainerItemProxy */;
		};
		4F7528991DFE1ED800C322D6 /* PBXTargetDependency */ = {
			isa = PBXTargetDependency;
			target = 4F75288A1DFE1DC600C322D6 /* LoopUI */;
			targetProxy = 4F7528981DFE1ED800C322D6 /* PBXContainerItemProxy */;
		};
		A942E445225FD97F00DD4980 /* PBXTargetDependency */ = {
			isa = PBXTargetDependency;
			target = 43D9FFCE21EAE05D00AF44BF /* LoopCore */;
			targetProxy = A942E444225FD97F00DD4980 /* PBXContainerItemProxy */;
		};
		A942E447225FD9A300DD4980 /* PBXTargetDependency */ = {
			isa = PBXTargetDependency;
			target = 43D9FFCE21EAE05D00AF44BF /* LoopCore */;
			targetProxy = A942E446225FD9A300DD4980 /* PBXContainerItemProxy */;
		};
		C117ED71232EDB3200DA57CD /* PBXTargetDependency */ = {
			isa = PBXTargetDependency;
			target = 43D9001A21EB209400AF44BF /* LoopCore-watchOS */;
			targetProxy = C117ED70232EDB3200DA57CD /* PBXContainerItemProxy */;
		};
/* End PBXTargetDependency section */

/* Begin PBXVariantGroup section */
		43776F951B8022E90074EA36 /* Main.storyboard */ = {
			isa = PBXVariantGroup;
			children = (
				43776F961B8022E90074EA36 /* Base */,
				7DD382771F8DBFC60071272B /* es */,
				7D68AAAA1FE2DB0A00522C49 /* ru */,
				7D23668521250D180028B67D /* fr */,
				7D23669521250D220028B67D /* de */,
				7D2366A521250D2C0028B67D /* zh-Hans */,
				7D2366B721250D360028B67D /* it */,
				7D2366C521250D3F0028B67D /* nl */,
				7D2366D521250D4A0028B67D /* nb */,
				7D199D93212A067600241026 /* pl */,
				7D9BEED72335A489005DCFD6 /* en */,
				7D9BEF152335EC4B005DCFD6 /* ja */,
				7D9BEF2B2335EC59005DCFD6 /* pt-BR */,
				7D9BEF412335EC62005DCFD6 /* vi */,
				7D9BEF572335EC6E005DCFD6 /* da */,
				7D9BEF6D2335EC7D005DCFD6 /* sv */,
				7D9BEF832335EC8B005DCFD6 /* fi */,
				7D9BF13B23370E8B005DCFD6 /* ro */,
			);
			name = Main.storyboard;
			sourceTree = "<group>";
		};
		43776F9A1B8022E90074EA36 /* LaunchScreen.storyboard */ = {
			isa = PBXVariantGroup;
			children = (
				43776F9B1B8022E90074EA36 /* Base */,
			);
			name = LaunchScreen.storyboard;
			sourceTree = "<group>";
		};
		43785E9B2120E7060057DED1 /* Intents.intentdefinition */ = {
			isa = PBXVariantGroup;
			children = (
				43785E9A2120E7060057DED1 /* Base */,
				43785E9F2122774A0057DED1 /* es */,
				43785EA12122774B0057DED1 /* ru */,
				43C98058212A799E003B5D17 /* en */,
				C12CB9AC23106A3C00F84978 /* it */,
				C12CB9AE23106A5C00F84978 /* fr */,
				C12CB9B023106A5F00F84978 /* de */,
				C12CB9B223106A6000F84978 /* zh-Hans */,
				C12CB9B423106A6100F84978 /* nl */,
				C12CB9B623106A6200F84978 /* nb */,
				C12CB9B823106A6300F84978 /* pl */,
				7D9BEF132335EC4B005DCFD6 /* ja */,
				7D9BEF292335EC58005DCFD6 /* pt-BR */,
				7D9BEF3F2335EC62005DCFD6 /* vi */,
				7D9BEF552335EC6E005DCFD6 /* da */,
				7D9BEF6B2335EC7D005DCFD6 /* sv */,
				7D9BEF812335EC8B005DCFD6 /* fi */,
				7D9BF13A23370E8B005DCFD6 /* ro */,
			);
			name = Intents.intentdefinition;
			sourceTree = "<group>";
		};
		43A943741B926B7B0051FA24 /* Interface.storyboard */ = {
			isa = PBXVariantGroup;
			children = (
				43A943751B926B7B0051FA24 /* Base */,
				7DD382791F8DBFC60071272B /* es */,
				7D68AAAC1FE2DB0A00522C49 /* ru */,
				7D23668721250D180028B67D /* fr */,
				7D23669721250D230028B67D /* de */,
				7D2366A721250D2C0028B67D /* zh-Hans */,
				7D2366B421250D350028B67D /* it */,
				7D2366C721250D3F0028B67D /* nl */,
				7D2366D721250D4A0028B67D /* nb */,
				7D199D95212A067600241026 /* pl */,
				7D9BEEDD2335A5CC005DCFD6 /* en */,
				7D9BEF172335EC4C005DCFD6 /* ja */,
				7D9BEF2D2335EC59005DCFD6 /* pt-BR */,
				7D9BEF432335EC62005DCFD6 /* vi */,
				7D9BEF592335EC6E005DCFD6 /* da */,
				7D9BEF6F2335EC7D005DCFD6 /* sv */,
				7D9BEF852335EC8B005DCFD6 /* fi */,
				7D9BF13D23370E8B005DCFD6 /* ro */,
			);
			name = Interface.storyboard;
			sourceTree = "<group>";
		};
		43D9FFA821EA9A0C00AF44BF /* Main.storyboard */ = {
			isa = PBXVariantGroup;
			children = (
				43D9FFA921EA9A0C00AF44BF /* Base */,
				7D9BEF002335D67D005DCFD6 /* en */,
				7D9BEF022335D687005DCFD6 /* zh-Hans */,
				7D9BEF042335D68A005DCFD6 /* nl */,
				7D9BEF062335D68C005DCFD6 /* fr */,
				7D9BEF082335D68D005DCFD6 /* de */,
				7D9BEF0A2335D68F005DCFD6 /* it */,
				7D9BEF0C2335D690005DCFD6 /* nb */,
				7D9BEF0E2335D691005DCFD6 /* pl */,
				7D9BEF102335D693005DCFD6 /* ru */,
				7D9BEF122335D694005DCFD6 /* es */,
				7D9BEF182335EC4C005DCFD6 /* ja */,
				7D9BEF2E2335EC59005DCFD6 /* pt-BR */,
				7D9BEF442335EC62005DCFD6 /* vi */,
				7D9BEF5A2335EC6E005DCFD6 /* da */,
				7D9BEF702335EC7D005DCFD6 /* sv */,
				7D9BEF862335EC8B005DCFD6 /* fi */,
				7D9BF13E23370E8C005DCFD6 /* ro */,
			);
			name = Main.storyboard;
			sourceTree = "<group>";
		};
		43D9FFAD21EA9A0F00AF44BF /* LaunchScreen.storyboard */ = {
			isa = PBXVariantGroup;
			children = (
				43D9FFAE21EA9A0F00AF44BF /* Base */,
			);
			name = LaunchScreen.storyboard;
			sourceTree = "<group>";
		};
		4F70C1E21DE8DCA7006380B7 /* MainInterface.storyboard */ = {
			isa = PBXVariantGroup;
			children = (
				4F70C1E31DE8DCA7006380B7 /* Base */,
				7DD382781F8DBFC60071272B /* es */,
				7D68AAAB1FE2DB0A00522C49 /* ru */,
				7D23668621250D180028B67D /* fr */,
				7D23669621250D230028B67D /* de */,
				7D2366A621250D2C0028B67D /* zh-Hans */,
				7D2366B821250D360028B67D /* it */,
				7D2366C621250D3F0028B67D /* nl */,
				7D2366D621250D4A0028B67D /* nb */,
				7D199D94212A067600241026 /* pl */,
				7D9BEEDA2335A522005DCFD6 /* en */,
				7D9BEF162335EC4B005DCFD6 /* ja */,
				7D9BEF2C2335EC59005DCFD6 /* pt-BR */,
				7D9BEF422335EC62005DCFD6 /* vi */,
				7D9BEF582335EC6E005DCFD6 /* da */,
				7D9BEF6E2335EC7D005DCFD6 /* sv */,
				7D9BEF842335EC8B005DCFD6 /* fi */,
				7D9BF13C23370E8B005DCFD6 /* ro */,
			);
			name = MainInterface.storyboard;
			sourceTree = "<group>";
		};
		7D7076371FE06EDE004AC8EA /* Localizable.strings */ = {
			isa = PBXVariantGroup;
			children = (
				7D7076361FE06EDE004AC8EA /* es */,
				7D68AAAD1FE2E8D400522C49 /* ru */,
				7D23667821250C2D0028B67D /* Base */,
				7D23668B21250D180028B67D /* fr */,
				7D23669B21250D230028B67D /* de */,
				7D2366AB21250D2D0028B67D /* zh-Hans */,
				7D2366BC21250D360028B67D /* it */,
				7D2366CB21250D400028B67D /* nl */,
				7D2366DB21250D4A0028B67D /* nb */,
				7D199D99212A067600241026 /* pl */,
				7D9BEED82335A4F7005DCFD6 /* en */,
				7D9BEF1E2335EC4D005DCFD6 /* ja */,
				7D9BEF342335EC59005DCFD6 /* pt-BR */,
				7D9BEF4A2335EC63005DCFD6 /* vi */,
				7D9BEF602335EC6F005DCFD6 /* da */,
				7D9BEF762335EC7D005DCFD6 /* sv */,
				7D9BEF8C2335EC8C005DCFD6 /* fi */,
				7D9BF14223370E8C005DCFD6 /* ro */,
			);
			name = Localizable.strings;
			sourceTree = "<group>";
		};
		7D7076471FE06EE0004AC8EA /* InfoPlist.strings */ = {
			isa = PBXVariantGroup;
			children = (
				7D23667A21250C480028B67D /* Base */,
			);
			name = InfoPlist.strings;
			sourceTree = "<group>";
		};
		7D70764C1FE06EE1004AC8EA /* Localizable.strings */ = {
			isa = PBXVariantGroup;
			children = (
				7D70764B1FE06EE1004AC8EA /* es */,
				7D68AAB31FE2E8D500522C49 /* ru */,
				7D23667921250C440028B67D /* Base */,
				7D23668C21250D190028B67D /* fr */,
				7D23669C21250D230028B67D /* de */,
				7D2366AC21250D2D0028B67D /* zh-Hans */,
				7D2366BD21250D360028B67D /* it */,
				7D2366CC21250D400028B67D /* nl */,
				7D2366DC21250D4B0028B67D /* nb */,
				7D199D9A212A067600241026 /* pl */,
				7D9BEEDB2335A587005DCFD6 /* en */,
				7D9BEF1F2335EC4D005DCFD6 /* ja */,
				7D9BEF352335EC59005DCFD6 /* pt-BR */,
				7D9BEF4B2335EC63005DCFD6 /* vi */,
				7D9BEF612335EC6F005DCFD6 /* da */,
				7D9BEF772335EC7E005DCFD6 /* sv */,
				7D9BEF8D2335EC8C005DCFD6 /* fi */,
				7D9BF14323370E8C005DCFD6 /* ro */,
			);
			name = Localizable.strings;
			sourceTree = "<group>";
		};
		7D7076511FE06EE1004AC8EA /* InfoPlist.strings */ = {
			isa = PBXVariantGroup;
			children = (
				7D68AAB41FE2E8D600522C49 /* ru */,
				7D23667621250BF70028B67D /* Base */,
				7D23668921250D180028B67D /* fr */,
				7D23669921250D230028B67D /* de */,
				7D2366A921250D2C0028B67D /* zh-Hans */,
				7D2366BA21250D360028B67D /* it */,
				7D2366C921250D400028B67D /* nl */,
				7D2366D921250D4A0028B67D /* nb */,
				7D199D97212A067600241026 /* pl */,
				7D9BEED52335A3CB005DCFD6 /* en */,
				7D9BEF1C2335EC4C005DCFD6 /* ja */,
				7D9BEF322335EC59005DCFD6 /* pt-BR */,
				7D9BEF5E2335EC6F005DCFD6 /* da */,
				7D9BEF8A2335EC8C005DCFD6 /* fi */,
				7D9BEF98233600D6005DCFD6 /* es */,
				7D9BEF99233600D8005DCFD6 /* sv */,
				7D9BEF9A233600D9005DCFD6 /* vi */,
				7D9BF14123370E8C005DCFD6 /* ro */,
			);
			name = InfoPlist.strings;
			sourceTree = "<group>";
		};
		7D70765B1FE06EE2004AC8EA /* Localizable.strings */ = {
			isa = PBXVariantGroup;
			children = (
				7D70765A1FE06EE2004AC8EA /* es */,
				7D68AAB61FE2E8D600522C49 /* ru */,
				7D23668321250CFB0028B67D /* Base */,
				7D23669321250D190028B67D /* fr */,
				7D2366A321250D240028B67D /* de */,
				7D2366B321250D2D0028B67D /* zh-Hans */,
				7D2366C321250D370028B67D /* it */,
				7D2366D321250D410028B67D /* nl */,
				7D2366E321250D4B0028B67D /* nb */,
				7D199DA2212A067700241026 /* pl */,
				7D9BEF272335EC4E005DCFD6 /* ja */,
				7D9BEF3D2335EC5A005DCFD6 /* pt-BR */,
				7D9BEF532335EC63005DCFD6 /* vi */,
				7D9BEF692335EC70005DCFD6 /* da */,
				7D9BEF7F2335EC7E005DCFD6 /* sv */,
				7D9BEF952335EC8D005DCFD6 /* fi */,
				7D9BF14523370E8D005DCFD6 /* ro */,
			);
			name = Localizable.strings;
			sourceTree = "<group>";
		};
		7D7076601FE06EE3004AC8EA /* Localizable.strings */ = {
			isa = PBXVariantGroup;
			children = (
				7D70765F1FE06EE3004AC8EA /* es */,
				7D68AAB71FE2E8D600522C49 /* ru */,
				7D23667F21250CB80028B67D /* Base */,
				7D23668F21250D190028B67D /* fr */,
				7D23669F21250D240028B67D /* de */,
				7D2366AF21250D2D0028B67D /* zh-Hans */,
				7D2366BF21250D370028B67D /* it */,
				7D2366CF21250D400028B67D /* nl */,
				7D2366DF21250D4B0028B67D /* nb */,
				7D199D9D212A067700241026 /* pl */,
				7D9BEEDE2335A5F7005DCFD6 /* en */,
				7D9BEF222335EC4D005DCFD6 /* ja */,
				7D9BEF382335EC5A005DCFD6 /* pt-BR */,
				7D9BEF4E2335EC63005DCFD6 /* vi */,
				7D9BEF642335EC6F005DCFD6 /* da */,
				7D9BEF7A2335EC7E005DCFD6 /* sv */,
				7D9BEF902335EC8C005DCFD6 /* fi */,
				7D9BF14423370E8D005DCFD6 /* ro */,
			);
			name = Localizable.strings;
			sourceTree = "<group>";
		};
		7D7076651FE06EE4004AC8EA /* Localizable.strings */ = {
			isa = PBXVariantGroup;
			children = (
				7D7076641FE06EE4004AC8EA /* es */,
				7D68AAB81FE2E8D700522C49 /* ru */,
				7D23667521250BE30028B67D /* Base */,
				7D23668821250D180028B67D /* fr */,
				7D23669821250D230028B67D /* de */,
				7D2366A821250D2C0028B67D /* zh-Hans */,
				7D2366B921250D360028B67D /* it */,
				7D2366C821250D400028B67D /* nl */,
				7D2366D821250D4A0028B67D /* nb */,
				7D199D96212A067600241026 /* pl */,
				7D9BEF1B2335EC4C005DCFD6 /* ja */,
				7D9BEF312335EC59005DCFD6 /* pt-BR */,
				7D9BEF472335EC62005DCFD6 /* vi */,
				7D9BEF5D2335EC6F005DCFD6 /* da */,
				7D9BEF732335EC7D005DCFD6 /* sv */,
				7D9BEF892335EC8C005DCFD6 /* fi */,
				7D9BEF972335F667005DCFD6 /* en */,
				7D9BF14023370E8C005DCFD6 /* ro */,
			);
			name = Localizable.strings;
			sourceTree = "<group>";
		};
		7D9BEEE72335A6B3005DCFD6 /* Localizable.strings */ = {
			isa = PBXVariantGroup;
			children = (
				7D9BEEE62335A6B3005DCFD6 /* en */,
				7D9BEEE82335A6B9005DCFD6 /* zh-Hans */,
				7D9BEEE92335A6BB005DCFD6 /* nl */,
				7D9BEEEA2335A6BC005DCFD6 /* fr */,
				7D9BEEEB2335A6BD005DCFD6 /* de */,
				7D9BEEEC2335A6BE005DCFD6 /* it */,
				7D9BEEED2335A6BF005DCFD6 /* nb */,
				7D9BEEEE2335A6BF005DCFD6 /* pl */,
				7D9BEEEF2335A6C0005DCFD6 /* ru */,
				7D9BEEF02335A6C1005DCFD6 /* es */,
				7D9BEF282335EC4E005DCFD6 /* ja */,
				7D9BEF3E2335EC5A005DCFD6 /* pt-BR */,
				7D9BEF542335EC64005DCFD6 /* vi */,
				7D9BEF6A2335EC70005DCFD6 /* da */,
				7D9BEF802335EC7E005DCFD6 /* sv */,
				7D9BEF962335EC8D005DCFD6 /* fi */,
				7D9BF14623370E8D005DCFD6 /* ro */,
			);
			name = Localizable.strings;
			sourceTree = "<group>";
		};
		7D9BEEF52335CF8D005DCFD6 /* Localizable.strings */ = {
			isa = PBXVariantGroup;
			children = (
				7D9BEEF42335CF8D005DCFD6 /* en */,
				7D9BEEF62335CF90005DCFD6 /* zh-Hans */,
				7D9BEEF72335CF91005DCFD6 /* nl */,
				7D9BEEF82335CF93005DCFD6 /* fr */,
				7D9BEEF92335CF93005DCFD6 /* de */,
				7D9BEEFA2335CF94005DCFD6 /* it */,
				7D9BEEFB2335CF95005DCFD6 /* nb */,
				7D9BEEFC2335CF96005DCFD6 /* pl */,
				7D9BEEFD2335CF97005DCFD6 /* ru */,
				7D9BEEFE2335CF97005DCFD6 /* es */,
				7D9BEF1A2335EC4C005DCFD6 /* ja */,
				7D9BEF302335EC59005DCFD6 /* pt-BR */,
				7D9BEF462335EC62005DCFD6 /* vi */,
				7D9BEF5C2335EC6F005DCFD6 /* da */,
				7D9BEF722335EC7D005DCFD6 /* sv */,
				7D9BEF882335EC8C005DCFD6 /* fi */,
				7D9BF13F23370E8C005DCFD6 /* ro */,
			);
			name = Localizable.strings;
			sourceTree = "<group>";
		};
		80F864E42433BF5D0026EC26 /* InfoPlist.strings */ = {
			isa = PBXVariantGroup;
			children = (
				80F864E52433BF5D0026EC26 /* fi */,
			);
			name = InfoPlist.strings;
			sourceTree = "<group>";
		};
		C1C73F0F1DE3D0270022FC89 /* InfoPlist.strings */ = {
			isa = PBXVariantGroup;
			children = (
				7D23667E21250CAC0028B67D /* Base */,
			);
			name = InfoPlist.strings;
			sourceTree = "<group>";
		};
/* End PBXVariantGroup section */

/* Begin XCBuildConfiguration section */
		432CF87920D8B8380066B889 /* Debug */ = {
			isa = XCBuildConfiguration;
			buildSettings = {
				PRODUCT_NAME = "$(TARGET_NAME)";
			};
			name = Debug;
		};
		432CF87A20D8B8380066B889 /* Release */ = {
			isa = XCBuildConfiguration;
			buildSettings = {
				PRODUCT_NAME = "$(TARGET_NAME)";
			};
			name = Release;
		};
		43776FB41B8022E90074EA36 /* Debug */ = {
			isa = XCBuildConfiguration;
			baseConfigurationReference = 437D9BA11D7B5203007245E8 /* Loop.xcconfig */;
			buildSettings = {
				ALWAYS_SEARCH_USER_PATHS = NO;
				APP_GROUP_IDENTIFIER = "group.$(MAIN_APP_BUNDLE_IDENTIFIER)Group";
				CLANG_ANALYZER_GCD_PERFORMANCE = YES;
				CLANG_ANALYZER_LOCALIZABILITY_EMPTY_CONTEXT = YES;
				CLANG_ANALYZER_LOCALIZABILITY_NONLOCALIZED = YES;
				CLANG_ANALYZER_NONNULL = YES;
				CLANG_ANALYZER_NUMBER_OBJECT_CONVERSION = YES_AGGRESSIVE;
				CLANG_ANALYZER_SECURITY_FLOATLOOPCOUNTER = YES;
				CLANG_ANALYZER_SECURITY_INSECUREAPI_RAND = YES;
				CLANG_ANALYZER_SECURITY_INSECUREAPI_STRCPY = YES;
				CLANG_CXX_LANGUAGE_STANDARD = "gnu++17";
				CLANG_CXX_LIBRARY = "libc++";
				CLANG_ENABLE_MODULES = YES;
				CLANG_ENABLE_OBJC_ARC = YES;
				CLANG_WARN_ASSIGN_ENUM = YES;
				CLANG_WARN_ATOMIC_IMPLICIT_SEQ_CST = YES;
				CLANG_WARN_BLOCK_CAPTURE_AUTORELEASING = YES_ERROR;
				CLANG_WARN_BOOL_CONVERSION = YES_ERROR;
				CLANG_WARN_COMMA = YES_ERROR;
				CLANG_WARN_CONSTANT_CONVERSION = YES_ERROR;
				CLANG_WARN_CXX0X_EXTENSIONS = YES;
				CLANG_WARN_DELETE_NON_VIRTUAL_DTOR = YES_ERROR;
				CLANG_WARN_DEPRECATED_OBJC_IMPLEMENTATIONS = YES;
				CLANG_WARN_DIRECT_OBJC_ISA_USAGE = YES_ERROR;
				CLANG_WARN_DOCUMENTATION_COMMENTS = YES;
				CLANG_WARN_EMPTY_BODY = YES;
				CLANG_WARN_ENUM_CONVERSION = YES_ERROR;
				CLANG_WARN_FLOAT_CONVERSION = YES_ERROR;
				CLANG_WARN_IMPLICIT_SIGN_CONVERSION = YES_ERROR;
				CLANG_WARN_INFINITE_RECURSION = YES;
				CLANG_WARN_INT_CONVERSION = YES_ERROR;
				CLANG_WARN_MISSING_NOESCAPE = YES_ERROR;
				CLANG_WARN_NON_LITERAL_NULL_CONVERSION = YES_ERROR;
				CLANG_WARN_OBJC_EXPLICIT_OWNERSHIP_TYPE = YES;
				CLANG_WARN_OBJC_IMPLICIT_ATOMIC_PROPERTIES = YES;
				CLANG_WARN_OBJC_IMPLICIT_RETAIN_SELF = YES;
				CLANG_WARN_OBJC_INTERFACE_IVARS = YES_ERROR;
				CLANG_WARN_OBJC_LITERAL_CONVERSION = YES_ERROR;
				CLANG_WARN_OBJC_MISSING_PROPERTY_SYNTHESIS = YES;
				CLANG_WARN_OBJC_REPEATED_USE_OF_WEAK = YES_AGGRESSIVE;
				CLANG_WARN_OBJC_ROOT_CLASS = YES_ERROR;
				CLANG_WARN_PRAGMA_PACK = YES_ERROR;
				CLANG_WARN_QUOTED_INCLUDE_IN_FRAMEWORK_HEADER = YES_ERROR;
				CLANG_WARN_RANGE_LOOP_ANALYSIS = YES;
				CLANG_WARN_SEMICOLON_BEFORE_METHOD_BODY = YES;
				CLANG_WARN_STRICT_PROTOTYPES = YES_ERROR;
				CLANG_WARN_SUSPICIOUS_IMPLICIT_CONVERSION = YES_ERROR;
				CLANG_WARN_SUSPICIOUS_MOVE = YES;
				CLANG_WARN_UNGUARDED_AVAILABILITY = YES_AGGRESSIVE;
				CLANG_WARN_UNREACHABLE_CODE = YES_AGGRESSIVE;
				CLANG_WARN_VEXING_PARSE = YES_ERROR;
				CLANG_WARN__DUPLICATE_METHOD_MATCH = YES;
				CLANG_WARN__EXIT_TIME_DESTRUCTORS = YES;
				CODE_SIGN_STYLE = Automatic;
				COPY_PHASE_STRIP = NO;
				DEBUG_INFORMATION_FORMAT = dwarf;
				DEVELOPMENT_TEAM = "";
				DYLIB_COMPATIBILITY_VERSION = 1;
				DYLIB_CURRENT_VERSION = 57;
				ENABLE_STRICT_OBJC_MSGSEND = YES;
				ENABLE_TESTABILITY = YES;
				FRAMEWORK_SEARCH_PATHS = (
					"$(inherited)",
					"$(PROJECT_DIR)/Carthage/Build/iOS",
				);
				GCC_C_LANGUAGE_STANDARD = gnu11;
				GCC_NO_COMMON_BLOCKS = YES;
				GCC_OPTIMIZATION_LEVEL = 0;
				GCC_PREPROCESSOR_DEFINITIONS = (
					"DEBUG=1",
					"$(inherited)",
				);
				GCC_TREAT_IMPLICIT_FUNCTION_DECLARATIONS_AS_ERRORS = YES;
				GCC_TREAT_INCOMPATIBLE_POINTER_TYPE_WARNINGS_AS_ERRORS = YES;
				GCC_WARN_64_TO_32_BIT_CONVERSION = YES_ERROR;
				GCC_WARN_ABOUT_MISSING_FIELD_INITIALIZERS = YES;
				GCC_WARN_ABOUT_MISSING_NEWLINE = YES;
				GCC_WARN_ABOUT_MISSING_PROTOTYPES = YES;
				GCC_WARN_ABOUT_RETURN_TYPE = YES_ERROR;
				GCC_WARN_FOUR_CHARACTER_CONSTANTS = YES;
				GCC_WARN_HIDDEN_VIRTUAL_FUNCTIONS = YES;
				GCC_WARN_INITIALIZER_NOT_FULLY_BRACKETED = YES;
				GCC_WARN_NON_VIRTUAL_DESTRUCTOR = YES;
				GCC_WARN_SHADOW = YES;
				GCC_WARN_SIGN_COMPARE = YES;
				GCC_WARN_STRICT_SELECTOR_MATCH = YES;
				GCC_WARN_UNDECLARED_SELECTOR = YES;
				GCC_WARN_UNINITIALIZED_AUTOS = YES_AGGRESSIVE;
				GCC_WARN_UNKNOWN_PRAGMAS = YES;
				GCC_WARN_UNUSED_FUNCTION = YES;
				GCC_WARN_UNUSED_LABEL = YES;
				GCC_WARN_UNUSED_PARAMETER = YES;
				GCC_WARN_UNUSED_VARIABLE = YES;
				IPHONEOS_DEPLOYMENT_TARGET = 13.0;
				LOCALIZED_STRING_MACRO_NAMES = (
					NSLocalizedString,
					CFLocalizedString,
					LocalizedString,
				);
				MAIN_APP_BUNDLE_IDENTIFIER = "$(inherited).Loop";
				MTL_ENABLE_DEBUG_INFO = INCLUDE_SOURCE;
				MTL_FAST_MATH = YES;
				ONLY_ACTIVE_ARCH = YES;
				PROVISIONING_PROFILE = "";
				PROVISIONING_PROFILE_SPECIFIER = "";
				SDKROOT = iphoneos;
				SWIFT_ACTIVE_COMPILATION_CONDITIONS = "$(inherited) DEBUG";
				SWIFT_OPTIMIZATION_LEVEL = "-Onone";
				SWIFT_VERSION = 5.0;
				TARGETED_DEVICE_FAMILY = "1,2";
				VERSIONING_SYSTEM = "apple-generic";
				WARNING_CFLAGS = "-Wall";
				WATCHOS_DEPLOYMENT_TARGET = 4.1;
			};
			name = Debug;
		};
		43776FB51B8022E90074EA36 /* Release */ = {
			isa = XCBuildConfiguration;
			baseConfigurationReference = 437D9BA11D7B5203007245E8 /* Loop.xcconfig */;
			buildSettings = {
				ALWAYS_SEARCH_USER_PATHS = NO;
				APP_GROUP_IDENTIFIER = "group.$(MAIN_APP_BUNDLE_IDENTIFIER)Group";
				CLANG_ANALYZER_GCD_PERFORMANCE = YES;
				CLANG_ANALYZER_LOCALIZABILITY_EMPTY_CONTEXT = YES;
				CLANG_ANALYZER_LOCALIZABILITY_NONLOCALIZED = YES;
				CLANG_ANALYZER_NONNULL = YES;
				CLANG_ANALYZER_NUMBER_OBJECT_CONVERSION = YES_AGGRESSIVE;
				CLANG_ANALYZER_SECURITY_FLOATLOOPCOUNTER = YES;
				CLANG_ANALYZER_SECURITY_INSECUREAPI_RAND = YES;
				CLANG_ANALYZER_SECURITY_INSECUREAPI_STRCPY = YES;
				CLANG_CXX_LANGUAGE_STANDARD = "gnu++17";
				CLANG_CXX_LIBRARY = "libc++";
				CLANG_ENABLE_MODULES = YES;
				CLANG_ENABLE_OBJC_ARC = YES;
				CLANG_WARN_ASSIGN_ENUM = YES;
				CLANG_WARN_ATOMIC_IMPLICIT_SEQ_CST = YES;
				CLANG_WARN_BLOCK_CAPTURE_AUTORELEASING = YES_ERROR;
				CLANG_WARN_BOOL_CONVERSION = YES_ERROR;
				CLANG_WARN_COMMA = YES_ERROR;
				CLANG_WARN_CONSTANT_CONVERSION = YES_ERROR;
				CLANG_WARN_CXX0X_EXTENSIONS = YES;
				CLANG_WARN_DELETE_NON_VIRTUAL_DTOR = YES_ERROR;
				CLANG_WARN_DEPRECATED_OBJC_IMPLEMENTATIONS = YES;
				CLANG_WARN_DIRECT_OBJC_ISA_USAGE = YES_ERROR;
				CLANG_WARN_DOCUMENTATION_COMMENTS = YES;
				CLANG_WARN_EMPTY_BODY = YES;
				CLANG_WARN_ENUM_CONVERSION = YES_ERROR;
				CLANG_WARN_FLOAT_CONVERSION = YES_ERROR;
				CLANG_WARN_IMPLICIT_SIGN_CONVERSION = YES_ERROR;
				CLANG_WARN_INFINITE_RECURSION = YES;
				CLANG_WARN_INT_CONVERSION = YES_ERROR;
				CLANG_WARN_MISSING_NOESCAPE = YES_ERROR;
				CLANG_WARN_NON_LITERAL_NULL_CONVERSION = YES_ERROR;
				CLANG_WARN_OBJC_EXPLICIT_OWNERSHIP_TYPE = YES;
				CLANG_WARN_OBJC_IMPLICIT_ATOMIC_PROPERTIES = YES;
				CLANG_WARN_OBJC_IMPLICIT_RETAIN_SELF = YES;
				CLANG_WARN_OBJC_INTERFACE_IVARS = YES_ERROR;
				CLANG_WARN_OBJC_LITERAL_CONVERSION = YES_ERROR;
				CLANG_WARN_OBJC_MISSING_PROPERTY_SYNTHESIS = YES;
				CLANG_WARN_OBJC_REPEATED_USE_OF_WEAK = YES_AGGRESSIVE;
				CLANG_WARN_OBJC_ROOT_CLASS = YES_ERROR;
				CLANG_WARN_PRAGMA_PACK = YES_ERROR;
				CLANG_WARN_QUOTED_INCLUDE_IN_FRAMEWORK_HEADER = YES_ERROR;
				CLANG_WARN_RANGE_LOOP_ANALYSIS = YES;
				CLANG_WARN_SEMICOLON_BEFORE_METHOD_BODY = YES;
				CLANG_WARN_STRICT_PROTOTYPES = YES_ERROR;
				CLANG_WARN_SUSPICIOUS_IMPLICIT_CONVERSION = YES_ERROR;
				CLANG_WARN_SUSPICIOUS_MOVE = YES;
				CLANG_WARN_UNGUARDED_AVAILABILITY = YES_AGGRESSIVE;
				CLANG_WARN_UNREACHABLE_CODE = YES_AGGRESSIVE;
				CLANG_WARN_VEXING_PARSE = YES_ERROR;
				CLANG_WARN__DUPLICATE_METHOD_MATCH = YES;
				CLANG_WARN__EXIT_TIME_DESTRUCTORS = YES;
				CODE_SIGN_STYLE = Automatic;
				COPY_PHASE_STRIP = NO;
				DEVELOPMENT_TEAM = "";
				DYLIB_COMPATIBILITY_VERSION = 1;
				DYLIB_CURRENT_VERSION = 57;
				ENABLE_NS_ASSERTIONS = NO;
				ENABLE_STRICT_OBJC_MSGSEND = YES;
				FRAMEWORK_SEARCH_PATHS = (
					"$(inherited)",
					"$(PROJECT_DIR)/Carthage/Build/iOS",
				);
				GCC_C_LANGUAGE_STANDARD = gnu11;
				GCC_NO_COMMON_BLOCKS = YES;
				GCC_TREAT_IMPLICIT_FUNCTION_DECLARATIONS_AS_ERRORS = YES;
				GCC_TREAT_INCOMPATIBLE_POINTER_TYPE_WARNINGS_AS_ERRORS = YES;
				GCC_WARN_64_TO_32_BIT_CONVERSION = YES_ERROR;
				GCC_WARN_ABOUT_MISSING_FIELD_INITIALIZERS = YES;
				GCC_WARN_ABOUT_MISSING_NEWLINE = YES;
				GCC_WARN_ABOUT_MISSING_PROTOTYPES = YES;
				GCC_WARN_ABOUT_RETURN_TYPE = YES_ERROR;
				GCC_WARN_FOUR_CHARACTER_CONSTANTS = YES;
				GCC_WARN_HIDDEN_VIRTUAL_FUNCTIONS = YES;
				GCC_WARN_INITIALIZER_NOT_FULLY_BRACKETED = YES;
				GCC_WARN_NON_VIRTUAL_DESTRUCTOR = YES;
				GCC_WARN_SHADOW = YES;
				GCC_WARN_SIGN_COMPARE = YES;
				GCC_WARN_STRICT_SELECTOR_MATCH = YES;
				GCC_WARN_UNDECLARED_SELECTOR = YES;
				GCC_WARN_UNINITIALIZED_AUTOS = YES_AGGRESSIVE;
				GCC_WARN_UNKNOWN_PRAGMAS = YES;
				GCC_WARN_UNUSED_FUNCTION = YES;
				GCC_WARN_UNUSED_LABEL = YES;
				GCC_WARN_UNUSED_PARAMETER = YES;
				GCC_WARN_UNUSED_VARIABLE = YES;
				IPHONEOS_DEPLOYMENT_TARGET = 13.0;
				LOCALIZED_STRING_MACRO_NAMES = (
					NSLocalizedString,
					CFLocalizedString,
					LocalizedString,
				);
				MAIN_APP_BUNDLE_IDENTIFIER = "$(inherited).Loop";
				MTL_ENABLE_DEBUG_INFO = NO;
				MTL_FAST_MATH = YES;
				PROVISIONING_PROFILE = "";
				PROVISIONING_PROFILE_SPECIFIER = "";
				SDKROOT = iphoneos;
				SWIFT_OPTIMIZATION_LEVEL = "-Owholemodule";
				SWIFT_VERSION = 5.0;
				TARGETED_DEVICE_FAMILY = "1,2";
				VALIDATE_PRODUCT = YES;
				VERSIONING_SYSTEM = "apple-generic";
				WARNING_CFLAGS = "-Wall";
				WATCHOS_DEPLOYMENT_TARGET = 4.1;
			};
			name = Release;
		};
		43776FB71B8022E90074EA36 /* Debug */ = {
			isa = XCBuildConfiguration;
			buildSettings = {
				ALWAYS_EMBED_SWIFT_STANDARD_LIBRARIES = YES;
				ASSETCATALOG_COMPILER_APPICON_NAME = "$(APPICON_NAME)";
				CODE_SIGN_ENTITLEMENTS = "$(LOOP_ENTITLEMENTS)";
				CODE_SIGN_IDENTITY = "$(LOOP_CODE_SIGN_IDENTITY_DEBUG)";
				CODE_SIGN_STYLE = "$(LOOP_CODE_SIGN_STYLE)";
				DEVELOPMENT_TEAM = "$(LOOP_DEVELOPMENT_TEAM)";
				INFOPLIST_FILE = Loop/Info.plist;
				LD_RUNPATH_SEARCH_PATHS = "$(inherited) @executable_path/Frameworks";
				"OTHER_SWIFT_FLAGS[arch=*]" = "-DDEBUG";
				"OTHER_SWIFT_FLAGS[sdk=iphonesimulator*]" = "-D IOS_SIMULATOR -D DEBUG";
				PRODUCT_BUNDLE_IDENTIFIER = "$(MAIN_APP_BUNDLE_IDENTIFIER)";
				PRODUCT_NAME = "$(TARGET_NAME)";
				PROVISIONING_PROFILE_SPECIFIER = "$(LOOP_PROVISIONING_PROFILE_SPECIFIER_DEBUG)";
			};
			name = Debug;
		};
		43776FB81B8022E90074EA36 /* Release */ = {
			isa = XCBuildConfiguration;
			buildSettings = {
				ALWAYS_EMBED_SWIFT_STANDARD_LIBRARIES = YES;
				ASSETCATALOG_COMPILER_APPICON_NAME = "$(APPICON_NAME)";
				CODE_SIGN_ENTITLEMENTS = "$(LOOP_ENTITLEMENTS)";
				CODE_SIGN_IDENTITY = "$(LOOP_CODE_SIGN_IDENTITY_RELEASE)";
				CODE_SIGN_STYLE = "$(LOOP_CODE_SIGN_STYLE)";
				DEVELOPMENT_TEAM = "$(LOOP_DEVELOPMENT_TEAM)";
				INFOPLIST_FILE = Loop/Info.plist;
				LD_RUNPATH_SEARCH_PATHS = "$(inherited) @executable_path/Frameworks";
				PRODUCT_BUNDLE_IDENTIFIER = "$(MAIN_APP_BUNDLE_IDENTIFIER)";
				PRODUCT_NAME = "$(TARGET_NAME)";
				PROVISIONING_PROFILE_SPECIFIER = "$(LOOP_PROVISIONING_PROFILE_SPECIFIER_RELEASE)";
			};
			name = Release;
		};
		43A943961B926B7B0051FA24 /* Debug */ = {
			isa = XCBuildConfiguration;
			buildSettings = {
				ASSETCATALOG_COMPILER_COMPLICATION_NAME = Complication;
				CODE_SIGN_ENTITLEMENTS = "WatchApp Extension/WatchApp Extension.entitlements";
				CODE_SIGN_IDENTITY = "$(LOOP_CODE_SIGN_IDENTITY_DEBUG)";
				CODE_SIGN_STYLE = "$(LOOP_CODE_SIGN_STYLE)";
				DEVELOPMENT_TEAM = "$(LOOP_DEVELOPMENT_TEAM)";
				FRAMEWORK_SEARCH_PATHS = "$(PROJECT_DIR)/Carthage/Build/watchOS";
				INFOPLIST_FILE = "WatchApp Extension/Info.plist";
				LD_RUNPATH_SEARCH_PATHS = "$(inherited) @executable_path/Frameworks @executable_path/../../Frameworks";
				PRODUCT_BUNDLE_IDENTIFIER = "$(MAIN_APP_BUNDLE_IDENTIFIER).LoopWatch.watchkitextension";
				PRODUCT_NAME = "$(TARGET_NAME)";
				PROVISIONING_PROFILE_SPECIFIER = "$(LOOP_PROVISIONING_PROFILE_SPECIFIER_WATCHAPP_EXTENSION_DEBUG)";
				SDKROOT = watchos;
				SKIP_INSTALL = YES;
				SWIFT_OBJC_BRIDGING_HEADER = "WatchApp Extension/Extensions/WatchApp Extension-Bridging-Header.h";
				TARGETED_DEVICE_FAMILY = 4;
				WATCHOS_DEPLOYMENT_TARGET = 6.0;
			};
			name = Debug;
		};
		43A943971B926B7B0051FA24 /* Release */ = {
			isa = XCBuildConfiguration;
			buildSettings = {
				ASSETCATALOG_COMPILER_COMPLICATION_NAME = Complication;
				CODE_SIGN_ENTITLEMENTS = "WatchApp Extension/WatchApp Extension.entitlements";
				CODE_SIGN_IDENTITY = "$(LOOP_CODE_SIGN_IDENTITY_RELEASE)";
				CODE_SIGN_STYLE = "$(LOOP_CODE_SIGN_STYLE)";
				DEVELOPMENT_TEAM = "$(LOOP_DEVELOPMENT_TEAM)";
				FRAMEWORK_SEARCH_PATHS = "$(PROJECT_DIR)/Carthage/Build/watchOS";
				INFOPLIST_FILE = "WatchApp Extension/Info.plist";
				LD_RUNPATH_SEARCH_PATHS = "$(inherited) @executable_path/Frameworks @executable_path/../../Frameworks";
				PRODUCT_BUNDLE_IDENTIFIER = "$(MAIN_APP_BUNDLE_IDENTIFIER).LoopWatch.watchkitextension";
				PRODUCT_NAME = "$(TARGET_NAME)";
				PROVISIONING_PROFILE_SPECIFIER = "$(LOOP_PROVISIONING_PROFILE_SPECIFIER_WATCHAPP_EXTENSION_RELEASE)";
				SDKROOT = watchos;
				SKIP_INSTALL = YES;
				SWIFT_OBJC_BRIDGING_HEADER = "WatchApp Extension/Extensions/WatchApp Extension-Bridging-Header.h";
				TARGETED_DEVICE_FAMILY = 4;
				WATCHOS_DEPLOYMENT_TARGET = 6.0;
			};
			name = Release;
		};
		43A9439A1B926B7B0051FA24 /* Debug */ = {
			isa = XCBuildConfiguration;
			buildSettings = {
				ALWAYS_EMBED_SWIFT_STANDARD_LIBRARIES = YES;
				ASSETCATALOG_COMPILER_APPICON_NAME = "$(APPICON_NAME)";
				CODE_SIGN_IDENTITY = "$(LOOP_CODE_SIGN_IDENTITY_DEBUG)";
				CODE_SIGN_STYLE = "$(LOOP_CODE_SIGN_STYLE)";
				DEVELOPMENT_TEAM = "$(LOOP_DEVELOPMENT_TEAM)";
				FRAMEWORK_SEARCH_PATHS = "$(PROJECT_DIR)/Carthage/Build/watchOS";
				IBSC_MODULE = WatchApp_Extension;
				INFOPLIST_FILE = WatchApp/Info.plist;
				LD_RUNPATH_SEARCH_PATHS = "$(inherited) @executable_path/Frameworks";
				PRODUCT_BUNDLE_IDENTIFIER = "$(MAIN_APP_BUNDLE_IDENTIFIER).LoopWatch";
				PRODUCT_NAME = "$(TARGET_NAME)";
				PROVISIONING_PROFILE_SPECIFIER = "$(LOOP_PROVISIONING_PROFILE_SPECIFIER_WATCHAPP_DEBUG)";
				SDKROOT = watchos;
				SKIP_INSTALL = YES;
				TARGETED_DEVICE_FAMILY = 4;
				WATCHOS_DEPLOYMENT_TARGET = 6.0;
			};
			name = Debug;
		};
		43A9439B1B926B7B0051FA24 /* Release */ = {
			isa = XCBuildConfiguration;
			buildSettings = {
				ALWAYS_EMBED_SWIFT_STANDARD_LIBRARIES = YES;
				ASSETCATALOG_COMPILER_APPICON_NAME = "$(APPICON_NAME)";
				CODE_SIGN_IDENTITY = "$(LOOP_CODE_SIGN_IDENTITY_RELEASE)";
				CODE_SIGN_STYLE = "$(LOOP_CODE_SIGN_STYLE)";
				DEVELOPMENT_TEAM = "$(LOOP_DEVELOPMENT_TEAM)";
				FRAMEWORK_SEARCH_PATHS = "$(PROJECT_DIR)/Carthage/Build/watchOS";
				IBSC_MODULE = WatchApp_Extension;
				INFOPLIST_FILE = WatchApp/Info.plist;
				LD_RUNPATH_SEARCH_PATHS = "$(inherited) @executable_path/Frameworks";
				PRODUCT_BUNDLE_IDENTIFIER = "$(MAIN_APP_BUNDLE_IDENTIFIER).LoopWatch";
				PRODUCT_NAME = "$(TARGET_NAME)";
				PROVISIONING_PROFILE_SPECIFIER = "$(LOOP_PROVISIONING_PROFILE_SPECIFIER_WATCHAPP_RELEASE)";
				SDKROOT = watchos;
				SKIP_INSTALL = YES;
				TARGETED_DEVICE_FAMILY = 4;
				WATCHOS_DEPLOYMENT_TARGET = 6.0;
			};
			name = Release;
		};
		43D9002821EB209400AF44BF /* Debug */ = {
			isa = XCBuildConfiguration;
			buildSettings = {
				APPLICATION_EXTENSION_API_ONLY = YES;
				CLANG_ENABLE_OBJC_WEAK = YES;
				DEFINES_MODULE = YES;
				DYLIB_INSTALL_NAME_BASE = "@rpath";
				FRAMEWORK_SEARCH_PATHS = "$(PROJECT_DIR)/Carthage/Build/watchOS";
				INFOPLIST_FILE = LoopCore/Info.plist;
				INSTALL_PATH = "$(LOCAL_LIBRARY_DIR)/Frameworks";
				LD_RUNPATH_SEARCH_PATHS = "$(inherited) @executable_path/Frameworks @loader_path/Frameworks";
				PRODUCT_BUNDLE_IDENTIFIER = com.loopkit.LoopCore;
				PRODUCT_NAME = LoopCore;
				SDKROOT = watchos;
				SKIP_INSTALL = YES;
				TARGETED_DEVICE_FAMILY = 4;
			};
			name = Debug;
		};
		43D9002921EB209400AF44BF /* Release */ = {
			isa = XCBuildConfiguration;
			buildSettings = {
				APPLICATION_EXTENSION_API_ONLY = YES;
				CLANG_ENABLE_OBJC_WEAK = YES;
				DEFINES_MODULE = YES;
				DYLIB_INSTALL_NAME_BASE = "@rpath";
				FRAMEWORK_SEARCH_PATHS = "$(PROJECT_DIR)/Carthage/Build/watchOS";
				INFOPLIST_FILE = LoopCore/Info.plist;
				INSTALL_PATH = "$(LOCAL_LIBRARY_DIR)/Frameworks";
				LD_RUNPATH_SEARCH_PATHS = "$(inherited) @executable_path/Frameworks @loader_path/Frameworks";
				PRODUCT_BUNDLE_IDENTIFIER = com.loopkit.LoopCore;
				PRODUCT_NAME = LoopCore;
				SDKROOT = watchos;
				SKIP_INSTALL = YES;
				TARGETED_DEVICE_FAMILY = 4;
			};
			name = Release;
		};
		43D9FFB121EA9A0F00AF44BF /* Debug */ = {
			isa = XCBuildConfiguration;
			buildSettings = {
				ALWAYS_EMBED_SWIFT_STANDARD_LIBRARIES = YES;
				ASSETCATALOG_COMPILER_APPICON_NAME = AppIcon;
				CLANG_ENABLE_OBJC_WEAK = YES;
				CODE_SIGN_ENTITLEMENTS = Learn/Learn.entitlements;
				INFOPLIST_FILE = Learn/Info.plist;
				LD_RUNPATH_SEARCH_PATHS = "$(inherited) @executable_path/Frameworks";
				PRODUCT_BUNDLE_IDENTIFIER = "$(MAIN_APP_BUNDLE_IDENTIFIER)Learn";
				PRODUCT_NAME = "$(TARGET_NAME)";
			};
			name = Debug;
		};
		43D9FFB221EA9A0F00AF44BF /* Release */ = {
			isa = XCBuildConfiguration;
			buildSettings = {
				ALWAYS_EMBED_SWIFT_STANDARD_LIBRARIES = YES;
				ASSETCATALOG_COMPILER_APPICON_NAME = AppIcon;
				CLANG_ENABLE_OBJC_WEAK = YES;
				CODE_SIGN_ENTITLEMENTS = Learn/Learn.entitlements;
				INFOPLIST_FILE = Learn/Info.plist;
				LD_RUNPATH_SEARCH_PATHS = "$(inherited) @executable_path/Frameworks";
				PRODUCT_BUNDLE_IDENTIFIER = "$(MAIN_APP_BUNDLE_IDENTIFIER)Learn";
				PRODUCT_NAME = "$(TARGET_NAME)";
			};
			name = Release;
		};
		43D9FFD921EAE05D00AF44BF /* Debug */ = {
			isa = XCBuildConfiguration;
			buildSettings = {
				APPLICATION_EXTENSION_API_ONLY = YES;
				CLANG_ENABLE_OBJC_WEAK = YES;
				DEFINES_MODULE = YES;
				DYLIB_INSTALL_NAME_BASE = "@rpath";
				INFOPLIST_FILE = LoopCore/Info.plist;
				INSTALL_PATH = "$(LOCAL_LIBRARY_DIR)/Frameworks";
				LD_RUNPATH_SEARCH_PATHS = "$(inherited) @executable_path/Frameworks @loader_path/Frameworks";
				PRODUCT_BUNDLE_IDENTIFIER = com.loopkit.LoopCore;
				PRODUCT_NAME = "$(TARGET_NAME:c99extidentifier)";
				SKIP_INSTALL = YES;
			};
			name = Debug;
		};
		43D9FFDA21EAE05D00AF44BF /* Release */ = {
			isa = XCBuildConfiguration;
			buildSettings = {
				APPLICATION_EXTENSION_API_ONLY = YES;
				CLANG_ENABLE_OBJC_WEAK = YES;
				DEFINES_MODULE = YES;
				DYLIB_INSTALL_NAME_BASE = "@rpath";
				INFOPLIST_FILE = LoopCore/Info.plist;
				INSTALL_PATH = "$(LOCAL_LIBRARY_DIR)/Frameworks";
				LD_RUNPATH_SEARCH_PATHS = "$(inherited) @executable_path/Frameworks @loader_path/Frameworks";
				PRODUCT_BUNDLE_IDENTIFIER = com.loopkit.LoopCore;
				PRODUCT_NAME = "$(TARGET_NAME:c99extidentifier)";
				SKIP_INSTALL = YES;
			};
			name = Release;
		};
		43E2D8D71D20BF42004DA55F /* Debug */ = {
			isa = XCBuildConfiguration;
			buildSettings = {
				INFOPLIST_FILE = DoseMathTests/Info.plist;
				LD_RUNPATH_SEARCH_PATHS = "$(inherited) @loader_path/Frameworks";
				PRODUCT_BUNDLE_IDENTIFIER = com.loopkit.DoseMathTests;
				PRODUCT_NAME = "$(TARGET_NAME)";
			};
			name = Debug;
		};
		43E2D8D81D20BF42004DA55F /* Release */ = {
			isa = XCBuildConfiguration;
			buildSettings = {
				INFOPLIST_FILE = DoseMathTests/Info.plist;
				LD_RUNPATH_SEARCH_PATHS = "$(inherited) @loader_path/Frameworks";
				PRODUCT_BUNDLE_IDENTIFIER = com.loopkit.DoseMathTests;
				PRODUCT_NAME = "$(TARGET_NAME)";
			};
			name = Release;
		};
		43E2D9131D20C581004DA55F /* Debug */ = {
			isa = XCBuildConfiguration;
			buildSettings = {
				BUNDLE_LOADER = "$(TEST_HOST)";
				INFOPLIST_FILE = LoopTests/Info.plist;
				LD_RUNPATH_SEARCH_PATHS = "$(inherited) @executable_path/Frameworks @loader_path/Frameworks";
				PRODUCT_BUNDLE_IDENTIFIER = com.loopkit.LoopTests;
				PRODUCT_NAME = "$(TARGET_NAME)";
				TEST_HOST = "$(BUILT_PRODUCTS_DIR)/Loop.app/Loop";
			};
			name = Debug;
		};
		43E2D9141D20C581004DA55F /* Release */ = {
			isa = XCBuildConfiguration;
			buildSettings = {
				BUNDLE_LOADER = "$(TEST_HOST)";
				INFOPLIST_FILE = LoopTests/Info.plist;
				LD_RUNPATH_SEARCH_PATHS = "$(inherited) @executable_path/Frameworks @loader_path/Frameworks";
				PRODUCT_BUNDLE_IDENTIFIER = com.loopkit.LoopTests;
				PRODUCT_NAME = "$(TARGET_NAME)";
				TEST_HOST = "$(BUILT_PRODUCTS_DIR)/Loop.app/Loop";
			};
			name = Release;
		};
		4F70C1E91DE8DCA8006380B7 /* Debug */ = {
			isa = XCBuildConfiguration;
			buildSettings = {
				CODE_SIGN_ENTITLEMENTS = "Loop Status Extension/Loop Status Extension.entitlements";
				CODE_SIGN_IDENTITY = "$(LOOP_CODE_SIGN_IDENTITY_DEBUG)";
				CODE_SIGN_STYLE = "$(LOOP_CODE_SIGN_STYLE)";
				DEVELOPMENT_TEAM = "$(LOOP_DEVELOPMENT_TEAM)";
				ENABLE_BITCODE = NO;
				INFOPLIST_FILE = "Loop Status Extension/Info.plist";
				LD_RUNPATH_SEARCH_PATHS = "$(inherited) @executable_path/Frameworks @executable_path/../../Frameworks";
				PRODUCT_BUNDLE_IDENTIFIER = "$(MAIN_APP_BUNDLE_IDENTIFIER).statuswidget";
				PRODUCT_NAME = "$(TARGET_NAME)";
				PROVISIONING_PROFILE_SPECIFIER = "$(LOOP_PROVISIONING_PROFILE_SPECIFIER_STATUS_EXTENSION_DEBUG)";
				SKIP_INSTALL = YES;
			};
			name = Debug;
		};
		4F70C1EA1DE8DCA8006380B7 /* Release */ = {
			isa = XCBuildConfiguration;
			buildSettings = {
				CODE_SIGN_ENTITLEMENTS = "Loop Status Extension/Loop Status Extension.entitlements";
				CODE_SIGN_IDENTITY = "$(LOOP_CODE_SIGN_IDENTITY_RELEASE)";
				CODE_SIGN_STYLE = "$(LOOP_CODE_SIGN_STYLE)";
				DEVELOPMENT_TEAM = "$(LOOP_DEVELOPMENT_TEAM)";
				ENABLE_BITCODE = NO;
				INFOPLIST_FILE = "Loop Status Extension/Info.plist";
				LD_RUNPATH_SEARCH_PATHS = "$(inherited) @executable_path/Frameworks @executable_path/../../Frameworks";
				PRODUCT_BUNDLE_IDENTIFIER = "$(MAIN_APP_BUNDLE_IDENTIFIER).statuswidget";
				PRODUCT_NAME = "$(TARGET_NAME)";
				PROVISIONING_PROFILE_SPECIFIER = "$(LOOP_PROVISIONING_PROFILE_SPECIFIER_STATUS_EXTENSION_RELEASE)";
				SKIP_INSTALL = YES;
			};
			name = Release;
		};
		4F7528901DFE1DC600C322D6 /* Debug */ = {
			isa = XCBuildConfiguration;
			buildSettings = {
				APPLICATION_EXTENSION_API_ONLY = NO;
				DEFINES_MODULE = YES;
				DYLIB_INSTALL_NAME_BASE = "@rpath";
				INFOPLIST_FILE = LoopUI/Info.plist;
				INSTALL_PATH = "$(LOCAL_LIBRARY_DIR)/Frameworks";
				LD_RUNPATH_SEARCH_PATHS = "$(inherited) @executable_path/Frameworks @loader_path/Frameworks";
				PRODUCT_BUNDLE_IDENTIFIER = "$(MAIN_APP_BUNDLE_IDENTIFIER).LoopUI";
				PRODUCT_NAME = "$(TARGET_NAME)";
				SKIP_INSTALL = YES;
			};
			name = Debug;
		};
		4F7528911DFE1DC600C322D6 /* Release */ = {
			isa = XCBuildConfiguration;
			buildSettings = {
				APPLICATION_EXTENSION_API_ONLY = NO;
				DEFINES_MODULE = YES;
				DYLIB_INSTALL_NAME_BASE = "@rpath";
				INFOPLIST_FILE = LoopUI/Info.plist;
				INSTALL_PATH = "$(LOCAL_LIBRARY_DIR)/Frameworks";
				LD_RUNPATH_SEARCH_PATHS = "$(inherited) @executable_path/Frameworks @loader_path/Frameworks";
				PRODUCT_BUNDLE_IDENTIFIER = "$(MAIN_APP_BUNDLE_IDENTIFIER).LoopUI";
				PRODUCT_NAME = "$(TARGET_NAME)";
				SKIP_INSTALL = YES;
			};
			name = Release;
		};
/* End XCBuildConfiguration section */

/* Begin XCConfigurationList section */
		432CF87820D8B8380066B889 /* Build configuration list for PBXAggregateTarget "Cartfile" */ = {
			isa = XCConfigurationList;
			buildConfigurations = (
				432CF87920D8B8380066B889 /* Debug */,
				432CF87A20D8B8380066B889 /* Release */,
			);
			defaultConfigurationIsVisible = 0;
			defaultConfigurationName = Release;
		};
		43776F871B8022E90074EA36 /* Build configuration list for PBXProject "Loop" */ = {
			isa = XCConfigurationList;
			buildConfigurations = (
				43776FB41B8022E90074EA36 /* Debug */,
				43776FB51B8022E90074EA36 /* Release */,
			);
			defaultConfigurationIsVisible = 0;
			defaultConfigurationName = Release;
		};
		43776FB61B8022E90074EA36 /* Build configuration list for PBXNativeTarget "Loop" */ = {
			isa = XCConfigurationList;
			buildConfigurations = (
				43776FB71B8022E90074EA36 /* Debug */,
				43776FB81B8022E90074EA36 /* Release */,
			);
			defaultConfigurationIsVisible = 0;
			defaultConfigurationName = Release;
		};
		43A943951B926B7B0051FA24 /* Build configuration list for PBXNativeTarget "WatchApp Extension" */ = {
			isa = XCConfigurationList;
			buildConfigurations = (
				43A943961B926B7B0051FA24 /* Debug */,
				43A943971B926B7B0051FA24 /* Release */,
			);
			defaultConfigurationIsVisible = 0;
			defaultConfigurationName = Release;
		};
		43A943991B926B7B0051FA24 /* Build configuration list for PBXNativeTarget "WatchApp" */ = {
			isa = XCConfigurationList;
			buildConfigurations = (
				43A9439A1B926B7B0051FA24 /* Debug */,
				43A9439B1B926B7B0051FA24 /* Release */,
			);
			defaultConfigurationIsVisible = 0;
			defaultConfigurationName = Release;
		};
		43D9002721EB209400AF44BF /* Build configuration list for PBXNativeTarget "LoopCore-watchOS" */ = {
			isa = XCConfigurationList;
			buildConfigurations = (
				43D9002821EB209400AF44BF /* Debug */,
				43D9002921EB209400AF44BF /* Release */,
			);
			defaultConfigurationIsVisible = 0;
			defaultConfigurationName = Release;
		};
		43D9FFB321EA9A0F00AF44BF /* Build configuration list for PBXNativeTarget "Learn" */ = {
			isa = XCConfigurationList;
			buildConfigurations = (
				43D9FFB121EA9A0F00AF44BF /* Debug */,
				43D9FFB221EA9A0F00AF44BF /* Release */,
			);
			defaultConfigurationIsVisible = 0;
			defaultConfigurationName = Release;
		};
		43D9FFD821EAE05D00AF44BF /* Build configuration list for PBXNativeTarget "LoopCore" */ = {
			isa = XCConfigurationList;
			buildConfigurations = (
				43D9FFD921EAE05D00AF44BF /* Debug */,
				43D9FFDA21EAE05D00AF44BF /* Release */,
			);
			defaultConfigurationIsVisible = 0;
			defaultConfigurationName = Release;
		};
		43E2D8D61D20BF42004DA55F /* Build configuration list for PBXNativeTarget "DoseMathTests" */ = {
			isa = XCConfigurationList;
			buildConfigurations = (
				43E2D8D71D20BF42004DA55F /* Debug */,
				43E2D8D81D20BF42004DA55F /* Release */,
			);
			defaultConfigurationIsVisible = 0;
			defaultConfigurationName = Release;
		};
		43E2D9121D20C581004DA55F /* Build configuration list for PBXNativeTarget "LoopTests" */ = {
			isa = XCConfigurationList;
			buildConfigurations = (
				43E2D9131D20C581004DA55F /* Debug */,
				43E2D9141D20C581004DA55F /* Release */,
			);
			defaultConfigurationIsVisible = 0;
			defaultConfigurationName = Release;
		};
		4F70C1EB1DE8DCA8006380B7 /* Build configuration list for PBXNativeTarget "Loop Status Extension" */ = {
			isa = XCConfigurationList;
			buildConfigurations = (
				4F70C1E91DE8DCA8006380B7 /* Debug */,
				4F70C1EA1DE8DCA8006380B7 /* Release */,
			);
			defaultConfigurationIsVisible = 0;
			defaultConfigurationName = Release;
		};
		4F7528921DFE1DC600C322D6 /* Build configuration list for PBXNativeTarget "LoopUI" */ = {
			isa = XCConfigurationList;
			buildConfigurations = (
				4F7528901DFE1DC600C322D6 /* Debug */,
				4F7528911DFE1DC600C322D6 /* Release */,
			);
			defaultConfigurationIsVisible = 0;
			defaultConfigurationName = Release;
		};
/* End XCConfigurationList section */

/* Begin XCVersionGroup section */
		1D080CBB2473214A00356610 /* AlertStore.xcdatamodeld */ = {
			isa = XCVersionGroup;
			children = (
				1D080CBC2473214A00356610 /* AlertStore.xcdatamodel */,
			);
			currentVersion = 1D080CBC2473214A00356610 /* AlertStore.xcdatamodel */;
			path = AlertStore.xcdatamodeld;
			sourceTree = "<group>";
			versionGroupType = wrapper.xcdatamodel;
		};
/* End XCVersionGroup section */
	};
	rootObject = 43776F841B8022E90074EA36 /* Project object */;
}<|MERGE_RESOLUTION|>--- conflicted
+++ resolved
@@ -2666,11 +2666,8 @@
 			files = (
 				B491B09E24D0B600004CBE8F /* DerivedAssets.xcassets in Resources */,
 				4F70C1E41DE8DCA7006380B7 /* MainInterface.storyboard in Resources */,
-<<<<<<< HEAD
-=======
 				B405E35B24D2E05600DD058D /* HUDAssets.xcassets in Resources */,
 				7D7076541FE06EE2004AC8EA /* InfoPlist.strings in Resources */,
->>>>>>> 14e6ec18
 				7D7076351FE06EDE004AC8EA /* Localizable.strings in Resources */,
 			);
 			runOnlyForDeploymentPostprocessing = 0;
