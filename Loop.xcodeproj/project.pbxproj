// !$*UTF8*$!
{
	archiveVersion = 1;
	classes = {
	};
	objectVersion = 54;
	objects = {

/* Begin PBXBuildFile section */
		1419606428D9550400BA86E0 /* LoopKitUI.framework in Frameworks */ = {isa = PBXBuildFile; fileRef = 437AFEE6203688CF008C4892 /* LoopKitUI.framework */; };
		1419606928D9554E00BA86E0 /* LoopKitUI.framework in Frameworks */ = {isa = PBXBuildFile; fileRef = 437AFEE6203688CF008C4892 /* LoopKitUI.framework */; };
		1419606A28D955BC00BA86E0 /* MockKitUI.framework in Frameworks */ = {isa = PBXBuildFile; fileRef = C101947127DD473C004E7EB8 /* MockKitUI.framework */; };
		142CB7592A60BF2E0075748A /* EditMode.swift in Sources */ = {isa = PBXBuildFile; fileRef = 142CB7582A60BF2E0075748A /* EditMode.swift */; };
		142CB75B2A60BFC30075748A /* FavoriteFoodsView.swift in Sources */ = {isa = PBXBuildFile; fileRef = 142CB75A2A60BFC30075748A /* FavoriteFoodsView.swift */; };
		1481F9BB28DA26F4004C5AEB /* LoopUI.framework in Frameworks */ = {isa = PBXBuildFile; fileRef = 4F75288B1DFE1DC600C322D6 /* LoopUI.framework */; };
		14B1735E28AED9EC006CCD7C /* WidgetKit.framework in Frameworks */ = {isa = PBXBuildFile; fileRef = 14B1735D28AED9EC006CCD7C /* WidgetKit.framework */; };
		14B1736028AED9EC006CCD7C /* SwiftUI.framework in Frameworks */ = {isa = PBXBuildFile; fileRef = 14B1735F28AED9EC006CCD7C /* SwiftUI.framework */; };
		14B1736528AED9EE006CCD7C /* Assets.xcassets in Resources */ = {isa = PBXBuildFile; fileRef = 14B1736428AED9EE006CCD7C /* Assets.xcassets */; };
		14B1736928AED9EE006CCD7C /* Loop Widget Extension.appex in Embed App Extensions */ = {isa = PBXBuildFile; fileRef = 14B1735C28AED9EC006CCD7C /* Loop Widget Extension.appex */; settings = {ATTRIBUTES = (RemoveHeadersOnCopy, ); }; };
		14B1737228AEDBF6006CCD7C /* BasalView.swift in Sources */ = {isa = PBXBuildFile; fileRef = 14B1736E28AEDBF6006CCD7C /* BasalView.swift */; };
		14B1737328AEDBF6006CCD7C /* SystemStatusWidget.swift in Sources */ = {isa = PBXBuildFile; fileRef = 14B1736F28AEDBF6006CCD7C /* SystemStatusWidget.swift */; };
		14B1737428AEDBF6006CCD7C /* GlucoseView.swift in Sources */ = {isa = PBXBuildFile; fileRef = 14B1737028AEDBF6006CCD7C /* GlucoseView.swift */; };
		14B1737528AEDBF6006CCD7C /* LoopCircleView.swift in Sources */ = {isa = PBXBuildFile; fileRef = 14B1737128AEDBF6006CCD7C /* LoopCircleView.swift */; };
		14B1737628AEDC6C006CCD7C /* HKUnit.swift in Sources */ = {isa = PBXBuildFile; fileRef = 4F526D5E1DF2459000A04910 /* HKUnit.swift */; };
		14B1737728AEDC6C006CCD7C /* NSBundle.swift in Sources */ = {isa = PBXBuildFile; fileRef = 430DA58D1D4AEC230097D1CA /* NSBundle.swift */; };
		14B1737828AEDC6C006CCD7C /* NSTimeInterval.swift in Sources */ = {isa = PBXBuildFile; fileRef = 439897341CD2F7DE00223065 /* NSTimeInterval.swift */; };
		14B1737928AEDC6C006CCD7C /* NSUserDefaults+StatusExtension.swift in Sources */ = {isa = PBXBuildFile; fileRef = 4FC8C8001DEB93E400A1452E /* NSUserDefaults+StatusExtension.swift */; };
		14B1737A28AEDC6C006CCD7C /* NumberFormatter.swift in Sources */ = {isa = PBXBuildFile; fileRef = 43BFF0B31E45C1BE00FF19A9 /* NumberFormatter.swift */; };
		14B1737B28AEDC6C006CCD7C /* OSLog.swift in Sources */ = {isa = PBXBuildFile; fileRef = 4374B5EE209D84BE00D17AA8 /* OSLog.swift */; };
		14B1737C28AEDC6C006CCD7C /* PumpManager.swift in Sources */ = {isa = PBXBuildFile; fileRef = 43C3B6F620BBCAA30026CAFA /* PumpManager.swift */; };
		14B1737D28AEDC6C006CCD7C /* PumpManagerUI.swift in Sources */ = {isa = PBXBuildFile; fileRef = C1FB428E217921D600FAB378 /* PumpManagerUI.swift */; };
		14B1737E28AEDC6C006CCD7C /* FeatureFlags.swift in Sources */ = {isa = PBXBuildFile; fileRef = 89E267FB2292456700A3F2AF /* FeatureFlags.swift */; };
		14B1737F28AEDC6C006CCD7C /* PluginManager.swift in Sources */ = {isa = PBXBuildFile; fileRef = C16DA84122E8E112008624C2 /* PluginManager.swift */; };
		14B1738028AEDC6C006CCD7C /* Debug.swift in Sources */ = {isa = PBXBuildFile; fileRef = 892A5D58222F0A27008961AB /* Debug.swift */; };
		14B1738128AEDC70006CCD7C /* StatusExtensionContext.swift in Sources */ = {isa = PBXBuildFile; fileRef = 4F70C2111DE900EA006380B7 /* StatusExtensionContext.swift */; };
		1D05219B2469E9DF000EBBDE /* StoredAlert.swift in Sources */ = {isa = PBXBuildFile; fileRef = 1D05219A2469E9DF000EBBDE /* StoredAlert.swift */; };
		1D05219D2469F1F5000EBBDE /* AlertStore.swift in Sources */ = {isa = PBXBuildFile; fileRef = 1D05219C2469F1F5000EBBDE /* AlertStore.swift */; };
		1D080CBD2473214A00356610 /* AlertStore.xcdatamodeld in Sources */ = {isa = PBXBuildFile; fileRef = 1D080CBB2473214A00356610 /* AlertStore.xcdatamodeld */; };
		1D12D3B92548EFDD00B53E8B /* main.swift in Sources */ = {isa = PBXBuildFile; fileRef = 1D12D3B82548EFDD00B53E8B /* main.swift */; };
		1D3F0F7526D59B6C004A5960 /* Debug.swift in Sources */ = {isa = PBXBuildFile; fileRef = 892A5D58222F0A27008961AB /* Debug.swift */; };
		1D3F0F7626D59DCD004A5960 /* Debug.swift in Sources */ = {isa = PBXBuildFile; fileRef = 892A5D58222F0A27008961AB /* Debug.swift */; };
		1D3F0F7726D59DCE004A5960 /* Debug.swift in Sources */ = {isa = PBXBuildFile; fileRef = 892A5D58222F0A27008961AB /* Debug.swift */; };
		1D49795824E7289700948F05 /* ServicesViewModel.swift in Sources */ = {isa = PBXBuildFile; fileRef = 1D49795724E7289700948F05 /* ServicesViewModel.swift */; };
		1D4990E824A25931005CC357 /* FeatureFlags.swift in Sources */ = {isa = PBXBuildFile; fileRef = 89E267FB2292456700A3F2AF /* FeatureFlags.swift */; };
		1D4A3E2D2478628500FD601B /* StoredAlert+CoreDataClass.swift in Sources */ = {isa = PBXBuildFile; fileRef = 1D4A3E2B2478628500FD601B /* StoredAlert+CoreDataClass.swift */; };
		1D4A3E2E2478628500FD601B /* StoredAlert+CoreDataProperties.swift in Sources */ = {isa = PBXBuildFile; fileRef = 1D4A3E2C2478628500FD601B /* StoredAlert+CoreDataProperties.swift */; };
		1D63DEA526E950D400F46FA5 /* SupportManager.swift in Sources */ = {isa = PBXBuildFile; fileRef = 1D63DEA426E950D400F46FA5 /* SupportManager.swift */; };
		1D6B1B6726866D89009AC446 /* AlertPermissionsChecker.swift in Sources */ = {isa = PBXBuildFile; fileRef = 1D6B1B6626866D89009AC446 /* AlertPermissionsChecker.swift */; };
		1D70C40126EC0F9D00C62570 /* SupportManagerTests.swift in Sources */ = {isa = PBXBuildFile; fileRef = 1D70C40026EC0F9D00C62570 /* SupportManagerTests.swift */; };
		1D80313D24746274002810DF /* AlertStoreTests.swift in Sources */ = {isa = PBXBuildFile; fileRef = 1D80313C24746274002810DF /* AlertStoreTests.swift */; };
		1D82E6A025377C6B009131FB /* TrustedTimeChecker.swift in Sources */ = {isa = PBXBuildFile; fileRef = 1D82E69F25377C6B009131FB /* TrustedTimeChecker.swift */; };
		1D8D55BC252274650044DBB6 /* BolusEntryViewModelTests.swift in Sources */ = {isa = PBXBuildFile; fileRef = 1D8D55BB252274650044DBB6 /* BolusEntryViewModelTests.swift */; };
		1D9650C82523FBA100A1370B /* DeviceDataManager+BolusEntryViewModelDelegate.swift in Sources */ = {isa = PBXBuildFile; fileRef = 1D9650C72523FBA100A1370B /* DeviceDataManager+BolusEntryViewModelDelegate.swift */; };
		1DA649A7244126CD00F61E75 /* UserNotificationAlertScheduler.swift in Sources */ = {isa = PBXBuildFile; fileRef = 1DA649A6244126CD00F61E75 /* UserNotificationAlertScheduler.swift */; };
		1DA649A9244126DA00F61E75 /* InAppModalAlertScheduler.swift in Sources */ = {isa = PBXBuildFile; fileRef = 1DA649A8244126DA00F61E75 /* InAppModalAlertScheduler.swift */; };
		1DA7A84224476EAD008257F0 /* AlertManagerTests.swift in Sources */ = {isa = PBXBuildFile; fileRef = 1DA7A84124476EAD008257F0 /* AlertManagerTests.swift */; };
		1DA7A84424477698008257F0 /* InAppModalAlertSchedulerTests.swift in Sources */ = {isa = PBXBuildFile; fileRef = 1DA7A84324477698008257F0 /* InAppModalAlertSchedulerTests.swift */; };
		1DB1065124467E18005542BD /* AlertManager.swift in Sources */ = {isa = PBXBuildFile; fileRef = 1DB1065024467E18005542BD /* AlertManager.swift */; };
		1DB1CA4D24A55F0000B3B94C /* Image.swift in Sources */ = {isa = PBXBuildFile; fileRef = 1DB1CA4C24A55F0000B3B94C /* Image.swift */; };
		1DB619AC270BAD3D006C9D07 /* VersionUpdateViewModel.swift in Sources */ = {isa = PBXBuildFile; fileRef = 1DB619AB270BAD3D006C9D07 /* VersionUpdateViewModel.swift */; };
		1DDE273D24AEA4B000796622 /* SettingsViewModel.swift in Sources */ = {isa = PBXBuildFile; fileRef = 1DB1CA4E24A56D7600B3B94C /* SettingsViewModel.swift */; };
		1DDE273E24AEA4B000796622 /* SettingsView.swift in Sources */ = {isa = PBXBuildFile; fileRef = 1DE09BA824A3E23F009EE9F9 /* SettingsView.swift */; };
		1DDE274024AEA4F200796622 /* NotificationsCriticalAlertPermissionsView.swift in Sources */ = {isa = PBXBuildFile; fileRef = 1DA46B5F2492E2E300D71A63 /* NotificationsCriticalAlertPermissionsView.swift */; };
		1DFE9E172447B6270082C280 /* UserNotificationAlertSchedulerTests.swift in Sources */ = {isa = PBXBuildFile; fileRef = 1DFE9E162447B6270082C280 /* UserNotificationAlertSchedulerTests.swift */; };
		43027F0F1DFE0EC900C51989 /* HKUnit.swift in Sources */ = {isa = PBXBuildFile; fileRef = 4F526D5E1DF2459000A04910 /* HKUnit.swift */; };
		4302F4E11D4E9C8900F0FCAF /* TextFieldTableViewController.swift in Sources */ = {isa = PBXBuildFile; fileRef = 4302F4E01D4E9C8900F0FCAF /* TextFieldTableViewController.swift */; };
		4302F4E31D4EA54200F0FCAF /* InsulinDeliveryTableViewController.swift in Sources */ = {isa = PBXBuildFile; fileRef = 4302F4E21D4EA54200F0FCAF /* InsulinDeliveryTableViewController.swift */; };
		430B29932041F5B300BA9F93 /* UserDefaults+Loop.swift in Sources */ = {isa = PBXBuildFile; fileRef = 430B29922041F5B200BA9F93 /* UserDefaults+Loop.swift */; };
		430D85891F44037000AF2D4F /* HUDViewTableViewCell.swift in Sources */ = {isa = PBXBuildFile; fileRef = 430D85881F44037000AF2D4F /* HUDViewTableViewCell.swift */; };
		4311FB9B1F37FE1B00D4C0A7 /* TitleSubtitleTextFieldTableViewCell.swift in Sources */ = {isa = PBXBuildFile; fileRef = 4311FB9A1F37FE1B00D4C0A7 /* TitleSubtitleTextFieldTableViewCell.swift */; };
		431A8C401EC6E8AB00823B9C /* CircleMaskView.swift in Sources */ = {isa = PBXBuildFile; fileRef = 431A8C3F1EC6E8AB00823B9C /* CircleMaskView.swift */; };
		4326BA641F3A44D9007CCAD4 /* ChartLineModel.swift in Sources */ = {isa = PBXBuildFile; fileRef = 4326BA631F3A44D9007CCAD4 /* ChartLineModel.swift */; };
		4328E01A1CFBE1DA00E199AA /* ActionHUDController.swift in Sources */ = {isa = PBXBuildFile; fileRef = 4328E0151CFBE1DA00E199AA /* ActionHUDController.swift */; };
		4328E01E1CFBE25F00E199AA /* CarbAndBolusFlowController.swift in Sources */ = {isa = PBXBuildFile; fileRef = 4328E01D1CFBE25F00E199AA /* CarbAndBolusFlowController.swift */; };
		4328E0281CFBE2C500E199AA /* CLKComplicationTemplate.swift in Sources */ = {isa = PBXBuildFile; fileRef = 4328E0221CFBE2C500E199AA /* CLKComplicationTemplate.swift */; };
		4328E02A1CFBE2C500E199AA /* UIColor.swift in Sources */ = {isa = PBXBuildFile; fileRef = 4328E0241CFBE2C500E199AA /* UIColor.swift */; };
		4328E02B1CFBE2C500E199AA /* WKAlertAction.swift in Sources */ = {isa = PBXBuildFile; fileRef = 4328E0251CFBE2C500E199AA /* WKAlertAction.swift */; };
		4328E02F1CFBF81800E199AA /* WKInterfaceImage.swift in Sources */ = {isa = PBXBuildFile; fileRef = 4328E02E1CFBF81800E199AA /* WKInterfaceImage.swift */; };
		4328E0331CFC091100E199AA /* WatchContext+LoopKit.swift in Sources */ = {isa = PBXBuildFile; fileRef = 4328E0311CFC068900E199AA /* WatchContext+LoopKit.swift */; };
		4328E0351CFC0AE100E199AA /* WatchDataManager.swift in Sources */ = {isa = PBXBuildFile; fileRef = 4328E0341CFC0AE100E199AA /* WatchDataManager.swift */; };
		432CF87520D8AC950066B889 /* NSUserDefaults+WatchApp.swift in Sources */ = {isa = PBXBuildFile; fileRef = 4328E0231CFBE2C500E199AA /* NSUserDefaults+WatchApp.swift */; };
		432E73CB1D24B3D6009AD15D /* RemoteDataServicesManager.swift in Sources */ = {isa = PBXBuildFile; fileRef = 432E73CA1D24B3D6009AD15D /* RemoteDataServicesManager.swift */; };
		433EA4C41D9F71C800CD78FB /* CommandResponseViewController.swift in Sources */ = {isa = PBXBuildFile; fileRef = 433EA4C31D9F71C800CD78FB /* CommandResponseViewController.swift */; };
		4344628220A7A37F00C4BE6F /* CoreBluetooth.framework in Frameworks */ = {isa = PBXBuildFile; fileRef = 4344628120A7A37E00C4BE6F /* CoreBluetooth.framework */; };
		4344629220A7C19800C4BE6F /* ButtonGroup.swift in Sources */ = {isa = PBXBuildFile; fileRef = 4344629120A7C19800C4BE6F /* ButtonGroup.swift */; };
		4344629820A8B2D700C4BE6F /* OSLog.swift in Sources */ = {isa = PBXBuildFile; fileRef = 4374B5EE209D84BE00D17AA8 /* OSLog.swift */; };
		4345E3F421F036FC009E00E5 /* Result.swift in Sources */ = {isa = PBXBuildFile; fileRef = 43D848AF1E7DCBE100DADCBC /* Result.swift */; };
		4345E3F521F036FC009E00E5 /* Result.swift in Sources */ = {isa = PBXBuildFile; fileRef = 43D848AF1E7DCBE100DADCBC /* Result.swift */; };
		4345E3FB21F04911009E00E5 /* UIColor+HIG.swift in Sources */ = {isa = PBXBuildFile; fileRef = 43BFF0C31E4659E700FF19A9 /* UIColor+HIG.swift */; };
		4345E3FC21F04911009E00E5 /* UIColor+HIG.swift in Sources */ = {isa = PBXBuildFile; fileRef = 43BFF0C31E4659E700FF19A9 /* UIColor+HIG.swift */; };
		4345E40121F67300009E00E5 /* PotentialCarbEntryUserInfo.swift in Sources */ = {isa = PBXBuildFile; fileRef = 43DE92581C5479E4001FFDE1 /* PotentialCarbEntryUserInfo.swift */; };
		4345E40221F67300009E00E5 /* PotentialCarbEntryUserInfo.swift in Sources */ = {isa = PBXBuildFile; fileRef = 43DE92581C5479E4001FFDE1 /* PotentialCarbEntryUserInfo.swift */; };
		4345E40421F68AD9009E00E5 /* TextRowController.swift in Sources */ = {isa = PBXBuildFile; fileRef = 4345E40321F68AD9009E00E5 /* TextRowController.swift */; };
		4345E40621F68E18009E00E5 /* CarbEntryListController.swift in Sources */ = {isa = PBXBuildFile; fileRef = 4345E40521F68E18009E00E5 /* CarbEntryListController.swift */; };
		434FF1EE1CF27EEF000DB779 /* UITableViewCell.swift in Sources */ = {isa = PBXBuildFile; fileRef = 434FF1ED1CF27EEF000DB779 /* UITableViewCell.swift */; };
		43511CEE220FC61700566C63 /* HUDRowController.swift in Sources */ = {isa = PBXBuildFile; fileRef = 43511CED220FC61700566C63 /* HUDRowController.swift */; };
		43517917230A0E1A0072ECC0 /* WKInterfaceLabel.swift in Sources */ = {isa = PBXBuildFile; fileRef = 43517916230A0E1A0072ECC0 /* WKInterfaceLabel.swift */; };
		435400341C9F878D00D5819C /* SetBolusUserInfo.swift in Sources */ = {isa = PBXBuildFile; fileRef = 435400331C9F878D00D5819C /* SetBolusUserInfo.swift */; };
		435400351C9F878D00D5819C /* SetBolusUserInfo.swift in Sources */ = {isa = PBXBuildFile; fileRef = 435400331C9F878D00D5819C /* SetBolusUserInfo.swift */; };
		436A0DA51D236A2A00104B24 /* LoopError.swift in Sources */ = {isa = PBXBuildFile; fileRef = 436A0DA41D236A2A00104B24 /* LoopError.swift */; };
		4372E484213A63FB0068E043 /* ChartHUDController.swift in Sources */ = {isa = PBXBuildFile; fileRef = 4FFEDFBE20E5CF22000BFC58 /* ChartHUDController.swift */; };
		4372E487213C86240068E043 /* SampleValue.swift in Sources */ = {isa = PBXBuildFile; fileRef = 4372E486213C86240068E043 /* SampleValue.swift */; };
		4372E488213C862B0068E043 /* SampleValue.swift in Sources */ = {isa = PBXBuildFile; fileRef = 4372E486213C86240068E043 /* SampleValue.swift */; };
		4372E48B213CB5F00068E043 /* Double.swift in Sources */ = {isa = PBXBuildFile; fileRef = 4372E48A213CB5F00068E043 /* Double.swift */; };
		4372E48C213CB6750068E043 /* Double.swift in Sources */ = {isa = PBXBuildFile; fileRef = 4372E48A213CB5F00068E043 /* Double.swift */; };
		4372E490213CFCE70068E043 /* LoopSettingsUserInfo.swift in Sources */ = {isa = PBXBuildFile; fileRef = 4372E48F213CFCE70068E043 /* LoopSettingsUserInfo.swift */; };
		4372E491213D05F90068E043 /* LoopSettingsUserInfo.swift in Sources */ = {isa = PBXBuildFile; fileRef = 4372E48F213CFCE70068E043 /* LoopSettingsUserInfo.swift */; };
		4372E492213D956C0068E043 /* GlucoseRangeSchedule.swift in Sources */ = {isa = PBXBuildFile; fileRef = 43C513181E864C4E001547C7 /* GlucoseRangeSchedule.swift */; };
		4372E496213DCDD30068E043 /* GlucoseChartValueHashable.swift in Sources */ = {isa = PBXBuildFile; fileRef = 4372E495213DCDD30068E043 /* GlucoseChartValueHashable.swift */; };
		4374B5EF209D84BF00D17AA8 /* OSLog.swift in Sources */ = {isa = PBXBuildFile; fileRef = 4374B5EE209D84BE00D17AA8 /* OSLog.swift */; };
		4374B5F0209D857E00D17AA8 /* OSLog.swift in Sources */ = {isa = PBXBuildFile; fileRef = 4374B5EE209D84BE00D17AA8 /* OSLog.swift */; };
		43776F901B8022E90074EA36 /* AppDelegate.swift in Sources */ = {isa = PBXBuildFile; fileRef = 43776F8F1B8022E90074EA36 /* AppDelegate.swift */; };
		43776F971B8022E90074EA36 /* Main.storyboard in Resources */ = {isa = PBXBuildFile; fileRef = 43776F951B8022E90074EA36 /* Main.storyboard */; };
		43785E932120A01B0057DED1 /* NewCarbEntryIntent+Loop.swift in Sources */ = {isa = PBXBuildFile; fileRef = 43785E922120A01B0057DED1 /* NewCarbEntryIntent+Loop.swift */; };
		43785E972120E4500057DED1 /* INRelevantShortcutStore+Loop.swift in Sources */ = {isa = PBXBuildFile; fileRef = 43785E952120E4010057DED1 /* INRelevantShortcutStore+Loop.swift */; };
		43785E982120E7060057DED1 /* Intents.intentdefinition in Sources */ = {isa = PBXBuildFile; fileRef = 43785E9B2120E7060057DED1 /* Intents.intentdefinition */; };
		437CEEE41CDE5C0A003C8C80 /* UIImage.swift in Sources */ = {isa = PBXBuildFile; fileRef = 437CEEE31CDE5C0A003C8C80 /* UIImage.swift */; };
		437D9BA31D7BC977007245E8 /* PredictionTableViewController.swift in Sources */ = {isa = PBXBuildFile; fileRef = 437D9BA21D7BC977007245E8 /* PredictionTableViewController.swift */; };
		4389916B1E91B689000EEF90 /* ChartSettings+Loop.swift in Sources */ = {isa = PBXBuildFile; fileRef = 4389916A1E91B689000EEF90 /* ChartSettings+Loop.swift */; };
		438D42F91D7C88BC003244B0 /* PredictionInputEffect.swift in Sources */ = {isa = PBXBuildFile; fileRef = 438D42F81D7C88BC003244B0 /* PredictionInputEffect.swift */; };
		438D42FB1D7D11A4003244B0 /* PredictionInputEffectTableViewCell.swift in Sources */ = {isa = PBXBuildFile; fileRef = 438D42FA1D7D11A4003244B0 /* PredictionInputEffectTableViewCell.swift */; };
		4396BD50225159C0005AA4D3 /* HealthKit.framework in Frameworks */ = {isa = PBXBuildFile; fileRef = 43D9002C21EB225D00AF44BF /* HealthKit.framework */; };
		439706E622D2E84900C81566 /* PredictionSettingTableViewCell.swift in Sources */ = {isa = PBXBuildFile; fileRef = 439706E522D2E84900C81566 /* PredictionSettingTableViewCell.swift */; };
		439897371CD2F80600223065 /* AnalyticsServicesManager.swift in Sources */ = {isa = PBXBuildFile; fileRef = 439897361CD2F80600223065 /* AnalyticsServicesManager.swift */; };
		439A7942211F631C0041B75F /* RootNavigationController.swift in Sources */ = {isa = PBXBuildFile; fileRef = 439A7941211F631C0041B75F /* RootNavigationController.swift */; };
		439A7944211FE22F0041B75F /* NSUserActivity.swift in Sources */ = {isa = PBXBuildFile; fileRef = 439A7943211FE22F0041B75F /* NSUserActivity.swift */; };
		439A7945211FE23A0041B75F /* NSUserActivity.swift in Sources */ = {isa = PBXBuildFile; fileRef = 439A7943211FE22F0041B75F /* NSUserActivity.swift */; };
		439BED2A1E76093C00B0AED5 /* CGMManager.swift in Sources */ = {isa = PBXBuildFile; fileRef = 439BED291E76093C00B0AED5 /* CGMManager.swift */; };
		43A51E1F1EB6D62A000736CC /* CarbAbsorptionViewController.swift in Sources */ = {isa = PBXBuildFile; fileRef = 43A51E1E1EB6D62A000736CC /* CarbAbsorptionViewController.swift */; };
		43A51E211EB6DBDD000736CC /* LoopChartsTableViewController.swift in Sources */ = {isa = PBXBuildFile; fileRef = 43A51E201EB6DBDD000736CC /* LoopChartsTableViewController.swift */; };
		43A567691C94880B00334FAC /* LoopDataManager.swift in Sources */ = {isa = PBXBuildFile; fileRef = 43A567681C94880B00334FAC /* LoopDataManager.swift */; };
		43A943761B926B7B0051FA24 /* Interface.storyboard in Resources */ = {isa = PBXBuildFile; fileRef = 43A943741B926B7B0051FA24 /* Interface.storyboard */; };
		43A9437F1B926B7B0051FA24 /* WatchApp Extension.appex in Embed App Extensions */ = {isa = PBXBuildFile; fileRef = 43A9437E1B926B7B0051FA24 /* WatchApp Extension.appex */; settings = {ATTRIBUTES = (RemoveHeadersOnCopy, ); }; };
		43A943881B926B7B0051FA24 /* ExtensionDelegate.swift in Sources */ = {isa = PBXBuildFile; fileRef = 43A943871B926B7B0051FA24 /* ExtensionDelegate.swift */; };
		43A9438A1B926B7B0051FA24 /* NotificationController.swift in Sources */ = {isa = PBXBuildFile; fileRef = 43A943891B926B7B0051FA24 /* NotificationController.swift */; };
		43A9438E1B926B7B0051FA24 /* ComplicationController.swift in Sources */ = {isa = PBXBuildFile; fileRef = 43A9438D1B926B7B0051FA24 /* ComplicationController.swift */; };
		43A943901B926B7B0051FA24 /* Assets.xcassets in Resources */ = {isa = PBXBuildFile; fileRef = 43A9438F1B926B7B0051FA24 /* Assets.xcassets */; };
		43A943941B926B7B0051FA24 /* WatchApp.app in Embed Watch Content */ = {isa = PBXBuildFile; fileRef = 43A943721B926B7B0051FA24 /* WatchApp.app */; };
		43B260491ED248FB008CAA77 /* CarbEntryTableViewCell.swift in Sources */ = {isa = PBXBuildFile; fileRef = 43B260481ED248FB008CAA77 /* CarbEntryTableViewCell.swift */; };
		43BFF0B51E45C1E700FF19A9 /* NumberFormatter.swift in Sources */ = {isa = PBXBuildFile; fileRef = 43BFF0B31E45C1BE00FF19A9 /* NumberFormatter.swift */; };
		43BFF0B71E45C20C00FF19A9 /* NumberFormatter.swift in Sources */ = {isa = PBXBuildFile; fileRef = 43BFF0B31E45C1BE00FF19A9 /* NumberFormatter.swift */; };
		43BFF0C61E465A4400FF19A9 /* UIColor+HIG.swift in Sources */ = {isa = PBXBuildFile; fileRef = 43BFF0C31E4659E700FF19A9 /* UIColor+HIG.swift */; };
		43BFF0CD1E466C8400FF19A9 /* StateColorPalette.swift in Sources */ = {isa = PBXBuildFile; fileRef = 43BFF0CC1E466C8400FF19A9 /* StateColorPalette.swift */; };
		43C05CA821EB2B26006FB252 /* PersistenceController.swift in Sources */ = {isa = PBXBuildFile; fileRef = 431E73471FF95A900069B5F7 /* PersistenceController.swift */; };
		43C05CA921EB2B26006FB252 /* PersistenceController.swift in Sources */ = {isa = PBXBuildFile; fileRef = 431E73471FF95A900069B5F7 /* PersistenceController.swift */; };
		43C05CAA21EB2B49006FB252 /* NSBundle.swift in Sources */ = {isa = PBXBuildFile; fileRef = 430DA58D1D4AEC230097D1CA /* NSBundle.swift */; };
		43C05CAB21EB2B4A006FB252 /* NSBundle.swift in Sources */ = {isa = PBXBuildFile; fileRef = 430DA58D1D4AEC230097D1CA /* NSBundle.swift */; };
		43C05CAC21EB2B8B006FB252 /* NSBundle.swift in Sources */ = {isa = PBXBuildFile; fileRef = 430DA58D1D4AEC230097D1CA /* NSBundle.swift */; };
		43C05CAD21EB2BBF006FB252 /* NSUserDefaults.swift in Sources */ = {isa = PBXBuildFile; fileRef = 430B29892041F54A00BA9F93 /* NSUserDefaults.swift */; };
		43C05CAF21EB2C24006FB252 /* NSBundle.swift in Sources */ = {isa = PBXBuildFile; fileRef = 430DA58D1D4AEC230097D1CA /* NSBundle.swift */; };
		43C05CB221EBD88A006FB252 /* LoopCore.framework in Embed Frameworks */ = {isa = PBXBuildFile; fileRef = 43D9002A21EB209400AF44BF /* LoopCore.framework */; settings = {ATTRIBUTES = (CodeSignOnCopy, RemoveHeadersOnCopy, ); }; };
		43C05CB821EBEA54006FB252 /* HKUnit.swift in Sources */ = {isa = PBXBuildFile; fileRef = 43C05CB721EBEA54006FB252 /* HKUnit.swift */; };
		43C05CB921EBEA54006FB252 /* HKUnit.swift in Sources */ = {isa = PBXBuildFile; fileRef = 43C05CB721EBEA54006FB252 /* HKUnit.swift */; };
		43C05CC521EC29E3006FB252 /* TextFieldTableViewCell.swift in Sources */ = {isa = PBXBuildFile; fileRef = 4374B5F3209D89A900D17AA8 /* TextFieldTableViewCell.swift */; };
		43C05CC721EC2ABC006FB252 /* IdentifiableClass.swift in Sources */ = {isa = PBXBuildFile; fileRef = 434FF1E91CF26C29000DB779 /* IdentifiableClass.swift */; };
		43C05CC821EC2ABC006FB252 /* IdentifiableClass.swift in Sources */ = {isa = PBXBuildFile; fileRef = 434FF1E91CF26C29000DB779 /* IdentifiableClass.swift */; };
		43C0944A1CACCC73001F6403 /* NotificationManager.swift in Sources */ = {isa = PBXBuildFile; fileRef = 43C094491CACCC73001F6403 /* NotificationManager.swift */; };
		43C2FAE11EB656A500364AFF /* GlucoseEffectVelocity.swift in Sources */ = {isa = PBXBuildFile; fileRef = 43C2FAE01EB656A500364AFF /* GlucoseEffectVelocity.swift */; };
		43C513191E864C4E001547C7 /* GlucoseRangeSchedule.swift in Sources */ = {isa = PBXBuildFile; fileRef = 43C513181E864C4E001547C7 /* GlucoseRangeSchedule.swift */; };
		43CB2B2B1D924D450079823D /* WCSession.swift in Sources */ = {isa = PBXBuildFile; fileRef = 43CB2B2A1D924D450079823D /* WCSession.swift */; };
		43CE7CDE1CA8B63E003CC1B0 /* Data.swift in Sources */ = {isa = PBXBuildFile; fileRef = 43CE7CDD1CA8B63E003CC1B0 /* Data.swift */; };
		43D381621EBD9759007F8C8F /* HeaderValuesTableViewCell.swift in Sources */ = {isa = PBXBuildFile; fileRef = 43D381611EBD9759007F8C8F /* HeaderValuesTableViewCell.swift */; };
		43D9001E21EB209400AF44BF /* LoopCore.h in Headers */ = {isa = PBXBuildFile; fileRef = 43D9FFD121EAE05D00AF44BF /* LoopCore.h */; settings = {ATTRIBUTES = (Public, ); }; };
		43D9002021EB209400AF44BF /* NSTimeInterval.swift in Sources */ = {isa = PBXBuildFile; fileRef = 439897341CD2F7DE00223065 /* NSTimeInterval.swift */; };
		43D9002D21EB225D00AF44BF /* HealthKit.framework in Frameworks */ = {isa = PBXBuildFile; fileRef = 43D9002C21EB225D00AF44BF /* HealthKit.framework */; };
		43D9002F21EB234400AF44BF /* LoopCore.framework in Frameworks */ = {isa = PBXBuildFile; fileRef = 43D9002A21EB209400AF44BF /* LoopCore.framework */; };
		43D9FFD321EAE05D00AF44BF /* LoopCore.h in Headers */ = {isa = PBXBuildFile; fileRef = 43D9FFD121EAE05D00AF44BF /* LoopCore.h */; settings = {ATTRIBUTES = (Public, ); }; };
		43D9FFD621EAE05D00AF44BF /* LoopCore.framework in Frameworks */ = {isa = PBXBuildFile; fileRef = 43D9FFCF21EAE05D00AF44BF /* LoopCore.framework */; };
		43D9FFD721EAE05D00AF44BF /* LoopCore.framework in Embed Frameworks */ = {isa = PBXBuildFile; fileRef = 43D9FFCF21EAE05D00AF44BF /* LoopCore.framework */; settings = {ATTRIBUTES = (CodeSignOnCopy, RemoveHeadersOnCopy, ); }; };
		43D9FFFB21EAF3D300AF44BF /* NSTimeInterval.swift in Sources */ = {isa = PBXBuildFile; fileRef = 439897341CD2F7DE00223065 /* NSTimeInterval.swift */; };
		43DBF0531C93EC8200B3C386 /* DeviceDataManager.swift in Sources */ = {isa = PBXBuildFile; fileRef = 43DBF0521C93EC8200B3C386 /* DeviceDataManager.swift */; };
		43DFB62320D4CAE7008A7BAE /* PumpManager.swift in Sources */ = {isa = PBXBuildFile; fileRef = 43C3B6F620BBCAA30026CAFA /* PumpManager.swift */; };
		43E3449F1B9D68E900C85C07 /* StatusTableViewController.swift in Sources */ = {isa = PBXBuildFile; fileRef = 43E3449E1B9D68E900C85C07 /* StatusTableViewController.swift */; };
		43E93FB51E4675E800EAB8DB /* NumberFormatter.swift in Sources */ = {isa = PBXBuildFile; fileRef = 43BFF0B31E45C1BE00FF19A9 /* NumberFormatter.swift */; };
		43E93FB61E469A4000EAB8DB /* NumberFormatter.swift in Sources */ = {isa = PBXBuildFile; fileRef = 43BFF0B31E45C1BE00FF19A9 /* NumberFormatter.swift */; };
		43E93FB71E469A5100EAB8DB /* HKUnit.swift in Sources */ = {isa = PBXBuildFile; fileRef = 4F526D5E1DF2459000A04910 /* HKUnit.swift */; };
		43F41C371D3BF32400C11ED6 /* UIAlertController.swift in Sources */ = {isa = PBXBuildFile; fileRef = 43F41C361D3BF32400C11ED6 /* UIAlertController.swift */; };
		43F5C2C91B929C09003EB13D /* HealthKit.framework in Frameworks */ = {isa = PBXBuildFile; fileRef = 43F5C2C81B929C09003EB13D /* HealthKit.framework */; };
		43F64DD91D9C92C900D24DC6 /* TitleSubtitleTableViewCell.swift in Sources */ = {isa = PBXBuildFile; fileRef = 43F64DD81D9C92C900D24DC6 /* TitleSubtitleTableViewCell.swift */; };
		43F89CA322BDFBBD006BB54E /* UIActivityIndicatorView.swift in Sources */ = {isa = PBXBuildFile; fileRef = 43F89CA222BDFBBC006BB54E /* UIActivityIndicatorView.swift */; };
		43FCBBC21E51710B00343C1B /* LaunchScreen.storyboard in Resources */ = {isa = PBXBuildFile; fileRef = 43776F9A1B8022E90074EA36 /* LaunchScreen.storyboard */; };
		43FCEEA9221A615B0013DD30 /* StatusChartsManager.swift in Sources */ = {isa = PBXBuildFile; fileRef = 43FCEEA8221A615B0013DD30 /* StatusChartsManager.swift */; };
		43FCEEAD221A66780013DD30 /* DateFormatter.swift in Sources */ = {isa = PBXBuildFile; fileRef = 43FCEEAC221A66780013DD30 /* DateFormatter.swift */; };
		43FCEEB1221A863E0013DD30 /* StatusChartsManager.swift in Sources */ = {isa = PBXBuildFile; fileRef = 43FCEEB0221A863E0013DD30 /* StatusChartsManager.swift */; };
		4B60626C287E286000BF8BBB /* Localizable.strings in Resources */ = {isa = PBXBuildFile; fileRef = 4B60626A287E286000BF8BBB /* Localizable.strings */; };
		4B60626D287E286000BF8BBB /* Localizable.strings in Resources */ = {isa = PBXBuildFile; fileRef = 4B60626A287E286000BF8BBB /* Localizable.strings */; };
		4B67E2C8289B4EDB002D92AF /* InfoPlist.strings in Resources */ = {isa = PBXBuildFile; fileRef = 4B67E2C6289B4EDB002D92AF /* InfoPlist.strings */; };
		4F08DE8F1E7BB871006741EA /* CollectionType+Loop.swift in Sources */ = {isa = PBXBuildFile; fileRef = 4F08DE8E1E7BB871006741EA /* CollectionType+Loop.swift */; };
		4F11D3C020DCBEEC006E072C /* GlucoseBackfillRequestUserInfo.swift in Sources */ = {isa = PBXBuildFile; fileRef = 4F11D3BF20DCBEEC006E072C /* GlucoseBackfillRequestUserInfo.swift */; };
		4F11D3C220DD80B3006E072C /* WatchHistoricalGlucose.swift in Sources */ = {isa = PBXBuildFile; fileRef = 4F11D3C120DD80B3006E072C /* WatchHistoricalGlucose.swift */; };
		4F11D3C320DD84DB006E072C /* GlucoseBackfillRequestUserInfo.swift in Sources */ = {isa = PBXBuildFile; fileRef = 4F11D3BF20DCBEEC006E072C /* GlucoseBackfillRequestUserInfo.swift */; };
		4F11D3C420DD881A006E072C /* WatchHistoricalGlucose.swift in Sources */ = {isa = PBXBuildFile; fileRef = 4F11D3C120DD80B3006E072C /* WatchHistoricalGlucose.swift */; };
		4F2C15741E0209F500E160D4 /* NSTimeInterval.swift in Sources */ = {isa = PBXBuildFile; fileRef = 439897341CD2F7DE00223065 /* NSTimeInterval.swift */; };
		4F2C15811E0495B200E160D4 /* WatchContext+WatchApp.swift in Sources */ = {isa = PBXBuildFile; fileRef = 4F2C15801E0495B200E160D4 /* WatchContext+WatchApp.swift */; };
		4F2C15821E074FC600E160D4 /* NSTimeInterval.swift in Sources */ = {isa = PBXBuildFile; fileRef = 439897341CD2F7DE00223065 /* NSTimeInterval.swift */; };
		4F2C15831E0757E600E160D4 /* HKUnit.swift in Sources */ = {isa = PBXBuildFile; fileRef = 4F526D5E1DF2459000A04910 /* HKUnit.swift */; };
		4F2C15851E075B8700E160D4 /* LoopUI.h in Headers */ = {isa = PBXBuildFile; fileRef = 4F75288D1DFE1DC600C322D6 /* LoopUI.h */; settings = {ATTRIBUTES = (Public, ); }; };
		4F2C15931E09BF2C00E160D4 /* HUDView.swift in Sources */ = {isa = PBXBuildFile; fileRef = 4F2C15921E09BF2C00E160D4 /* HUDView.swift */; };
		4F2C15951E09BF3C00E160D4 /* HUDView.xib in Resources */ = {isa = PBXBuildFile; fileRef = 4F2C15941E09BF3C00E160D4 /* HUDView.xib */; };
		4F2C15971E09E94E00E160D4 /* HUDAssets.xcassets in Resources */ = {isa = PBXBuildFile; fileRef = 4F2C15961E09E94E00E160D4 /* HUDAssets.xcassets */; };
		4F2C159A1E0C9E5600E160D4 /* LoopUI.framework in Embed Frameworks */ = {isa = PBXBuildFile; fileRef = 4F75288B1DFE1DC600C322D6 /* LoopUI.framework */; settings = {ATTRIBUTES = (CodeSignOnCopy, RemoveHeadersOnCopy, ); }; };
		4F526D611DF8D9A900A04910 /* NetBasal.swift in Sources */ = {isa = PBXBuildFile; fileRef = 4F526D601DF8D9A900A04910 /* NetBasal.swift */; };
		4F6663941E905FD2009E74FC /* ChartColorPalette+Loop.swift in Sources */ = {isa = PBXBuildFile; fileRef = 4F6663931E905FD2009E74FC /* ChartColorPalette+Loop.swift */; };
		4F70C1E11DE8DCA7006380B7 /* StatusViewController.swift in Sources */ = {isa = PBXBuildFile; fileRef = 4F70C1E01DE8DCA7006380B7 /* StatusViewController.swift */; };
		4F70C1E41DE8DCA7006380B7 /* MainInterface.storyboard in Resources */ = {isa = PBXBuildFile; fileRef = 4F70C1E21DE8DCA7006380B7 /* MainInterface.storyboard */; };
		4F70C1E81DE8DCA7006380B7 /* Loop Status Extension.appex in Embed App Extensions */ = {isa = PBXBuildFile; fileRef = 4F70C1DC1DE8DCA7006380B7 /* Loop Status Extension.appex */; settings = {ATTRIBUTES = (RemoveHeadersOnCopy, ); }; };
		4F70C2101DE8FAC5006380B7 /* ExtensionDataManager.swift in Sources */ = {isa = PBXBuildFile; fileRef = 4F70C20F1DE8FAC5006380B7 /* ExtensionDataManager.swift */; };
		4F70C2121DE900EA006380B7 /* StatusExtensionContext.swift in Sources */ = {isa = PBXBuildFile; fileRef = 4F70C2111DE900EA006380B7 /* StatusExtensionContext.swift */; };
		4F70C2131DE90339006380B7 /* StatusExtensionContext.swift in Sources */ = {isa = PBXBuildFile; fileRef = 4F70C2111DE900EA006380B7 /* StatusExtensionContext.swift */; };
		4F7528941DFE1E9500C322D6 /* LoopUI.framework in Frameworks */ = {isa = PBXBuildFile; fileRef = 4F75288B1DFE1DC600C322D6 /* LoopUI.framework */; };
		4F75289A1DFE1F6000C322D6 /* BasalRateHUDView.swift in Sources */ = {isa = PBXBuildFile; fileRef = 437CEEBF1CD6FCD8003C8C80 /* BasalRateHUDView.swift */; };
		4F75289C1DFE1F6000C322D6 /* GlucoseHUDView.swift in Sources */ = {isa = PBXBuildFile; fileRef = 4337615E1D52F487004A3647 /* GlucoseHUDView.swift */; };
		4F75289E1DFE1F6000C322D6 /* LoopCompletionHUDView.swift in Sources */ = {isa = PBXBuildFile; fileRef = 437CEEBD1CD6E0CB003C8C80 /* LoopCompletionHUDView.swift */; };
		4F7528A01DFE1F9D00C322D6 /* LoopStateView.swift in Sources */ = {isa = PBXBuildFile; fileRef = 438DADC71CDE8F8B007697A5 /* LoopStateView.swift */; };
		4F7528A11DFE200B00C322D6 /* BasalStateView.swift in Sources */ = {isa = PBXBuildFile; fileRef = 43B371851CE583890013C5A6 /* BasalStateView.swift */; };
		4F7528A51DFE208C00C322D6 /* NSTimeInterval.swift in Sources */ = {isa = PBXBuildFile; fileRef = 439897341CD2F7DE00223065 /* NSTimeInterval.swift */; };
		4F7528AA1DFE215100C322D6 /* HKUnit.swift in Sources */ = {isa = PBXBuildFile; fileRef = 4F526D5E1DF2459000A04910 /* HKUnit.swift */; };
		4F75F00220FCFE8C00B5570E /* GlucoseChartScene.swift in Sources */ = {isa = PBXBuildFile; fileRef = 4F75F00120FCFE8C00B5570E /* GlucoseChartScene.swift */; };
		4F7E8AC520E2AB9600AEA65E /* Date.swift in Sources */ = {isa = PBXBuildFile; fileRef = 4F7E8AC420E2AB9600AEA65E /* Date.swift */; };
		4F7E8AC720E2AC0300AEA65E /* WatchPredictedGlucose.swift in Sources */ = {isa = PBXBuildFile; fileRef = 4F7E8AC620E2AC0300AEA65E /* WatchPredictedGlucose.swift */; };
		4F7E8ACB20E2ACB500AEA65E /* WatchPredictedGlucose.swift in Sources */ = {isa = PBXBuildFile; fileRef = 4F7E8AC620E2AC0300AEA65E /* WatchPredictedGlucose.swift */; };
		4F82655020E69F9A0031A8F5 /* HUDInterfaceController.swift in Sources */ = {isa = PBXBuildFile; fileRef = 4F82654F20E69F9A0031A8F5 /* HUDInterfaceController.swift */; };
		4FAC02541E22F6B20087A773 /* NSTimeInterval.swift in Sources */ = {isa = PBXBuildFile; fileRef = 439897341CD2F7DE00223065 /* NSTimeInterval.swift */; };
		4FC8C8011DEB93E400A1452E /* NSUserDefaults+StatusExtension.swift in Sources */ = {isa = PBXBuildFile; fileRef = 4FC8C8001DEB93E400A1452E /* NSUserDefaults+StatusExtension.swift */; };
		4FC8C8021DEB943800A1452E /* NSUserDefaults+StatusExtension.swift in Sources */ = {isa = PBXBuildFile; fileRef = 4FC8C8001DEB93E400A1452E /* NSUserDefaults+StatusExtension.swift */; };
		4FDDD23720DC51DF00D04B16 /* LoopDataManager.swift in Sources */ = {isa = PBXBuildFile; fileRef = 4FDDD23620DC51DF00D04B16 /* LoopDataManager.swift */; };
		4FF4D0F81E1725B000846527 /* NibLoadable.swift in Sources */ = {isa = PBXBuildFile; fileRef = 434F54561D287FDB002A9274 /* NibLoadable.swift */; };
		4FF4D1001E18374700846527 /* WatchContext.swift in Sources */ = {isa = PBXBuildFile; fileRef = 4FF4D0FF1E18374700846527 /* WatchContext.swift */; };
		4FF4D1011E18375000846527 /* WatchContext.swift in Sources */ = {isa = PBXBuildFile; fileRef = 4FF4D0FF1E18374700846527 /* WatchContext.swift */; };
		63F5E17C297DDF3900A62D4B /* ckcomplication.strings in Resources */ = {isa = PBXBuildFile; fileRef = 63F5E17A297DDF3900A62D4B /* ckcomplication.strings */; };
		7D23667D21250C7E0028B67D /* LocalizedString.swift in Sources */ = {isa = PBXBuildFile; fileRef = 7D23667C21250C7E0028B67D /* LocalizedString.swift */; };
		7D7076351FE06EDE004AC8EA /* Localizable.strings in Resources */ = {isa = PBXBuildFile; fileRef = 7D7076371FE06EDE004AC8EA /* Localizable.strings */; };
		7D7076451FE06EE0004AC8EA /* InfoPlist.strings in Resources */ = {isa = PBXBuildFile; fileRef = 7D7076471FE06EE0004AC8EA /* InfoPlist.strings */; };
		7D70764A1FE06EE1004AC8EA /* Localizable.strings in Resources */ = {isa = PBXBuildFile; fileRef = 7D70764C1FE06EE1004AC8EA /* Localizable.strings */; };
		7D70764F1FE06EE1004AC8EA /* InfoPlist.strings in Resources */ = {isa = PBXBuildFile; fileRef = 7D7076511FE06EE1004AC8EA /* InfoPlist.strings */; };
		7D70765E1FE06EE3004AC8EA /* Localizable.strings in Resources */ = {isa = PBXBuildFile; fileRef = 7D7076601FE06EE3004AC8EA /* Localizable.strings */; };
		7D7076631FE06EE4004AC8EA /* Localizable.strings in Resources */ = {isa = PBXBuildFile; fileRef = 7D7076651FE06EE4004AC8EA /* Localizable.strings */; };
		7E69CFFC2A16A77E00203CBD /* ResetLoopManager.swift in Sources */ = {isa = PBXBuildFile; fileRef = 7E69CFFB2A16A77E00203CBD /* ResetLoopManager.swift */; };
		84AA81D32A4A27A3000B658B /* LoopWidgets.swift in Sources */ = {isa = PBXBuildFile; fileRef = 84AA81D22A4A27A3000B658B /* LoopWidgets.swift */; };
		84AA81D62A4A28AF000B658B /* WidgetBackground.swift in Sources */ = {isa = PBXBuildFile; fileRef = 84AA81D52A4A28AF000B658B /* WidgetBackground.swift */; };
		84AA81D82A4A2910000B658B /* StatusWidgetTimelimeEntry.swift in Sources */ = {isa = PBXBuildFile; fileRef = 84AA81D72A4A2910000B658B /* StatusWidgetTimelimeEntry.swift */; };
		84AA81DB2A4A2973000B658B /* Date.swift in Sources */ = {isa = PBXBuildFile; fileRef = 84AA81DA2A4A2973000B658B /* Date.swift */; };
		84AA81DD2A4A2999000B658B /* StatusWidgetTimelineProvider.swift in Sources */ = {isa = PBXBuildFile; fileRef = 84AA81DC2A4A2999000B658B /* StatusWidgetTimelineProvider.swift */; };
		84AA81E32A4A36FB000B658B /* SystemActionLink.swift in Sources */ = {isa = PBXBuildFile; fileRef = 84AA81E22A4A36FB000B658B /* SystemActionLink.swift */; };
		84AA81E52A4A3981000B658B /* DeeplinkManager.swift in Sources */ = {isa = PBXBuildFile; fileRef = 84AA81E42A4A3981000B658B /* DeeplinkManager.swift */; };
		84AA81E72A4A4DEF000B658B /* PumpView.swift in Sources */ = {isa = PBXBuildFile; fileRef = 84AA81E62A4A4DEF000B658B /* PumpView.swift */; };
		891B508524342BE1005DA578 /* CarbAndBolusFlowViewModel.swift in Sources */ = {isa = PBXBuildFile; fileRef = 891B508424342BE1005DA578 /* CarbAndBolusFlowViewModel.swift */; };
		892A5D59222F0A27008961AB /* Debug.swift in Sources */ = {isa = PBXBuildFile; fileRef = 892A5D58222F0A27008961AB /* Debug.swift */; };
		892A5D692230C41D008961AB /* RangeReplaceableCollection.swift in Sources */ = {isa = PBXBuildFile; fileRef = 892A5D682230C41D008961AB /* RangeReplaceableCollection.swift */; };
		892D7C5123B54A15008A9656 /* CarbEntryViewController.swift in Sources */ = {isa = PBXBuildFile; fileRef = 892D7C5023B54A14008A9656 /* CarbEntryViewController.swift */; };
		892FB4CD22040104005293EC /* OverridePresetRow.swift in Sources */ = {isa = PBXBuildFile; fileRef = 892FB4CC22040104005293EC /* OverridePresetRow.swift */; };
		892FB4CF220402C0005293EC /* OverrideSelectionController.swift in Sources */ = {isa = PBXBuildFile; fileRef = 892FB4CE220402C0005293EC /* OverrideSelectionController.swift */; };
		894F6DD3243BCBDB00CCE676 /* Environment+SizeClass.swift in Sources */ = {isa = PBXBuildFile; fileRef = 894F6DD2243BCBDB00CCE676 /* Environment+SizeClass.swift */; };
		894F6DD7243C047300CCE676 /* View+Position.swift in Sources */ = {isa = PBXBuildFile; fileRef = 894F6DD6243C047300CCE676 /* View+Position.swift */; };
		894F6DD9243C060600CCE676 /* ScalablePositionedText.swift in Sources */ = {isa = PBXBuildFile; fileRef = 894F6DD8243C060600CCE676 /* ScalablePositionedText.swift */; };
		894F6DDB243C07CF00CCE676 /* GramLabel.swift in Sources */ = {isa = PBXBuildFile; fileRef = 894F6DDA243C07CF00CCE676 /* GramLabel.swift */; };
		894F6DDD243C0A2300CCE676 /* CarbAmountLabel.swift in Sources */ = {isa = PBXBuildFile; fileRef = 894F6DDC243C0A2300CCE676 /* CarbAmountLabel.swift */; };
		895788AD242E69A2002CB114 /* AbsorptionTimeSelection.swift in Sources */ = {isa = PBXBuildFile; fileRef = 895788A5242E69A1002CB114 /* AbsorptionTimeSelection.swift */; };
		895788AE242E69A2002CB114 /* CarbAndBolusFlow.swift in Sources */ = {isa = PBXBuildFile; fileRef = 895788A6242E69A1002CB114 /* CarbAndBolusFlow.swift */; };
		895788AF242E69A2002CB114 /* BolusInput.swift in Sources */ = {isa = PBXBuildFile; fileRef = 895788A7242E69A1002CB114 /* BolusInput.swift */; };
		895788B1242E69A2002CB114 /* Color.swift in Sources */ = {isa = PBXBuildFile; fileRef = 895788A9242E69A1002CB114 /* Color.swift */; };
		895788B2242E69A2002CB114 /* CircularAccessoryButtonStyle.swift in Sources */ = {isa = PBXBuildFile; fileRef = 895788AA242E69A1002CB114 /* CircularAccessoryButtonStyle.swift */; };
		895788B3242E69A2002CB114 /* ActionButton.swift in Sources */ = {isa = PBXBuildFile; fileRef = 895788AB242E69A2002CB114 /* ActionButton.swift */; };
		895FE0952201234000FCF18A /* OverrideSelectionViewController.swift in Sources */ = {isa = PBXBuildFile; fileRef = 895FE0942201234000FCF18A /* OverrideSelectionViewController.swift */; };
		8968B1122408B3520074BB48 /* UIFont.swift in Sources */ = {isa = PBXBuildFile; fileRef = 8968B1112408B3520074BB48 /* UIFont.swift */; };
		8968B114240C55F10074BB48 /* LoopSettingsTests.swift in Sources */ = {isa = PBXBuildFile; fileRef = 8968B113240C55F10074BB48 /* LoopSettingsTests.swift */; };
		897A5A9624C2175B00C4E71D /* BolusEntryView.swift in Sources */ = {isa = PBXBuildFile; fileRef = 897A5A9524C2175B00C4E71D /* BolusEntryView.swift */; };
		897A5A9924C22DE800C4E71D /* BolusEntryViewModel.swift in Sources */ = {isa = PBXBuildFile; fileRef = 897A5A9824C22DE800C4E71D /* BolusEntryViewModel.swift */; };
		898ECA60218ABD17001E9D35 /* GlucoseChartScaler.swift in Sources */ = {isa = PBXBuildFile; fileRef = 898ECA5E218ABD17001E9D35 /* GlucoseChartScaler.swift */; };
		898ECA61218ABD17001E9D35 /* GlucoseChartData.swift in Sources */ = {isa = PBXBuildFile; fileRef = 898ECA5F218ABD17001E9D35 /* GlucoseChartData.swift */; };
		898ECA63218ABD21001E9D35 /* ComplicationChartManager.swift in Sources */ = {isa = PBXBuildFile; fileRef = 898ECA62218ABD21001E9D35 /* ComplicationChartManager.swift */; };
		898ECA65218ABD9B001E9D35 /* CGRect.swift in Sources */ = {isa = PBXBuildFile; fileRef = 898ECA64218ABD9A001E9D35 /* CGRect.swift */; };
		898ECA69218ABDA9001E9D35 /* CLKTextProvider+Compound.m in Sources */ = {isa = PBXBuildFile; fileRef = 898ECA67218ABDA8001E9D35 /* CLKTextProvider+Compound.m */; };
		899433B823FE129800FA4BEA /* OverrideBadgeView.swift in Sources */ = {isa = PBXBuildFile; fileRef = 899433B723FE129700FA4BEA /* OverrideBadgeView.swift */; };
		89A1B66E24ABFDF800117AC2 /* SupportedBolusVolumesUserInfo.swift in Sources */ = {isa = PBXBuildFile; fileRef = 89A1B66D24ABFDF800117AC2 /* SupportedBolusVolumesUserInfo.swift */; };
		89A1B66F24ABFDF800117AC2 /* SupportedBolusVolumesUserInfo.swift in Sources */ = {isa = PBXBuildFile; fileRef = 89A1B66D24ABFDF800117AC2 /* SupportedBolusVolumesUserInfo.swift */; };
		89A605E324327DFE009C1096 /* CarbAmountInput.swift in Sources */ = {isa = PBXBuildFile; fileRef = 89A605E224327DFE009C1096 /* CarbAmountInput.swift */; };
		89A605E524327F45009C1096 /* DoseVolumeInput.swift in Sources */ = {isa = PBXBuildFile; fileRef = 89A605E424327F45009C1096 /* DoseVolumeInput.swift */; };
		89A605E72432860C009C1096 /* PeriodicPublisher.swift in Sources */ = {isa = PBXBuildFile; fileRef = 89A605E62432860C009C1096 /* PeriodicPublisher.swift */; };
		89A605E924328862009C1096 /* Checkmark.swift in Sources */ = {isa = PBXBuildFile; fileRef = 89A605E824328862009C1096 /* Checkmark.swift */; };
		89A605EB243288E4009C1096 /* TopDownTriangle.swift in Sources */ = {isa = PBXBuildFile; fileRef = 89A605EA243288E4009C1096 /* TopDownTriangle.swift */; };
		89A605ED24328972009C1096 /* BolusArrow.swift in Sources */ = {isa = PBXBuildFile; fileRef = 89A605EC24328972009C1096 /* BolusArrow.swift */; };
		89A605EF2432925D009C1096 /* CompletionCheckmark.swift in Sources */ = {isa = PBXBuildFile; fileRef = 89A605EE2432925D009C1096 /* CompletionCheckmark.swift */; };
		89A605F12432BD18009C1096 /* BolusConfirmationVisual.swift in Sources */ = {isa = PBXBuildFile; fileRef = 89A605F02432BD18009C1096 /* BolusConfirmationVisual.swift */; };
		89ADE13B226BFA0F0067222B /* TestingScenariosManager.swift in Sources */ = {isa = PBXBuildFile; fileRef = 89ADE13A226BFA0F0067222B /* TestingScenariosManager.swift */; };
		89CA2B30226C0161004D9350 /* DirectoryObserver.swift in Sources */ = {isa = PBXBuildFile; fileRef = 89CA2B2F226C0161004D9350 /* DirectoryObserver.swift */; };
		89CA2B32226C18B8004D9350 /* TestingScenariosTableViewController.swift in Sources */ = {isa = PBXBuildFile; fileRef = 89CA2B31226C18B8004D9350 /* TestingScenariosTableViewController.swift */; };
		89CA2B3D226E6B13004D9350 /* LocalTestingScenariosManager.swift in Sources */ = {isa = PBXBuildFile; fileRef = 89CA2B3C226E6B13004D9350 /* LocalTestingScenariosManager.swift */; };
		89CAB36324C8FE96009EE3CE /* PredictedGlucoseChartView.swift in Sources */ = {isa = PBXBuildFile; fileRef = 89CAB36224C8FE95009EE3CE /* PredictedGlucoseChartView.swift */; };
		89D1503E24B506EB00EDE253 /* Dictionary.swift in Sources */ = {isa = PBXBuildFile; fileRef = 89D1503D24B506EB00EDE253 /* Dictionary.swift */; };
		89D6953E23B6DF8A002B3066 /* PotentialCarbEntryTableViewCell.swift in Sources */ = {isa = PBXBuildFile; fileRef = 89D6953D23B6DF8A002B3066 /* PotentialCarbEntryTableViewCell.swift */; };
		89E08FC2242E73DC000D719B /* CarbAmountPositionKey.swift in Sources */ = {isa = PBXBuildFile; fileRef = 89E08FC1242E73DC000D719B /* CarbAmountPositionKey.swift */; };
		89E08FC4242E73F0000D719B /* GramLabelPositionKey.swift in Sources */ = {isa = PBXBuildFile; fileRef = 89E08FC3242E73F0000D719B /* GramLabelPositionKey.swift */; };
		89E08FC6242E7506000D719B /* CarbAndDateInput.swift in Sources */ = {isa = PBXBuildFile; fileRef = 89E08FC5242E7506000D719B /* CarbAndDateInput.swift */; };
		89E08FC8242E76E9000D719B /* AnyTransition.swift in Sources */ = {isa = PBXBuildFile; fileRef = 89E08FC7242E76E9000D719B /* AnyTransition.swift */; };
		89E08FCA242E7714000D719B /* UIFont.swift in Sources */ = {isa = PBXBuildFile; fileRef = 89E08FC9242E7714000D719B /* UIFont.swift */; };
		89E08FCC242E790C000D719B /* Comparable.swift in Sources */ = {isa = PBXBuildFile; fileRef = 89E08FCB242E790C000D719B /* Comparable.swift */; };
		89E08FD0242E8B2B000D719B /* BolusConfirmationView.swift in Sources */ = {isa = PBXBuildFile; fileRef = 89E08FCF242E8B2B000D719B /* BolusConfirmationView.swift */; };
		89E267FC2292456700A3F2AF /* FeatureFlags.swift in Sources */ = {isa = PBXBuildFile; fileRef = 89E267FB2292456700A3F2AF /* FeatureFlags.swift */; };
		89E267FD2292456700A3F2AF /* FeatureFlags.swift in Sources */ = {isa = PBXBuildFile; fileRef = 89E267FB2292456700A3F2AF /* FeatureFlags.swift */; };
		89E267FF229267DF00A3F2AF /* Optional.swift in Sources */ = {isa = PBXBuildFile; fileRef = 89E267FE229267DF00A3F2AF /* Optional.swift */; };
		89E26800229267DF00A3F2AF /* Optional.swift in Sources */ = {isa = PBXBuildFile; fileRef = 89E267FE229267DF00A3F2AF /* Optional.swift */; };
		89F9118F24352F1600ECCAF3 /* DigitalCrownRotation.swift in Sources */ = {isa = PBXBuildFile; fileRef = 89F9118E24352F1600ECCAF3 /* DigitalCrownRotation.swift */; };
		89F9119224358E2B00ECCAF3 /* CarbEntryInputMode.swift in Sources */ = {isa = PBXBuildFile; fileRef = 89F9119124358E2B00ECCAF3 /* CarbEntryInputMode.swift */; };
		89F9119424358E4500ECCAF3 /* CarbAbsorptionTime.swift in Sources */ = {isa = PBXBuildFile; fileRef = 89F9119324358E4500ECCAF3 /* CarbAbsorptionTime.swift */; };
		89F9119624358E6900ECCAF3 /* BolusPickerValues.swift in Sources */ = {isa = PBXBuildFile; fileRef = 89F9119524358E6900ECCAF3 /* BolusPickerValues.swift */; };
		89FE21AD24AC57E30033F501 /* Collection.swift in Sources */ = {isa = PBXBuildFile; fileRef = 89FE21AC24AC57E30033F501 /* Collection.swift */; };
		A90EF53C25DEF06200F32D61 /* PluginManager.swift in Sources */ = {isa = PBXBuildFile; fileRef = C16DA84122E8E112008624C2 /* PluginManager.swift */; };
		A90EF54425DEF0A000F32D61 /* OSLog.swift in Sources */ = {isa = PBXBuildFile; fileRef = 4374B5EE209D84BE00D17AA8 /* OSLog.swift */; };
		A91D2A3F26CF0FF80023B075 /* IconTitleSubtitleTableViewCell.swift in Sources */ = {isa = PBXBuildFile; fileRef = A91D2A3E26CF0FF80023B075 /* IconTitleSubtitleTableViewCell.swift */; };
		A91E4C2124F867A700BE9213 /* StoredAlertTests.swift in Sources */ = {isa = PBXBuildFile; fileRef = A91E4C2024F867A700BE9213 /* StoredAlertTests.swift */; };
		A91E4C2324F86F1000BE9213 /* CriticalEventLogExportManagerTests.swift in Sources */ = {isa = PBXBuildFile; fileRef = A91E4C2224F86F1000BE9213 /* CriticalEventLogExportManagerTests.swift */; };
		A9347F2F24E7508A00C99C34 /* WatchHistoricalCarbs.swift in Sources */ = {isa = PBXBuildFile; fileRef = A9347F2E24E7508A00C99C34 /* WatchHistoricalCarbs.swift */; };
		A9347F3124E7521800C99C34 /* CarbBackfillRequestUserInfo.swift in Sources */ = {isa = PBXBuildFile; fileRef = A9347F3024E7521800C99C34 /* CarbBackfillRequestUserInfo.swift */; };
		A9347F3224E7522400C99C34 /* CarbBackfillRequestUserInfo.swift in Sources */ = {isa = PBXBuildFile; fileRef = A9347F3024E7521800C99C34 /* CarbBackfillRequestUserInfo.swift */; };
		A9347F3324E7522900C99C34 /* WatchHistoricalCarbs.swift in Sources */ = {isa = PBXBuildFile; fileRef = A9347F2E24E7508A00C99C34 /* WatchHistoricalCarbs.swift */; };
		A963B27A252CEBAE0062AA12 /* SetBolusUserInfoTests.swift in Sources */ = {isa = PBXBuildFile; fileRef = A963B279252CEBAE0062AA12 /* SetBolusUserInfoTests.swift */; };
		A966152623EA5A26005D8B29 /* DefaultAssets.xcassets in Resources */ = {isa = PBXBuildFile; fileRef = A966152423EA5A25005D8B29 /* DefaultAssets.xcassets */; };
		A966152723EA5A26005D8B29 /* DerivedAssets.xcassets in Resources */ = {isa = PBXBuildFile; fileRef = A966152523EA5A25005D8B29 /* DerivedAssets.xcassets */; };
		A966152A23EA5A37005D8B29 /* DefaultAssets.xcassets in Resources */ = {isa = PBXBuildFile; fileRef = A966152823EA5A37005D8B29 /* DefaultAssets.xcassets */; };
		A966152B23EA5A37005D8B29 /* DerivedAssets.xcassets in Resources */ = {isa = PBXBuildFile; fileRef = A966152923EA5A37005D8B29 /* DerivedAssets.xcassets */; };
		A967D94C24F99B9300CDDF8A /* OutputStream.swift in Sources */ = {isa = PBXBuildFile; fileRef = A967D94B24F99B9300CDDF8A /* OutputStream.swift */; };
		A96DAC242838325900D94E38 /* DiagnosticLog.swift in Sources */ = {isa = PBXBuildFile; fileRef = A96DAC232838325900D94E38 /* DiagnosticLog.swift */; };
		A96DAC2A2838EF8A00D94E38 /* DiagnosticLogTests.swift in Sources */ = {isa = PBXBuildFile; fileRef = A96DAC292838EF8A00D94E38 /* DiagnosticLogTests.swift */; };
		A96DAC2C2838F31200D94E38 /* SharedLogging.swift in Sources */ = {isa = PBXBuildFile; fileRef = A96DAC2B2838F31200D94E38 /* SharedLogging.swift */; };
		A977A2F424ACFECF0059C207 /* CriticalEventLogExportManager.swift in Sources */ = {isa = PBXBuildFile; fileRef = A977A2F324ACFECF0059C207 /* CriticalEventLogExportManager.swift */; };
		A97F250825E056D500F0EE19 /* OnboardingManager.swift in Sources */ = {isa = PBXBuildFile; fileRef = A97F250725E056D500F0EE19 /* OnboardingManager.swift */; };
		A98556852493F901000FD662 /* AlertStore+SimulatedCoreData.swift in Sources */ = {isa = PBXBuildFile; fileRef = A98556842493F901000FD662 /* AlertStore+SimulatedCoreData.swift */; };
		A987CD4924A58A0100439ADC /* ZipArchive.swift in Sources */ = {isa = PBXBuildFile; fileRef = A987CD4824A58A0100439ADC /* ZipArchive.swift */; };
		A999D40624663D18004C89D4 /* PumpManagerError.swift in Sources */ = {isa = PBXBuildFile; fileRef = A999D40524663D18004C89D4 /* PumpManagerError.swift */; };
		A9A056B324B93C62007CF06D /* CriticalEventLogExportView.swift in Sources */ = {isa = PBXBuildFile; fileRef = A9A056B224B93C62007CF06D /* CriticalEventLogExportView.swift */; };
		A9A056B524B94123007CF06D /* CriticalEventLogExportViewModel.swift in Sources */ = {isa = PBXBuildFile; fileRef = A9A056B424B94123007CF06D /* CriticalEventLogExportViewModel.swift */; };
		A9A63F8E246B271600588D5B /* NSTimeInterval.swift in Sources */ = {isa = PBXBuildFile; fileRef = 439897341CD2F7DE00223065 /* NSTimeInterval.swift */; };
		A9B607B0247F000F00792BE4 /* UserNotifications+Loop.swift in Sources */ = {isa = PBXBuildFile; fileRef = A9B607AF247F000F00792BE4 /* UserNotifications+Loop.swift */; };
		A9B996F027235191002DC09C /* LoopWarning.swift in Sources */ = {isa = PBXBuildFile; fileRef = A9B996EF27235191002DC09C /* LoopWarning.swift */; };
		A9B996F227238705002DC09C /* DosingDecisionStore.swift in Sources */ = {isa = PBXBuildFile; fileRef = A9B996F127238705002DC09C /* DosingDecisionStore.swift */; };
		A9BD28E7272226B40071DF15 /* TestLocalizedError.swift in Sources */ = {isa = PBXBuildFile; fileRef = A9BD28E6272226B40071DF15 /* TestLocalizedError.swift */; };
		A9C1719725366F780053BCBD /* WatchHistoricalGlucoseTest.swift in Sources */ = {isa = PBXBuildFile; fileRef = A9C1719625366F780053BCBD /* WatchHistoricalGlucoseTest.swift */; };
		A9C62D842331700E00535612 /* DiagnosticLog+Subsystem.swift in Sources */ = {isa = PBXBuildFile; fileRef = A9C62D832331700D00535612 /* DiagnosticLog+Subsystem.swift */; };
		A9C62D882331703100535612 /* Service.swift in Sources */ = {isa = PBXBuildFile; fileRef = A9C62D852331703000535612 /* Service.swift */; };
		A9C62D892331703100535612 /* LoggingServicesManager.swift in Sources */ = {isa = PBXBuildFile; fileRef = A9C62D862331703000535612 /* LoggingServicesManager.swift */; };
		A9C62D8A2331703100535612 /* ServicesManager.swift in Sources */ = {isa = PBXBuildFile; fileRef = A9C62D872331703000535612 /* ServicesManager.swift */; };
		A9C62D8E2331708700535612 /* AuthenticationTableViewCell+NibLoadable.swift in Sources */ = {isa = PBXBuildFile; fileRef = A9C62D8D2331708700535612 /* AuthenticationTableViewCell+NibLoadable.swift */; };
		A9CBE458248AB564008E7BA2 /* DoseStore+SimulatedCoreData.swift in Sources */ = {isa = PBXBuildFile; fileRef = A9CBE457248AB564008E7BA2 /* DoseStore+SimulatedCoreData.swift */; };
		A9CBE45A248ACBE1008E7BA2 /* DosingDecisionStore+SimulatedCoreData.swift in Sources */ = {isa = PBXBuildFile; fileRef = A9CBE459248ACBE1008E7BA2 /* DosingDecisionStore+SimulatedCoreData.swift */; };
		A9CBE45C248ACC03008E7BA2 /* SettingsStore+SimulatedCoreData.swift in Sources */ = {isa = PBXBuildFile; fileRef = A9CBE45B248ACC03008E7BA2 /* SettingsStore+SimulatedCoreData.swift */; };
		A9CE912224CA032E00302A40 /* NSUserDefaults.swift in Sources */ = {isa = PBXBuildFile; fileRef = 430B29892041F54A00BA9F93 /* NSUserDefaults.swift */; };
		A9D5C5B625DC6C6A00534873 /* LoopAppManager.swift in Sources */ = {isa = PBXBuildFile; fileRef = A9D5C5B525DC6C6A00534873 /* LoopAppManager.swift */; };
		A9DAE7D02332D77F006AE942 /* LoopTests.swift in Sources */ = {isa = PBXBuildFile; fileRef = A9DAE7CF2332D77F006AE942 /* LoopTests.swift */; };
		A9DCF32A25B0FABF00C89088 /* LoopUIColorPalette+Default.swift in Sources */ = {isa = PBXBuildFile; fileRef = A9DCF2D525B0F3C500C89088 /* LoopUIColorPalette+Default.swift */; };
		A9DF02CB24F72B9E00B7C988 /* CriticalEventLogTests.swift in Sources */ = {isa = PBXBuildFile; fileRef = A9DF02CA24F72B9E00B7C988 /* CriticalEventLogTests.swift */; };
		A9DFAFB324F0415E00950D1E /* CarbBackfillRequestUserInfoTests.swift in Sources */ = {isa = PBXBuildFile; fileRef = A9DFAFB224F0415E00950D1E /* CarbBackfillRequestUserInfoTests.swift */; };
		A9DFAFB524F048A000950D1E /* WatchHistoricalCarbsTests.swift in Sources */ = {isa = PBXBuildFile; fileRef = A9DFAFB424F048A000950D1E /* WatchHistoricalCarbsTests.swift */; };
		A9F5F1F5251050EC00E7C8A4 /* ZipArchiveTests.swift in Sources */ = {isa = PBXBuildFile; fileRef = A9F5F1F4251050EC00E7C8A4 /* ZipArchiveTests.swift */; };
		A9F66FC3247F451500096EA7 /* UIDevice+Loop.swift in Sources */ = {isa = PBXBuildFile; fileRef = A9F66FC2247F451500096EA7 /* UIDevice+Loop.swift */; };
		A9F703732489BC8500C98AD8 /* CarbStore+SimulatedCoreData.swift in Sources */ = {isa = PBXBuildFile; fileRef = A9F703722489BC8500C98AD8 /* CarbStore+SimulatedCoreData.swift */; };
		A9F703752489C9A000C98AD8 /* GlucoseStore+SimulatedCoreData.swift in Sources */ = {isa = PBXBuildFile; fileRef = A9F703742489C9A000C98AD8 /* GlucoseStore+SimulatedCoreData.swift */; };
		A9F703772489D8AA00C98AD8 /* PersistentDeviceLog+SimulatedCoreData.swift in Sources */ = {isa = PBXBuildFile; fileRef = A9F703762489D8AA00C98AD8 /* PersistentDeviceLog+SimulatedCoreData.swift */; };
		A9FB75F1252BE320004C7D3F /* BolusDosingDecision.swift in Sources */ = {isa = PBXBuildFile; fileRef = A9FB75F0252BE320004C7D3F /* BolusDosingDecision.swift */; };
		B4001CEE28CBBC82002FB414 /* AlertManagementView.swift in Sources */ = {isa = PBXBuildFile; fileRef = B4001CED28CBBC82002FB414 /* AlertManagementView.swift */; };
		B405E35924D2A75B00DD058D /* DerivedAssets.xcassets in Resources */ = {isa = PBXBuildFile; fileRef = A966152923EA5A37005D8B29 /* DerivedAssets.xcassets */; };
		B405E35A24D2B1A400DD058D /* HUDAssets.xcassets in Resources */ = {isa = PBXBuildFile; fileRef = 4F2C15961E09E94E00E160D4 /* HUDAssets.xcassets */; };
		B405E35B24D2E05600DD058D /* HUDAssets.xcassets in Resources */ = {isa = PBXBuildFile; fileRef = 4F2C15961E09E94E00E160D4 /* HUDAssets.xcassets */; };
		B40D07C7251A89D500C1C6D7 /* GlucoseDisplay.swift in Sources */ = {isa = PBXBuildFile; fileRef = B40D07C6251A89D500C1C6D7 /* GlucoseDisplay.swift */; };
		B42C951424A3C76000857C73 /* CGMStatusHUDViewModel.swift in Sources */ = {isa = PBXBuildFile; fileRef = B42C951324A3C76000857C73 /* CGMStatusHUDViewModel.swift */; };
		B42D124328D371C400E43D22 /* AlertMuter.swift in Sources */ = {isa = PBXBuildFile; fileRef = B42D124228D371C400E43D22 /* AlertMuter.swift */; };
		B43CF07E29434EC4008A520B /* HowMuteAlertWorkView.swift in Sources */ = {isa = PBXBuildFile; fileRef = B43CF07D29434EC4008A520B /* HowMuteAlertWorkView.swift */; };
		B43DA44124D9C12100CAFF4E /* DismissibleHostingController.swift in Sources */ = {isa = PBXBuildFile; fileRef = B43DA44024D9C12100CAFF4E /* DismissibleHostingController.swift */; };
		B48B0BAC24900093009A48DE /* PumpStatusHUDView.swift in Sources */ = {isa = PBXBuildFile; fileRef = B48B0BAB24900093009A48DE /* PumpStatusHUDView.swift */; };
		B490A03F24D0550F00F509FA /* GlucoseRangeCategory.swift in Sources */ = {isa = PBXBuildFile; fileRef = B490A03E24D0550F00F509FA /* GlucoseRangeCategory.swift */; };
		B490A04124D0559D00F509FA /* DeviceLifecycleProgressState.swift in Sources */ = {isa = PBXBuildFile; fileRef = B490A04024D0559D00F509FA /* DeviceLifecycleProgressState.swift */; };
		B490A04324D055D900F509FA /* DeviceStatusHighlight.swift in Sources */ = {isa = PBXBuildFile; fileRef = B490A04224D055D900F509FA /* DeviceStatusHighlight.swift */; };
		B491B09E24D0B600004CBE8F /* DerivedAssets.xcassets in Resources */ = {isa = PBXBuildFile; fileRef = A966152523EA5A25005D8B29 /* DerivedAssets.xcassets */; };
		B491B0A324D0B66D004CBE8F /* Color.swift in Sources */ = {isa = PBXBuildFile; fileRef = B490A03C24D04F9400F509FA /* Color.swift */; };
		B491B0A424D0B675004CBE8F /* UIColor.swift in Sources */ = {isa = PBXBuildFile; fileRef = 43BFF0B11E45C18400FF19A9 /* UIColor.swift */; };
		B4AC0D3F24B9005300CDB0A1 /* UIImage.swift in Sources */ = {isa = PBXBuildFile; fileRef = 437CEEE31CDE5C0A003C8C80 /* UIImage.swift */; };
		B4BC56382518DEA900373647 /* CGMStatusHUDViewModelTests.swift in Sources */ = {isa = PBXBuildFile; fileRef = B4BC56372518DEA900373647 /* CGMStatusHUDViewModelTests.swift */; };
		B4C9859425D5A3BB009FD9CA /* StatusBadgeHUDView.swift in Sources */ = {isa = PBXBuildFile; fileRef = B4C9859325D5A3BB009FD9CA /* StatusBadgeHUDView.swift */; };
		B4CAD8792549D2540057946B /* LoopCompletionFreshnessTests.swift in Sources */ = {isa = PBXBuildFile; fileRef = B4CAD8782549D2540057946B /* LoopCompletionFreshnessTests.swift */; };
		B4D4534128E5CA7900F1A8D9 /* AlertMuterTests.swift in Sources */ = {isa = PBXBuildFile; fileRef = B4D4534028E5CA7900F1A8D9 /* AlertMuterTests.swift */; };
		B4D620D424D9EDB900043B3C /* GuidanceColors.swift in Sources */ = {isa = PBXBuildFile; fileRef = B4D620D324D9EDB900043B3C /* GuidanceColors.swift */; };
		B4E202302661063E009421B5 /* AutomaticDosingStatus.swift in Sources */ = {isa = PBXBuildFile; fileRef = B4E2022F2661063E009421B5 /* AutomaticDosingStatus.swift */; };
		B4E96D4B248A6B6E002DABAD /* DeviceStatusHUDView.swift in Sources */ = {isa = PBXBuildFile; fileRef = B4E96D4A248A6B6E002DABAD /* DeviceStatusHUDView.swift */; };
		B4E96D4F248A6E20002DABAD /* CGMStatusHUDView.swift in Sources */ = {isa = PBXBuildFile; fileRef = B4E96D4E248A6E20002DABAD /* CGMStatusHUDView.swift */; };
		B4E96D53248A7386002DABAD /* GlucoseValueHUDView.swift in Sources */ = {isa = PBXBuildFile; fileRef = B4E96D52248A7386002DABAD /* GlucoseValueHUDView.swift */; };
		B4E96D55248A7509002DABAD /* GlucoseTrendHUDView.swift in Sources */ = {isa = PBXBuildFile; fileRef = B4E96D54248A7509002DABAD /* GlucoseTrendHUDView.swift */; };
		B4E96D57248A7B0F002DABAD /* StatusHighlightHUDView.swift in Sources */ = {isa = PBXBuildFile; fileRef = B4E96D56248A7B0F002DABAD /* StatusHighlightHUDView.swift */; };
		B4E96D59248A7F9A002DABAD /* StatusHighlightHUDView.xib in Resources */ = {isa = PBXBuildFile; fileRef = B4E96D58248A7F9A002DABAD /* StatusHighlightHUDView.xib */; };
		B4E96D5B248A8229002DABAD /* StatusBarHUDView.swift in Sources */ = {isa = PBXBuildFile; fileRef = B4E96D5A248A8229002DABAD /* StatusBarHUDView.swift */; };
		B4E96D5D248A82A2002DABAD /* StatusBarHUDView.xib in Resources */ = {isa = PBXBuildFile; fileRef = B4E96D5C248A82A2002DABAD /* StatusBarHUDView.xib */; };
		B4F3D25124AF890C0095CE44 /* BluetoothStateManager.swift in Sources */ = {isa = PBXBuildFile; fileRef = B4F3D25024AF890C0095CE44 /* BluetoothStateManager.swift */; };
		B4FEEF7D24B8A71F00A8DF9B /* DeviceDataManager+DeviceStatus.swift in Sources */ = {isa = PBXBuildFile; fileRef = B4FEEF7C24B8A71F00A8DF9B /* DeviceDataManager+DeviceStatus.swift */; };
		C1004DF22981F5B700B8CF94 /* InfoPlist.strings in Resources */ = {isa = PBXBuildFile; fileRef = C1004DF02981F5B700B8CF94 /* InfoPlist.strings */; };
		C1004DF52981F5B700B8CF94 /* Localizable.strings in Resources */ = {isa = PBXBuildFile; fileRef = C1004DF32981F5B700B8CF94 /* Localizable.strings */; };
		C1004DF82981F5B700B8CF94 /* InfoPlist.strings in Resources */ = {isa = PBXBuildFile; fileRef = C1004DF62981F5B700B8CF94 /* InfoPlist.strings */; };
		C110888D2A3913C600BA4898 /* BuildDetails.swift in Sources */ = {isa = PBXBuildFile; fileRef = C110888C2A3913C600BA4898 /* BuildDetails.swift */; };
		C11613492983096D00777E7C /* InfoPlist.strings in Resources */ = {isa = PBXBuildFile; fileRef = C11613472983096D00777E7C /* InfoPlist.strings */; };
		C116134C2983096D00777E7C /* Localizable.strings in Resources */ = {isa = PBXBuildFile; fileRef = C116134A2983096D00777E7C /* Localizable.strings */; };
		C117B7952A743C0E00FDD015 /* SwiftCharts in Frameworks */ = {isa = PBXBuildFile; productRef = C1E3DC4628595FAA00CA19FF /* SwiftCharts */; };
		C11B9D5B286778A800500CF8 /* SwiftCharts in Frameworks */ = {isa = PBXBuildFile; productRef = C11B9D5A286778A800500CF8 /* SwiftCharts */; };
		C11B9D5E286778D000500CF8 /* LoopKitUI.framework in Frameworks */ = {isa = PBXBuildFile; fileRef = C11B9D5D286778D000500CF8 /* LoopKitUI.framework */; };
		C11B9D62286779C000500CF8 /* MockKit.framework in Frameworks */ = {isa = PBXBuildFile; fileRef = C11B9D60286779C000500CF8 /* MockKit.framework */; };
		C11B9D63286779C000500CF8 /* MockKit.framework in Embed Frameworks */ = {isa = PBXBuildFile; fileRef = C11B9D60286779C000500CF8 /* MockKit.framework */; settings = {ATTRIBUTES = (CodeSignOnCopy, RemoveHeadersOnCopy, ); }; };
		C11B9D64286779C000500CF8 /* MockKitUI.framework in Frameworks */ = {isa = PBXBuildFile; fileRef = C11B9D61286779C000500CF8 /* MockKitUI.framework */; };
		C11B9D65286779C000500CF8 /* MockKitUI.framework in Embed Frameworks */ = {isa = PBXBuildFile; fileRef = C11B9D61286779C000500CF8 /* MockKitUI.framework */; settings = {ATTRIBUTES = (CodeSignOnCopy, RemoveHeadersOnCopy, ); }; };
		C11BD0552523CFED00236B08 /* SimpleBolusViewModel.swift in Sources */ = {isa = PBXBuildFile; fileRef = C11BD0542523CFED00236B08 /* SimpleBolusViewModel.swift */; };
		C1201E2C23ECDBD0002DA84A /* WatchContextRequestUserInfo.swift in Sources */ = {isa = PBXBuildFile; fileRef = C1201E2B23ECDBD0002DA84A /* WatchContextRequestUserInfo.swift */; };
		C1201E2D23ECDF3D002DA84A /* WatchContextRequestUserInfo.swift in Sources */ = {isa = PBXBuildFile; fileRef = C1201E2B23ECDBD0002DA84A /* WatchContextRequestUserInfo.swift */; };
		C13072BA2A76AF31009A7C58 /* live_capture_predicted_glucose.json in Resources */ = {isa = PBXBuildFile; fileRef = C13072B92A76AF31009A7C58 /* live_capture_predicted_glucose.json */; };
		C13072BE2A76AF97009A7C58 /* live_capture_doses.json in Resources */ = {isa = PBXBuildFile; fileRef = C13072BD2A76AF97009A7C58 /* live_capture_doses.json */; };
		C13072C02A76B041009A7C58 /* live_capture_carb_entries.json in Resources */ = {isa = PBXBuildFile; fileRef = C13072BF2A76B041009A7C58 /* live_capture_carb_entries.json */; };
		C13072C42A76B0B1009A7C58 /* live_capture_historic_glucose.json in Resources */ = {isa = PBXBuildFile; fileRef = C13072C32A76B0B1009A7C58 /* live_capture_historic_glucose.json */; };
		C13255D6223E7BE2008AF50C /* BolusProgressTableViewCell.xib in Resources */ = {isa = PBXBuildFile; fileRef = C1F8B1DB223862D500DD66CF /* BolusProgressTableViewCell.xib */; };
		C13DA2B024F6C7690098BB29 /* UIViewController.swift in Sources */ = {isa = PBXBuildFile; fileRef = C13DA2AF24F6C7690098BB29 /* UIViewController.swift */; };
		C148CEE724FD91BD00711B3B /* DeliveryUncertaintyAlertManager.swift in Sources */ = {isa = PBXBuildFile; fileRef = C148CEE624FD91BD00711B3B /* DeliveryUncertaintyAlertManager.swift */; };
		C159C825286785E000A86EC0 /* LoopUI.framework in Frameworks */ = {isa = PBXBuildFile; fileRef = 4F75288B1DFE1DC600C322D6 /* LoopUI.framework */; };
		C159C828286785E100A86EC0 /* LoopKitUI.framework in Frameworks */ = {isa = PBXBuildFile; fileRef = C159C8192867857000A86EC0 /* LoopKitUI.framework */; };
		C159C82A286785E300A86EC0 /* MockKitUI.framework in Frameworks */ = {isa = PBXBuildFile; fileRef = C159C8212867859800A86EC0 /* MockKitUI.framework */; };
		C159C82D2867876500A86EC0 /* NotificationCenter.framework in Frameworks */ = {isa = PBXBuildFile; fileRef = 4F70C1DD1DE8DCA7006380B7 /* NotificationCenter.framework */; };
		C159C82F286787EF00A86EC0 /* LoopKit.framework in Frameworks */ = {isa = PBXBuildFile; fileRef = C159C82E286787EF00A86EC0 /* LoopKit.framework */; };
		C15A8C492A7305B1009D736B /* SwiftCharts in Frameworks */ = {isa = PBXBuildFile; productRef = C1E3DC4628595FAA00CA19FF /* SwiftCharts */; };
		C165756F2534C468004AE16E /* SimpleBolusViewModelTests.swift in Sources */ = {isa = PBXBuildFile; fileRef = C165756E2534C468004AE16E /* SimpleBolusViewModelTests.swift */; };
		C16575712538A36B004AE16E /* CGMStalenessMonitor.swift in Sources */ = {isa = PBXBuildFile; fileRef = C16575702538A36B004AE16E /* CGMStalenessMonitor.swift */; };
		C16575732538AFF6004AE16E /* CGMStalenessMonitorTests.swift in Sources */ = {isa = PBXBuildFile; fileRef = C16575722538AFF6004AE16E /* CGMStalenessMonitorTests.swift */; };
		C16575752539FD60004AE16E /* LoopCoreConstants.swift in Sources */ = {isa = PBXBuildFile; fileRef = C16575742539FD60004AE16E /* LoopCoreConstants.swift */; };
		C16575762539FEF3004AE16E /* LoopCoreConstants.swift in Sources */ = {isa = PBXBuildFile; fileRef = C16575742539FD60004AE16E /* LoopCoreConstants.swift */; };
		C16B983E26B4893300256B05 /* DoseEnactor.swift in Sources */ = {isa = PBXBuildFile; fileRef = C16B983D26B4893300256B05 /* DoseEnactor.swift */; };
		C16B984026B4898800256B05 /* DoseEnactorTests.swift in Sources */ = {isa = PBXBuildFile; fileRef = C16B983F26B4898800256B05 /* DoseEnactorTests.swift */; };
		C16DA84222E8E112008624C2 /* PluginManager.swift in Sources */ = {isa = PBXBuildFile; fileRef = C16DA84122E8E112008624C2 /* PluginManager.swift */; };
		C1735B1E2A0809830082BB8A /* ZIPFoundation in Frameworks */ = {isa = PBXBuildFile; productRef = C1735B1D2A0809830082BB8A /* ZIPFoundation */; };
		C1742332259BEADC00399C9D /* ManualEntryDoseView.swift in Sources */ = {isa = PBXBuildFile; fileRef = C1742331259BEADC00399C9D /* ManualEntryDoseView.swift */; };
		C174233C259BEB0F00399C9D /* ManualEntryDoseViewModel.swift in Sources */ = {isa = PBXBuildFile; fileRef = C174233B259BEB0F00399C9D /* ManualEntryDoseViewModel.swift */; };
		C1777A6625A125F100595963 /* ManualEntryDoseViewModelTests.swift in Sources */ = {isa = PBXBuildFile; fileRef = C1777A6525A125F100595963 /* ManualEntryDoseViewModelTests.swift */; };
		C178249A1E1999FA00D9D25C /* CaseCountable.swift in Sources */ = {isa = PBXBuildFile; fileRef = C17824991E1999FA00D9D25C /* CaseCountable.swift */; };
		C17824A01E19CF9800D9D25C /* GlucoseThresholdTableViewController.swift in Sources */ = {isa = PBXBuildFile; fileRef = C178249F1E19CF9800D9D25C /* GlucoseThresholdTableViewController.swift */; };
		C17824A51E1AD4D100D9D25C /* ManualBolusRecommendation.swift in Sources */ = {isa = PBXBuildFile; fileRef = C17824A41E1AD4D100D9D25C /* ManualBolusRecommendation.swift */; };
		C17DDC9C28AC339E005FBF4C /* PersistedProperty.swift in Sources */ = {isa = PBXBuildFile; fileRef = C1DA986B2843B6F9001D04CC /* PersistedProperty.swift */; };
		C17DDC9D28AC33A1005FBF4C /* PersistedProperty.swift in Sources */ = {isa = PBXBuildFile; fileRef = C1DA986B2843B6F9001D04CC /* PersistedProperty.swift */; };
		C18913B52524F24C007B0683 /* DeviceDataManager+SimpleBolusViewModelDelegate.swift in Sources */ = {isa = PBXBuildFile; fileRef = C18913B42524F24C007B0683 /* DeviceDataManager+SimpleBolusViewModelDelegate.swift */; };
		C19008FE25225D3900721625 /* SimpleBolusCalculator.swift in Sources */ = {isa = PBXBuildFile; fileRef = C19008FD25225D3900721625 /* SimpleBolusCalculator.swift */; };
		C1900900252271BB00721625 /* SimpleBolusCalculatorTests.swift in Sources */ = {isa = PBXBuildFile; fileRef = C19008FF252271BB00721625 /* SimpleBolusCalculatorTests.swift */; };
		C191D2A125B3ACAA00C26C0B /* DosingStrategySelectionView.swift in Sources */ = {isa = PBXBuildFile; fileRef = C191D2A025B3ACAA00C26C0B /* DosingStrategySelectionView.swift */; };
		C19C8BBA28651DFB0056D5E4 /* TrueTime.framework in Frameworks */ = {isa = PBXBuildFile; fileRef = C19C8BB928651DFB0056D5E4 /* TrueTime.framework */; };
		C19C8BBB28651DFB0056D5E4 /* TrueTime.framework in Embed Frameworks */ = {isa = PBXBuildFile; fileRef = C19C8BB928651DFB0056D5E4 /* TrueTime.framework */; settings = {ATTRIBUTES = (CodeSignOnCopy, RemoveHeadersOnCopy, ); }; };
		C19C8BBE28651E3D0056D5E4 /* LoopKit.framework in Frameworks */ = {isa = PBXBuildFile; fileRef = 43F78D4B1C914197002152D1 /* LoopKit.framework */; };
		C19C8BBF28651E3D0056D5E4 /* LoopKit.framework in Embed Frameworks */ = {isa = PBXBuildFile; fileRef = 43F78D4B1C914197002152D1 /* LoopKit.framework */; settings = {ATTRIBUTES = (CodeSignOnCopy, RemoveHeadersOnCopy, ); }; };
		C19C8BC328651EAE0056D5E4 /* LoopTestingKit.framework in Frameworks */ = {isa = PBXBuildFile; fileRef = C19C8BC228651EAE0056D5E4 /* LoopTestingKit.framework */; };
		C19C8BC428651EAE0056D5E4 /* LoopTestingKit.framework in Embed Frameworks */ = {isa = PBXBuildFile; fileRef = C19C8BC228651EAE0056D5E4 /* LoopTestingKit.framework */; settings = {ATTRIBUTES = (CodeSignOnCopy, RemoveHeadersOnCopy, ); }; };
		C19C8BCE28651F520056D5E4 /* LoopKitUI.framework in Frameworks */ = {isa = PBXBuildFile; fileRef = 437AFEE6203688CF008C4892 /* LoopKitUI.framework */; };
		C19C8BCF28651F520056D5E4 /* LoopKitUI.framework in Embed Frameworks */ = {isa = PBXBuildFile; fileRef = 437AFEE6203688CF008C4892 /* LoopKitUI.framework */; settings = {ATTRIBUTES = (CodeSignOnCopy, RemoveHeadersOnCopy, ); }; };
		C19C8C1E28663B040056D5E4 /* LoopKit.framework in Frameworks */ = {isa = PBXBuildFile; fileRef = 4344628320A7A3BE00C4BE6F /* LoopKit.framework */; };
		C19C8C1F28663B040056D5E4 /* LoopKit.framework in Embed Frameworks */ = {isa = PBXBuildFile; fileRef = 4344628320A7A3BE00C4BE6F /* LoopKit.framework */; settings = {ATTRIBUTES = (CodeSignOnCopy, RemoveHeadersOnCopy, ); }; };
		C19C8C21286776C20056D5E4 /* LoopKit.framework in Frameworks */ = {isa = PBXBuildFile; fileRef = C19C8C20286776C20056D5E4 /* LoopKit.framework */; };
		C19E96DF23D275F8003F79B0 /* LoopCompletionFreshness.swift in Sources */ = {isa = PBXBuildFile; fileRef = C19E96DD23D2733F003F79B0 /* LoopCompletionFreshness.swift */; };
		C19E96E023D275FA003F79B0 /* LoopCompletionFreshness.swift in Sources */ = {isa = PBXBuildFile; fileRef = C19E96DD23D2733F003F79B0 /* LoopCompletionFreshness.swift */; };
		C19F48742560ABFB003632D7 /* NSBundle.swift in Sources */ = {isa = PBXBuildFile; fileRef = 430DA58D1D4AEC230097D1CA /* NSBundle.swift */; };
		C1AD4200256D61E500164DDD /* Comparable.swift in Sources */ = {isa = PBXBuildFile; fileRef = C1AD41FF256D61E500164DDD /* Comparable.swift */; };
		C1AF062329426300002C1B19 /* ManualGlucoseEntryRow.swift in Sources */ = {isa = PBXBuildFile; fileRef = C1AF062229426300002C1B19 /* ManualGlucoseEntryRow.swift */; };
		C1C660D1252E4DD5009B5C32 /* LoopConstants.swift in Sources */ = {isa = PBXBuildFile; fileRef = C1C660D0252E4DD5009B5C32 /* LoopConstants.swift */; };
		C1C73F0D1DE3D0270022FC89 /* InfoPlist.strings in Resources */ = {isa = PBXBuildFile; fileRef = C1C73F0F1DE3D0270022FC89 /* InfoPlist.strings */; };
		C1CCF1122858FA900035389C /* LoopCore.framework in Frameworks */ = {isa = PBXBuildFile; fileRef = 43D9FFCF21EAE05D00AF44BF /* LoopCore.framework */; };
		C1CCF1172858FBAD0035389C /* SwiftCharts in Frameworks */ = {isa = PBXBuildFile; productRef = C1CCF1162858FBAD0035389C /* SwiftCharts */; };
		C1D0B6302986D4D90098D215 /* LocalizedString.swift in Sources */ = {isa = PBXBuildFile; fileRef = C1D0B62F2986D4D90098D215 /* LocalizedString.swift */; };
		C1D0B6312986D4D90098D215 /* LocalizedString.swift in Sources */ = {isa = PBXBuildFile; fileRef = C1D0B62F2986D4D90098D215 /* LocalizedString.swift */; };
		C1D289B522F90A52003FFBD9 /* BasalDeliveryState.swift in Sources */ = {isa = PBXBuildFile; fileRef = C1D289B422F90A52003FFBD9 /* BasalDeliveryState.swift */; };
		C1D6EEA02A06C7270047DE5C /* MKRingProgressView in Frameworks */ = {isa = PBXBuildFile; productRef = C1D6EE9F2A06C7270047DE5C /* MKRingProgressView */; };
		C1DE5D23251BFC4D00439E49 /* SimpleBolusView.swift in Sources */ = {isa = PBXBuildFile; fileRef = C1DE5D22251BFC4D00439E49 /* SimpleBolusView.swift */; };
		C1E2773E224177C000354103 /* ClockKit.framework in Frameworks */ = {isa = PBXBuildFile; fileRef = C1E2773D224177C000354103 /* ClockKit.framework */; settings = {ATTRIBUTES = (Weak, ); }; };
		C1E3862628247C6100F561A4 /* StoredLoopNotRunningNotification.swift in Sources */ = {isa = PBXBuildFile; fileRef = C1E3862428247B7100F561A4 /* StoredLoopNotRunningNotification.swift */; };
		C1E3DC4928595FAA00CA19FF /* SwiftCharts in Embed Frameworks */ = {isa = PBXBuildFile; productRef = C1E3DC4628595FAA00CA19FF /* SwiftCharts */; settings = {ATTRIBUTES = (CodeSignOnCopy, ); }; };
		C1EE9E812A38D0FB0064784A /* BuildDetails.plist in Resources */ = {isa = PBXBuildFile; fileRef = C1EE9E802A38D0FB0064784A /* BuildDetails.plist */; };
		C1EF747228D6A44A00C8C083 /* CrashRecoveryManager.swift in Sources */ = {isa = PBXBuildFile; fileRef = C1EF747128D6A44A00C8C083 /* CrashRecoveryManager.swift */; };
		C1F00C60285A802A006302C5 /* SwiftCharts in Frameworks */ = {isa = PBXBuildFile; productRef = C1F00C5F285A802A006302C5 /* SwiftCharts */; };
		C1F00C78285A8256006302C5 /* SwiftCharts in Embed Frameworks */ = {isa = PBXBuildFile; productRef = C1F00C5F285A802A006302C5 /* SwiftCharts */; settings = {ATTRIBUTES = (CodeSignOnCopy, ); }; };
		C1F2075C26D6F9B0007AB7EB /* ProfileExpirationAlerter.swift in Sources */ = {isa = PBXBuildFile; fileRef = C1F2075B26D6F9B0007AB7EB /* ProfileExpirationAlerter.swift */; };
		C1F7822627CC056900C0919A /* SettingsManager.swift in Sources */ = {isa = PBXBuildFile; fileRef = C1F7822527CC056900C0919A /* SettingsManager.swift */; };
		C1F8B243223E73FD00DD66CF /* BolusProgressTableViewCell.swift in Sources */ = {isa = PBXBuildFile; fileRef = C1F8B1D122375E4200DD66CF /* BolusProgressTableViewCell.swift */; };
		C1FB428C217806A400FAB378 /* StateColorPalette.swift in Sources */ = {isa = PBXBuildFile; fileRef = C1FB428B217806A300FAB378 /* StateColorPalette.swift */; };
		C1FB428D21791D2500FAB378 /* PumpManager.swift in Sources */ = {isa = PBXBuildFile; fileRef = 43C3B6F620BBCAA30026CAFA /* PumpManager.swift */; };
		C1FB428F217921D600FAB378 /* PumpManagerUI.swift in Sources */ = {isa = PBXBuildFile; fileRef = C1FB428E217921D600FAB378 /* PumpManagerUI.swift */; };
		C1FB4290217922A100FAB378 /* PumpManagerUI.swift in Sources */ = {isa = PBXBuildFile; fileRef = C1FB428E217921D600FAB378 /* PumpManagerUI.swift */; };
		DD3DBD292A33AFE9000F8B5B /* IntegralRetrospectiveCorrectionSelectionView.swift in Sources */ = {isa = PBXBuildFile; fileRef = DD3DBD282A33AFE9000F8B5B /* IntegralRetrospectiveCorrectionSelectionView.swift */; };
		DDC389F62A2B61750066E2E8 /* ApplicationFactorStrategy.swift in Sources */ = {isa = PBXBuildFile; fileRef = DDC389F52A2B61750066E2E8 /* ApplicationFactorStrategy.swift */; };
		DDC389F82A2B620B0066E2E8 /* GlucoseBasedApplicationFactorStrategy.swift in Sources */ = {isa = PBXBuildFile; fileRef = DDC389F72A2B620B0066E2E8 /* GlucoseBasedApplicationFactorStrategy.swift */; };
		DDC389FA2A2B62470066E2E8 /* ConstantApplicationFactorStrategy.swift in Sources */ = {isa = PBXBuildFile; fileRef = DDC389F92A2B62470066E2E8 /* ConstantApplicationFactorStrategy.swift */; };
		DDC389FC2A2BC6670066E2E8 /* SettingsView+algorithmExperimentsSection.swift in Sources */ = {isa = PBXBuildFile; fileRef = DDC389FB2A2BC6670066E2E8 /* SettingsView+algorithmExperimentsSection.swift */; };
		DDC389FE2A2C4C830066E2E8 /* GlucoseBasedApplicationFactorSelectionView.swift in Sources */ = {isa = PBXBuildFile; fileRef = DDC389FD2A2C4C830066E2E8 /* GlucoseBasedApplicationFactorSelectionView.swift */; };
		E90909D124E34AC500F963D2 /* high_and_rising_with_cob_momentum_effect.json in Resources */ = {isa = PBXBuildFile; fileRef = E90909CC24E34AC500F963D2 /* high_and_rising_with_cob_momentum_effect.json */; };
		E90909D224E34AC500F963D2 /* high_and_rising_with_cob_insulin_effect.json in Resources */ = {isa = PBXBuildFile; fileRef = E90909CD24E34AC500F963D2 /* high_and_rising_with_cob_insulin_effect.json */; };
		E90909D324E34AC500F963D2 /* high_and_rising_with_cob_predicted_glucose.json in Resources */ = {isa = PBXBuildFile; fileRef = E90909CE24E34AC500F963D2 /* high_and_rising_with_cob_predicted_glucose.json */; };
		E90909D424E34AC500F963D2 /* high_and_rising_with_cob_carb_effect.json in Resources */ = {isa = PBXBuildFile; fileRef = E90909CF24E34AC500F963D2 /* high_and_rising_with_cob_carb_effect.json */; };
		E90909D524E34AC500F963D2 /* high_and_rising_with_cob_counteraction_effect.json in Resources */ = {isa = PBXBuildFile; fileRef = E90909D024E34AC500F963D2 /* high_and_rising_with_cob_counteraction_effect.json */; };
		E90909DC24E34F1600F963D2 /* low_and_falling_predicted_glucose.json in Resources */ = {isa = PBXBuildFile; fileRef = E90909D724E34F1500F963D2 /* low_and_falling_predicted_glucose.json */; };
		E90909DD24E34F1600F963D2 /* low_and_falling_carb_effect.json in Resources */ = {isa = PBXBuildFile; fileRef = E90909D824E34F1500F963D2 /* low_and_falling_carb_effect.json */; };
		E90909DE24E34F1600F963D2 /* low_and_falling_counteraction_effect.json in Resources */ = {isa = PBXBuildFile; fileRef = E90909D924E34F1500F963D2 /* low_and_falling_counteraction_effect.json */; };
		E90909DF24E34F1600F963D2 /* low_and_falling_insulin_effect.json in Resources */ = {isa = PBXBuildFile; fileRef = E90909DA24E34F1600F963D2 /* low_and_falling_insulin_effect.json */; };
		E90909E024E34F1600F963D2 /* low_and_falling_momentum_effect.json in Resources */ = {isa = PBXBuildFile; fileRef = E90909DB24E34F1600F963D2 /* low_and_falling_momentum_effect.json */; };
		E90909E724E3530200F963D2 /* low_with_low_treatment_carb_effect.json in Resources */ = {isa = PBXBuildFile; fileRef = E90909E224E3530200F963D2 /* low_with_low_treatment_carb_effect.json */; };
		E90909E824E3530200F963D2 /* low_with_low_treatment_insulin_effect.json in Resources */ = {isa = PBXBuildFile; fileRef = E90909E324E3530200F963D2 /* low_with_low_treatment_insulin_effect.json */; };
		E90909E924E3530200F963D2 /* low_with_low_treatment_predicted_glucose.json in Resources */ = {isa = PBXBuildFile; fileRef = E90909E424E3530200F963D2 /* low_with_low_treatment_predicted_glucose.json */; };
		E90909EA24E3530200F963D2 /* low_with_low_treatment_momentum_effect.json in Resources */ = {isa = PBXBuildFile; fileRef = E90909E524E3530200F963D2 /* low_with_low_treatment_momentum_effect.json */; };
		E90909EB24E3530200F963D2 /* low_with_low_treatment_counteraction_effect.json in Resources */ = {isa = PBXBuildFile; fileRef = E90909E624E3530200F963D2 /* low_with_low_treatment_counteraction_effect.json */; };
		E90909EE24E35B4000F963D2 /* high_and_falling_predicted_glucose.json in Resources */ = {isa = PBXBuildFile; fileRef = E90909ED24E35B4000F963D2 /* high_and_falling_predicted_glucose.json */; };
		E90909F224E35B4D00F963D2 /* high_and_falling_counteraction_effect.json in Resources */ = {isa = PBXBuildFile; fileRef = E90909EF24E35B4C00F963D2 /* high_and_falling_counteraction_effect.json */; };
		E90909F324E35B4D00F963D2 /* high_and_falling_carb_effect.json in Resources */ = {isa = PBXBuildFile; fileRef = E90909F024E35B4C00F963D2 /* high_and_falling_carb_effect.json */; };
		E90909F424E35B4D00F963D2 /* high_and_falling_insulin_effect.json in Resources */ = {isa = PBXBuildFile; fileRef = E90909F124E35B4C00F963D2 /* high_and_falling_insulin_effect.json */; };
		E90909F624E35B7C00F963D2 /* high_and_falling_momentum_effect.json in Resources */ = {isa = PBXBuildFile; fileRef = E90909F524E35B7C00F963D2 /* high_and_falling_momentum_effect.json */; };
		E93E865424DB6CBA00FF40C8 /* retrospective_output.json in Resources */ = {isa = PBXBuildFile; fileRef = E93E865324DB6CBA00FF40C8 /* retrospective_output.json */; };
		E93E865624DB731900FF40C8 /* predicted_glucose_without_retrospective.json in Resources */ = {isa = PBXBuildFile; fileRef = E93E865524DB731900FF40C8 /* predicted_glucose_without_retrospective.json */; };
		E93E865824DB75BE00FF40C8 /* predicted_glucose_very_negative.json in Resources */ = {isa = PBXBuildFile; fileRef = E93E865724DB75BD00FF40C8 /* predicted_glucose_very_negative.json */; };
		E93E86A824DDCC4400FF40C8 /* MockDoseStore.swift in Sources */ = {isa = PBXBuildFile; fileRef = E93E86A724DDCC4400FF40C8 /* MockDoseStore.swift */; };
		E93E86B024DDE1BD00FF40C8 /* MockGlucoseStore.swift in Sources */ = {isa = PBXBuildFile; fileRef = E93E86AF24DDE1BD00FF40C8 /* MockGlucoseStore.swift */; };
		E93E86B224DDE21D00FF40C8 /* MockCarbStore.swift in Sources */ = {isa = PBXBuildFile; fileRef = E93E86B124DDE21D00FF40C8 /* MockCarbStore.swift */; };
		E93E86BA24E1FDC400FF40C8 /* flat_and_stable_insulin_effect.json in Resources */ = {isa = PBXBuildFile; fileRef = E93E86B424E1FDC400FF40C8 /* flat_and_stable_insulin_effect.json */; };
		E93E86BB24E1FDC400FF40C8 /* flat_and_stable_momentum_effect.json in Resources */ = {isa = PBXBuildFile; fileRef = E93E86B524E1FDC400FF40C8 /* flat_and_stable_momentum_effect.json */; };
		E93E86BC24E1FDC400FF40C8 /* flat_and_stable_predicted_glucose.json in Resources */ = {isa = PBXBuildFile; fileRef = E93E86B624E1FDC400FF40C8 /* flat_and_stable_predicted_glucose.json */; };
		E93E86BE24E1FDC400FF40C8 /* flat_and_stable_carb_effect.json in Resources */ = {isa = PBXBuildFile; fileRef = E93E86B824E1FDC400FF40C8 /* flat_and_stable_carb_effect.json */; };
		E93E86C324E1FE6100FF40C8 /* flat_and_stable_counteraction_effect.json in Resources */ = {isa = PBXBuildFile; fileRef = E93E86C224E1FE6100FF40C8 /* flat_and_stable_counteraction_effect.json */; };
		E93E86CA24E2E02200FF40C8 /* high_and_stable_insulin_effect.json in Resources */ = {isa = PBXBuildFile; fileRef = E93E86C524E2E02200FF40C8 /* high_and_stable_insulin_effect.json */; };
		E93E86CB24E2E02200FF40C8 /* high_and_stable_carb_effect.json in Resources */ = {isa = PBXBuildFile; fileRef = E93E86C624E2E02200FF40C8 /* high_and_stable_carb_effect.json */; };
		E93E86CC24E2E02200FF40C8 /* high_and_stable_predicted_glucose.json in Resources */ = {isa = PBXBuildFile; fileRef = E93E86C724E2E02200FF40C8 /* high_and_stable_predicted_glucose.json */; };
		E93E86CD24E2E02200FF40C8 /* high_and_stable_counteraction_effect.json in Resources */ = {isa = PBXBuildFile; fileRef = E93E86C824E2E02200FF40C8 /* high_and_stable_counteraction_effect.json */; };
		E93E86CE24E2E02200FF40C8 /* high_and_stable_momentum_effect.json in Resources */ = {isa = PBXBuildFile; fileRef = E93E86C924E2E02200FF40C8 /* high_and_stable_momentum_effect.json */; };
		E942DE96253BE68F00AC532D /* NSBundle.swift in Sources */ = {isa = PBXBuildFile; fileRef = 430DA58D1D4AEC230097D1CA /* NSBundle.swift */; };
		E942DE9F253BE6A900AC532D /* NSTimeInterval.swift in Sources */ = {isa = PBXBuildFile; fileRef = 439897341CD2F7DE00223065 /* NSTimeInterval.swift */; };
		E942DF34253BF87F00AC532D /* Intents.intentdefinition in Sources */ = {isa = PBXBuildFile; fileRef = 43785E9B2120E7060057DED1 /* Intents.intentdefinition */; };
		E950CA9129002D9000B5B692 /* LoopDataManagerDosingTests.swift in Sources */ = {isa = PBXBuildFile; fileRef = E950CA9029002D9000B5B692 /* LoopDataManagerDosingTests.swift */; };
		E95D380124EADE7C005E2F50 /* DoseStoreProtocol.swift in Sources */ = {isa = PBXBuildFile; fileRef = E95D380024EADE7C005E2F50 /* DoseStoreProtocol.swift */; };
		E95D380324EADF36005E2F50 /* CarbStoreProtocol.swift in Sources */ = {isa = PBXBuildFile; fileRef = E95D380224EADF36005E2F50 /* CarbStoreProtocol.swift */; };
		E95D380524EADF78005E2F50 /* GlucoseStoreProtocol.swift in Sources */ = {isa = PBXBuildFile; fileRef = E95D380424EADF78005E2F50 /* GlucoseStoreProtocol.swift */; };
		E98A55ED24EDD6380008715D /* LatestStoredSettingsProvider.swift in Sources */ = {isa = PBXBuildFile; fileRef = E98A55EC24EDD6380008715D /* LatestStoredSettingsProvider.swift */; };
		E98A55EF24EDD6E60008715D /* DosingDecisionStoreProtocol.swift in Sources */ = {isa = PBXBuildFile; fileRef = E98A55EE24EDD6E60008715D /* DosingDecisionStoreProtocol.swift */; };
		E98A55F124EDD85E0008715D /* MockDosingDecisionStore.swift in Sources */ = {isa = PBXBuildFile; fileRef = E98A55F024EDD85E0008715D /* MockDosingDecisionStore.swift */; };
		E98A55F324EDD9530008715D /* MockSettingsStore.swift in Sources */ = {isa = PBXBuildFile; fileRef = E98A55F224EDD9530008715D /* MockSettingsStore.swift */; };
		E98A55F524EEE15A0008715D /* OnOffSelectionController.swift in Sources */ = {isa = PBXBuildFile; fileRef = E98A55F424EEE15A0008715D /* OnOffSelectionController.swift */; };
		E98A55F724EEE1E10008715D /* OnOffSelectionView.swift in Sources */ = {isa = PBXBuildFile; fileRef = E98A55F624EEE1E10008715D /* OnOffSelectionView.swift */; };
		E98A55F924EEFC200008715D /* OnOffSelectionViewModel.swift in Sources */ = {isa = PBXBuildFile; fileRef = E98A55F824EEFC200008715D /* OnOffSelectionViewModel.swift */; };
		E9B07F7F253BBA6500BAD8F8 /* IntentHandler.swift in Sources */ = {isa = PBXBuildFile; fileRef = E9B07F7E253BBA6500BAD8F8 /* IntentHandler.swift */; };
		E9B07F94253BBA6500BAD8F8 /* Loop Intent Extension.appex in Embed App Extensions */ = {isa = PBXBuildFile; fileRef = E9B07F7C253BBA6500BAD8F8 /* Loop Intent Extension.appex */; settings = {ATTRIBUTES = (RemoveHeadersOnCopy, ); }; };
		E9B07FEE253BBC7100BAD8F8 /* OverrideIntentHandler.swift in Sources */ = {isa = PBXBuildFile; fileRef = E9B07FED253BBC7100BAD8F8 /* OverrideIntentHandler.swift */; };
		E9B08016253BBD7300BAD8F8 /* UserDefaults+LoopIntents.swift in Sources */ = {isa = PBXBuildFile; fileRef = E9B08015253BBD7300BAD8F8 /* UserDefaults+LoopIntents.swift */; };
		E9B08021253BBDE900BAD8F8 /* IntentExtensionInfo.swift in Sources */ = {isa = PBXBuildFile; fileRef = E9B08020253BBDE900BAD8F8 /* IntentExtensionInfo.swift */; };
		E9B0802B253BBDFF00BAD8F8 /* IntentExtensionInfo.swift in Sources */ = {isa = PBXBuildFile; fileRef = E9B08020253BBDE900BAD8F8 /* IntentExtensionInfo.swift */; };
		E9B080B1253BDA6300BAD8F8 /* UserDefaults+LoopIntents.swift in Sources */ = {isa = PBXBuildFile; fileRef = E9B08015253BBD7300BAD8F8 /* UserDefaults+LoopIntents.swift */; };
		E9B3552229358C440076AB04 /* MealDetectionManager.swift in Sources */ = {isa = PBXBuildFile; fileRef = E9B3552129358C440076AB04 /* MealDetectionManager.swift */; };
		E9B355292935919E0076AB04 /* MissedMealSettings.swift in Sources */ = {isa = PBXBuildFile; fileRef = E9B35525293590980076AB04 /* MissedMealSettings.swift */; };
		E9B3552A293591E70076AB04 /* MissedMealNotification.swift in Sources */ = {isa = PBXBuildFile; fileRef = E9B3551B292844010076AB04 /* MissedMealNotification.swift */; };
		E9B3552B293591E70076AB04 /* MissedMealNotification.swift in Sources */ = {isa = PBXBuildFile; fileRef = E9B3551B292844010076AB04 /* MissedMealNotification.swift */; };
		E9B3552D293592B40076AB04 /* MealDetectionManagerTests.swift in Sources */ = {isa = PBXBuildFile; fileRef = E9B3552C293592B40076AB04 /* MealDetectionManagerTests.swift */; };
		E9B3552F2935968E0076AB04 /* HKHealthStoreMock.swift in Sources */ = {isa = PBXBuildFile; fileRef = E9B3552E2935968E0076AB04 /* HKHealthStoreMock.swift */; };
		E9B35538293706CB0076AB04 /* needs_clamping_counteraction_effect.json in Resources */ = {isa = PBXBuildFile; fileRef = E9B35532293706CA0076AB04 /* needs_clamping_counteraction_effect.json */; };
		E9B35539293706CB0076AB04 /* dynamic_autofill_counteraction_effect.json in Resources */ = {isa = PBXBuildFile; fileRef = E9B35533293706CA0076AB04 /* dynamic_autofill_counteraction_effect.json */; };
		E9B3553A293706CB0076AB04 /* missed_meal_counteraction_effect.json in Resources */ = {isa = PBXBuildFile; fileRef = E9B35534293706CB0076AB04 /* missed_meal_counteraction_effect.json */; };
		E9B3553B293706CB0076AB04 /* noisy_cgm_counteraction_effect.json in Resources */ = {isa = PBXBuildFile; fileRef = E9B35535293706CB0076AB04 /* noisy_cgm_counteraction_effect.json */; };
		E9B3553C293706CB0076AB04 /* realistic_report_counteraction_effect.json in Resources */ = {isa = PBXBuildFile; fileRef = E9B35536293706CB0076AB04 /* realistic_report_counteraction_effect.json */; };
		E9B3553D293706CB0076AB04 /* long_interval_counteraction_effect.json in Resources */ = {isa = PBXBuildFile; fileRef = E9B35537293706CB0076AB04 /* long_interval_counteraction_effect.json */; };
		E9BB27AB23B85C3500FB4987 /* SleepStore.swift in Sources */ = {isa = PBXBuildFile; fileRef = E9BB27AA23B85C3500FB4987 /* SleepStore.swift */; };
		E9C00EF224C6221B00628F35 /* LoopSettings.swift in Sources */ = {isa = PBXBuildFile; fileRef = E9C00EEF24C620EF00628F35 /* LoopSettings.swift */; };
		E9C00EF324C6222400628F35 /* LoopSettings.swift in Sources */ = {isa = PBXBuildFile; fileRef = E9C00EEF24C620EF00628F35 /* LoopSettings.swift */; };
		E9C00EF524C623EF00628F35 /* LoopSettings+Loop.swift in Sources */ = {isa = PBXBuildFile; fileRef = E9C00EF424C623EF00628F35 /* LoopSettings+Loop.swift */; };
		E9C58A7324DB4A2700487A17 /* LoopDataManagerTests.swift in Sources */ = {isa = PBXBuildFile; fileRef = E9C58A7124DB489100487A17 /* LoopDataManagerTests.swift */; };
		E9C58A7C24DB529A00487A17 /* momentum_effect_bouncing.json in Resources */ = {isa = PBXBuildFile; fileRef = E9C58A7724DB529A00487A17 /* momentum_effect_bouncing.json */; };
		E9C58A7D24DB529A00487A17 /* basal_profile.json in Resources */ = {isa = PBXBuildFile; fileRef = E9C58A7824DB529A00487A17 /* basal_profile.json */; };
		E9C58A7E24DB529A00487A17 /* dynamic_glucose_effect_partially_observed.json in Resources */ = {isa = PBXBuildFile; fileRef = E9C58A7924DB529A00487A17 /* dynamic_glucose_effect_partially_observed.json */; };
		E9C58A7F24DB529A00487A17 /* counteraction_effect_falling_glucose.json in Resources */ = {isa = PBXBuildFile; fileRef = E9C58A7A24DB529A00487A17 /* counteraction_effect_falling_glucose.json */; };
		E9C58A8024DB529A00487A17 /* insulin_effect.json in Resources */ = {isa = PBXBuildFile; fileRef = E9C58A7B24DB529A00487A17 /* insulin_effect.json */; };
/* End PBXBuildFile section */

/* Begin PBXContainerItemProxy section */
		1481F9BD28DA26F4004C5AEB /* PBXContainerItemProxy */ = {
			isa = PBXContainerItemProxy;
			containerPortal = 43776F841B8022E90074EA36 /* Project object */;
			proxyType = 1;
			remoteGlobalIDString = 4F75288A1DFE1DC600C322D6;
			remoteInfo = LoopUI;
		};
		14B1736728AED9EE006CCD7C /* PBXContainerItemProxy */ = {
			isa = PBXContainerItemProxy;
			containerPortal = 43776F841B8022E90074EA36 /* Project object */;
			proxyType = 1;
			remoteGlobalIDString = 14B1735B28AED9EC006CCD7C;
			remoteInfo = SmallStatusWidgetExtension;
		};
		43A943801B926B7B0051FA24 /* PBXContainerItemProxy */ = {
			isa = PBXContainerItemProxy;
			containerPortal = 43776F841B8022E90074EA36 /* Project object */;
			proxyType = 1;
			remoteGlobalIDString = 43A9437D1B926B7B0051FA24;
			remoteInfo = "WatchApp Extension";
		};
		43A943921B926B7B0051FA24 /* PBXContainerItemProxy */ = {
			isa = PBXContainerItemProxy;
			containerPortal = 43776F841B8022E90074EA36 /* Project object */;
			proxyType = 1;
			remoteGlobalIDString = 43A943711B926B7B0051FA24;
			remoteInfo = WatchApp;
		};
		43D9FFD421EAE05D00AF44BF /* PBXContainerItemProxy */ = {
			isa = PBXContainerItemProxy;
			containerPortal = 43776F841B8022E90074EA36 /* Project object */;
			proxyType = 1;
			remoteGlobalIDString = 43D9FFCE21EAE05D00AF44BF;
			remoteInfo = LoopCore;
		};
		43E2D9101D20C581004DA55F /* PBXContainerItemProxy */ = {
			isa = PBXContainerItemProxy;
			containerPortal = 43776F841B8022E90074EA36 /* Project object */;
			proxyType = 1;
			remoteGlobalIDString = 43776F8B1B8022E90074EA36;
			remoteInfo = Loop;
		};
		4F70C1E61DE8DCA7006380B7 /* PBXContainerItemProxy */ = {
			isa = PBXContainerItemProxy;
			containerPortal = 43776F841B8022E90074EA36 /* Project object */;
			proxyType = 1;
			remoteGlobalIDString = 4F70C1DB1DE8DCA7006380B7;
			remoteInfo = "Loop Status Extension";
		};
		4F7528961DFE1ED400C322D6 /* PBXContainerItemProxy */ = {
			isa = PBXContainerItemProxy;
			containerPortal = 43776F841B8022E90074EA36 /* Project object */;
			proxyType = 1;
			remoteGlobalIDString = 4F75288A1DFE1DC600C322D6;
			remoteInfo = LoopUI;
		};
		C117ED70232EDB3200DA57CD /* PBXContainerItemProxy */ = {
			isa = PBXContainerItemProxy;
			containerPortal = 43776F841B8022E90074EA36 /* Project object */;
			proxyType = 1;
			remoteGlobalIDString = 43D9001A21EB209400AF44BF;
			remoteInfo = "LoopCore-watchOS";
		};
		C11B9D582867781E00500CF8 /* PBXContainerItemProxy */ = {
			isa = PBXContainerItemProxy;
			containerPortal = 43776F841B8022E90074EA36 /* Project object */;
			proxyType = 1;
			remoteGlobalIDString = 4F75288A1DFE1DC600C322D6;
			remoteInfo = LoopUI;
		};
		C1CCF1142858FA900035389C /* PBXContainerItemProxy */ = {
			isa = PBXContainerItemProxy;
			containerPortal = 43776F841B8022E90074EA36 /* Project object */;
			proxyType = 1;
			remoteGlobalIDString = 43D9FFCE21EAE05D00AF44BF;
			remoteInfo = LoopCore;
		};
		E9B07F92253BBA6500BAD8F8 /* PBXContainerItemProxy */ = {
			isa = PBXContainerItemProxy;
			containerPortal = 43776F841B8022E90074EA36 /* Project object */;
			proxyType = 1;
			remoteGlobalIDString = E9B07F7B253BBA6500BAD8F8;
			remoteInfo = "Loop Intent Extension";
		};
/* End PBXContainerItemProxy section */

/* Begin PBXCopyFilesBuildPhase section */
		43A943981B926B7B0051FA24 /* Embed App Extensions */ = {
			isa = PBXCopyFilesBuildPhase;
			buildActionMask = 2147483647;
			dstPath = "";
			dstSubfolderSpec = 13;
			files = (
				43A9437F1B926B7B0051FA24 /* WatchApp Extension.appex in Embed App Extensions */,
			);
			name = "Embed App Extensions";
			runOnlyForDeploymentPostprocessing = 0;
		};
		43A9439C1B926B7B0051FA24 /* Embed Watch Content */ = {
			isa = PBXCopyFilesBuildPhase;
			buildActionMask = 2147483647;
			dstPath = "$(CONTENTS_FOLDER_PATH)/Watch";
			dstSubfolderSpec = 16;
			files = (
				43A943941B926B7B0051FA24 /* WatchApp.app in Embed Watch Content */,
			);
			name = "Embed Watch Content";
			runOnlyForDeploymentPostprocessing = 0;
		};
		43A943AE1B928D400051FA24 /* Embed Frameworks */ = {
			isa = PBXCopyFilesBuildPhase;
			buildActionMask = 2147483647;
			dstPath = "";
			dstSubfolderSpec = 10;
			files = (
				C19C8BC428651EAE0056D5E4 /* LoopTestingKit.framework in Embed Frameworks */,
				4F2C159A1E0C9E5600E160D4 /* LoopUI.framework in Embed Frameworks */,
				C19C8BCF28651F520056D5E4 /* LoopKitUI.framework in Embed Frameworks */,
				C11B9D63286779C000500CF8 /* MockKit.framework in Embed Frameworks */,
				C19C8BBB28651DFB0056D5E4 /* TrueTime.framework in Embed Frameworks */,
				C11B9D65286779C000500CF8 /* MockKitUI.framework in Embed Frameworks */,
				C1F00C78285A8256006302C5 /* SwiftCharts in Embed Frameworks */,
				C19C8BBF28651E3D0056D5E4 /* LoopKit.framework in Embed Frameworks */,
				43D9FFD721EAE05D00AF44BF /* LoopCore.framework in Embed Frameworks */,
			);
			name = "Embed Frameworks";
			runOnlyForDeploymentPostprocessing = 0;
		};
		43C667D71C5577280050C674 /* Embed Frameworks */ = {
			isa = PBXCopyFilesBuildPhase;
			buildActionMask = 2147483647;
			dstPath = "";
			dstSubfolderSpec = 10;
			files = (
				43C05CB221EBD88A006FB252 /* LoopCore.framework in Embed Frameworks */,
				C19C8C1F28663B040056D5E4 /* LoopKit.framework in Embed Frameworks */,
			);
			name = "Embed Frameworks";
			runOnlyForDeploymentPostprocessing = 0;
		};
		4F70C1EC1DE8DCA8006380B7 /* Embed App Extensions */ = {
			isa = PBXCopyFilesBuildPhase;
			buildActionMask = 2147483647;
			dstPath = "";
			dstSubfolderSpec = 13;
			files = (
				14B1736928AED9EE006CCD7C /* Loop Widget Extension.appex in Embed App Extensions */,
				E9B07F94253BBA6500BAD8F8 /* Loop Intent Extension.appex in Embed App Extensions */,
				4F70C1E81DE8DCA7006380B7 /* Loop Status Extension.appex in Embed App Extensions */,
			);
			name = "Embed App Extensions";
			runOnlyForDeploymentPostprocessing = 0;
		};
		C1E3DC4828595FAA00CA19FF /* Embed Frameworks */ = {
			isa = PBXCopyFilesBuildPhase;
			buildActionMask = 2147483647;
			dstPath = "";
			dstSubfolderSpec = 10;
			files = (
				C1E3DC4928595FAA00CA19FF /* SwiftCharts in Embed Frameworks */,
			);
			name = "Embed Frameworks";
			runOnlyForDeploymentPostprocessing = 0;
		};
/* End PBXCopyFilesBuildPhase section */

/* Begin PBXFileReference section */
		14B1735C28AED9EC006CCD7C /* Loop Widget Extension.appex */ = {isa = PBXFileReference; explicitFileType = "wrapper.app-extension"; includeInIndex = 0; path = "Loop Widget Extension.appex"; sourceTree = BUILT_PRODUCTS_DIR; };
		142CB7582A60BF2E0075748A /* EditMode.swift */ = {isa = PBXFileReference; fileEncoding = 4; lastKnownFileType = sourcecode.swift; path = EditMode.swift; sourceTree = "<group>"; };
		142CB75A2A60BFC30075748A /* FavoriteFoodsView.swift */ = {isa = PBXFileReference; fileEncoding = 4; lastKnownFileType = sourcecode.swift; path = FavoriteFoodsView.swift; sourceTree = "<group>"; };
		14B1735C28AED9EC006CCD7C /* SmallStatusWidgetExtension.appex */ = {isa = PBXFileReference; explicitFileType = "wrapper.app-extension"; includeInIndex = 0; path = SmallStatusWidgetExtension.appex; sourceTree = BUILT_PRODUCTS_DIR; };
		14B1735D28AED9EC006CCD7C /* WidgetKit.framework */ = {isa = PBXFileReference; lastKnownFileType = wrapper.framework; name = WidgetKit.framework; path = System/Library/Frameworks/WidgetKit.framework; sourceTree = SDKROOT; };
		14B1735F28AED9EC006CCD7C /* SwiftUI.framework */ = {isa = PBXFileReference; lastKnownFileType = wrapper.framework; name = SwiftUI.framework; path = System/Library/Frameworks/SwiftUI.framework; sourceTree = SDKROOT; };
		14B1736428AED9EE006CCD7C /* Assets.xcassets */ = {isa = PBXFileReference; lastKnownFileType = folder.assetcatalog; path = Assets.xcassets; sourceTree = "<group>"; };
		14B1736628AED9EE006CCD7C /* Info.plist */ = {isa = PBXFileReference; lastKnownFileType = text.plist.xml; path = Info.plist; sourceTree = "<group>"; };
		14B1736D28AEDA63006CCD7C /* LoopWidgetExtension.entitlements */ = {isa = PBXFileReference; lastKnownFileType = text.plist.entitlements; path = LoopWidgetExtension.entitlements; sourceTree = "<group>"; };
		14B1736E28AEDBF6006CCD7C /* BasalView.swift */ = {isa = PBXFileReference; fileEncoding = 4; lastKnownFileType = sourcecode.swift; path = BasalView.swift; sourceTree = "<group>"; };
		14B1736F28AEDBF6006CCD7C /* SystemStatusWidget.swift */ = {isa = PBXFileReference; fileEncoding = 4; lastKnownFileType = sourcecode.swift; path = SystemStatusWidget.swift; sourceTree = "<group>"; };
		14B1737028AEDBF6006CCD7C /* GlucoseView.swift */ = {isa = PBXFileReference; fileEncoding = 4; lastKnownFileType = sourcecode.swift; path = GlucoseView.swift; sourceTree = "<group>"; };
		14B1737128AEDBF6006CCD7C /* LoopCircleView.swift */ = {isa = PBXFileReference; fileEncoding = 4; lastKnownFileType = sourcecode.swift; path = LoopCircleView.swift; sourceTree = "<group>"; };
		1D05219A2469E9DF000EBBDE /* StoredAlert.swift */ = {isa = PBXFileReference; lastKnownFileType = sourcecode.swift; path = StoredAlert.swift; sourceTree = "<group>"; };
		1D05219C2469F1F5000EBBDE /* AlertStore.swift */ = {isa = PBXFileReference; lastKnownFileType = sourcecode.swift; path = AlertStore.swift; sourceTree = "<group>"; };
		1D080CBC2473214A00356610 /* AlertStore.xcdatamodel */ = {isa = PBXFileReference; lastKnownFileType = wrapper.xcdatamodel; path = AlertStore.xcdatamodel; sourceTree = "<group>"; };
		1D12D3B82548EFDD00B53E8B /* main.swift */ = {isa = PBXFileReference; lastKnownFileType = sourcecode.swift; path = main.swift; sourceTree = "<group>"; };
		1D49795724E7289700948F05 /* ServicesViewModel.swift */ = {isa = PBXFileReference; lastKnownFileType = sourcecode.swift; path = ServicesViewModel.swift; sourceTree = "<group>"; };
		1D4A3E2B2478628500FD601B /* StoredAlert+CoreDataClass.swift */ = {isa = PBXFileReference; lastKnownFileType = sourcecode.swift; path = "StoredAlert+CoreDataClass.swift"; sourceTree = "<group>"; };
		1D4A3E2C2478628500FD601B /* StoredAlert+CoreDataProperties.swift */ = {isa = PBXFileReference; lastKnownFileType = sourcecode.swift; path = "StoredAlert+CoreDataProperties.swift"; sourceTree = "<group>"; };
		1D63DEA426E950D400F46FA5 /* SupportManager.swift */ = {isa = PBXFileReference; lastKnownFileType = sourcecode.swift; path = SupportManager.swift; sourceTree = "<group>"; };
		1D6B1B6626866D89009AC446 /* AlertPermissionsChecker.swift */ = {isa = PBXFileReference; lastKnownFileType = sourcecode.swift; path = AlertPermissionsChecker.swift; sourceTree = "<group>"; };
		1D70C40026EC0F9D00C62570 /* SupportManagerTests.swift */ = {isa = PBXFileReference; lastKnownFileType = sourcecode.swift; path = SupportManagerTests.swift; sourceTree = "<group>"; };
		1D80313C24746274002810DF /* AlertStoreTests.swift */ = {isa = PBXFileReference; lastKnownFileType = sourcecode.swift; path = AlertStoreTests.swift; sourceTree = "<group>"; };
		1D82E69F25377C6B009131FB /* TrustedTimeChecker.swift */ = {isa = PBXFileReference; lastKnownFileType = sourcecode.swift; path = TrustedTimeChecker.swift; sourceTree = "<group>"; };
		1D8D55BB252274650044DBB6 /* BolusEntryViewModelTests.swift */ = {isa = PBXFileReference; lastKnownFileType = sourcecode.swift; path = BolusEntryViewModelTests.swift; sourceTree = "<group>"; };
		1D9650C72523FBA100A1370B /* DeviceDataManager+BolusEntryViewModelDelegate.swift */ = {isa = PBXFileReference; lastKnownFileType = sourcecode.swift; path = "DeviceDataManager+BolusEntryViewModelDelegate.swift"; sourceTree = "<group>"; };
		1DA46B5F2492E2E300D71A63 /* NotificationsCriticalAlertPermissionsView.swift */ = {isa = PBXFileReference; lastKnownFileType = sourcecode.swift; path = NotificationsCriticalAlertPermissionsView.swift; sourceTree = "<group>"; };
		1DA649A6244126CD00F61E75 /* UserNotificationAlertScheduler.swift */ = {isa = PBXFileReference; fileEncoding = 4; lastKnownFileType = sourcecode.swift; path = UserNotificationAlertScheduler.swift; sourceTree = "<group>"; };
		1DA649A8244126DA00F61E75 /* InAppModalAlertScheduler.swift */ = {isa = PBXFileReference; fileEncoding = 4; lastKnownFileType = sourcecode.swift; path = InAppModalAlertScheduler.swift; sourceTree = "<group>"; };
		1DA7A84124476EAD008257F0 /* AlertManagerTests.swift */ = {isa = PBXFileReference; lastKnownFileType = sourcecode.swift; path = AlertManagerTests.swift; sourceTree = "<group>"; };
		1DA7A84324477698008257F0 /* InAppModalAlertSchedulerTests.swift */ = {isa = PBXFileReference; lastKnownFileType = sourcecode.swift; path = InAppModalAlertSchedulerTests.swift; sourceTree = "<group>"; };
		1DB1065024467E18005542BD /* AlertManager.swift */ = {isa = PBXFileReference; fileEncoding = 4; lastKnownFileType = sourcecode.swift; path = AlertManager.swift; sourceTree = "<group>"; };
		1DB1CA4C24A55F0000B3B94C /* Image.swift */ = {isa = PBXFileReference; lastKnownFileType = sourcecode.swift; path = Image.swift; sourceTree = "<group>"; };
		1DB1CA4E24A56D7600B3B94C /* SettingsViewModel.swift */ = {isa = PBXFileReference; lastKnownFileType = sourcecode.swift; path = SettingsViewModel.swift; sourceTree = "<group>"; };
		1DB619AB270BAD3D006C9D07 /* VersionUpdateViewModel.swift */ = {isa = PBXFileReference; lastKnownFileType = sourcecode.swift; path = VersionUpdateViewModel.swift; sourceTree = "<group>"; };
		1DC63E7325351BDF004605DA /* TrueTime.framework */ = {isa = PBXFileReference; lastKnownFileType = wrapper.framework; name = TrueTime.framework; path = Carthage/Build/iOS/TrueTime.framework; sourceTree = "<group>"; };
		1DE09BA824A3E23F009EE9F9 /* SettingsView.swift */ = {isa = PBXFileReference; lastKnownFileType = sourcecode.swift; path = SettingsView.swift; sourceTree = "<group>"; };
		1DFE9E162447B6270082C280 /* UserNotificationAlertSchedulerTests.swift */ = {isa = PBXFileReference; lastKnownFileType = sourcecode.swift; path = UserNotificationAlertSchedulerTests.swift; sourceTree = "<group>"; };
		4302F4E01D4E9C8900F0FCAF /* TextFieldTableViewController.swift */ = {isa = PBXFileReference; fileEncoding = 4; lastKnownFileType = sourcecode.swift; path = TextFieldTableViewController.swift; sourceTree = "<group>"; };
		4302F4E21D4EA54200F0FCAF /* InsulinDeliveryTableViewController.swift */ = {isa = PBXFileReference; fileEncoding = 4; lastKnownFileType = sourcecode.swift; path = InsulinDeliveryTableViewController.swift; sourceTree = "<group>"; };
		430B29892041F54A00BA9F93 /* NSUserDefaults.swift */ = {isa = PBXFileReference; fileEncoding = 4; lastKnownFileType = sourcecode.swift; path = NSUserDefaults.swift; sourceTree = "<group>"; };
		430B29922041F5B200BA9F93 /* UserDefaults+Loop.swift */ = {isa = PBXFileReference; fileEncoding = 4; lastKnownFileType = sourcecode.swift; path = "UserDefaults+Loop.swift"; sourceTree = "<group>"; };
		430D85881F44037000AF2D4F /* HUDViewTableViewCell.swift */ = {isa = PBXFileReference; fileEncoding = 4; lastKnownFileType = sourcecode.swift; path = HUDViewTableViewCell.swift; sourceTree = "<group>"; };
		430DA58D1D4AEC230097D1CA /* NSBundle.swift */ = {isa = PBXFileReference; fileEncoding = 4; lastKnownFileType = sourcecode.swift; path = NSBundle.swift; sourceTree = "<group>"; };
		4311FB9A1F37FE1B00D4C0A7 /* TitleSubtitleTextFieldTableViewCell.swift */ = {isa = PBXFileReference; fileEncoding = 4; lastKnownFileType = sourcecode.swift; path = TitleSubtitleTextFieldTableViewCell.swift; sourceTree = "<group>"; };
		431A8C3F1EC6E8AB00823B9C /* CircleMaskView.swift */ = {isa = PBXFileReference; fileEncoding = 4; lastKnownFileType = sourcecode.swift; path = CircleMaskView.swift; sourceTree = "<group>"; };
		431E73471FF95A900069B5F7 /* PersistenceController.swift */ = {isa = PBXFileReference; lastKnownFileType = sourcecode.swift; path = PersistenceController.swift; sourceTree = "<group>"; };
		4326BA631F3A44D9007CCAD4 /* ChartLineModel.swift */ = {isa = PBXFileReference; fileEncoding = 4; lastKnownFileType = sourcecode.swift; path = ChartLineModel.swift; sourceTree = "<group>"; };
		4328E0151CFBE1DA00E199AA /* ActionHUDController.swift */ = {isa = PBXFileReference; fileEncoding = 4; lastKnownFileType = sourcecode.swift; path = ActionHUDController.swift; sourceTree = "<group>"; };
		4328E01D1CFBE25F00E199AA /* CarbAndBolusFlowController.swift */ = {isa = PBXFileReference; fileEncoding = 4; lastKnownFileType = sourcecode.swift; path = CarbAndBolusFlowController.swift; sourceTree = "<group>"; };
		4328E0221CFBE2C500E199AA /* CLKComplicationTemplate.swift */ = {isa = PBXFileReference; fileEncoding = 4; lastKnownFileType = sourcecode.swift; path = CLKComplicationTemplate.swift; sourceTree = "<group>"; };
		4328E0231CFBE2C500E199AA /* NSUserDefaults+WatchApp.swift */ = {isa = PBXFileReference; fileEncoding = 4; lastKnownFileType = sourcecode.swift; path = "NSUserDefaults+WatchApp.swift"; sourceTree = "<group>"; };
		4328E0241CFBE2C500E199AA /* UIColor.swift */ = {isa = PBXFileReference; fileEncoding = 4; lastKnownFileType = sourcecode.swift; path = UIColor.swift; sourceTree = "<group>"; };
		4328E0251CFBE2C500E199AA /* WKAlertAction.swift */ = {isa = PBXFileReference; fileEncoding = 4; lastKnownFileType = sourcecode.swift; path = WKAlertAction.swift; sourceTree = "<group>"; };
		4328E02E1CFBF81800E199AA /* WKInterfaceImage.swift */ = {isa = PBXFileReference; fileEncoding = 4; lastKnownFileType = sourcecode.swift; path = WKInterfaceImage.swift; sourceTree = "<group>"; };
		4328E0311CFC068900E199AA /* WatchContext+LoopKit.swift */ = {isa = PBXFileReference; fileEncoding = 4; lastKnownFileType = sourcecode.swift; path = "WatchContext+LoopKit.swift"; sourceTree = "<group>"; };
		4328E0341CFC0AE100E199AA /* WatchDataManager.swift */ = {isa = PBXFileReference; fileEncoding = 4; lastKnownFileType = sourcecode.swift; lineEnding = 0; path = WatchDataManager.swift; sourceTree = "<group>"; xcLanguageSpecificationIdentifier = xcode.lang.swift; };
		432E73CA1D24B3D6009AD15D /* RemoteDataServicesManager.swift */ = {isa = PBXFileReference; fileEncoding = 4; lastKnownFileType = sourcecode.swift; path = RemoteDataServicesManager.swift; sourceTree = "<group>"; };
		4337615E1D52F487004A3647 /* GlucoseHUDView.swift */ = {isa = PBXFileReference; fileEncoding = 4; lastKnownFileType = sourcecode.swift; path = GlucoseHUDView.swift; sourceTree = "<group>"; };
		433EA4C31D9F71C800CD78FB /* CommandResponseViewController.swift */ = {isa = PBXFileReference; fileEncoding = 4; lastKnownFileType = sourcecode.swift; path = CommandResponseViewController.swift; sourceTree = "<group>"; };
		4344628120A7A37E00C4BE6F /* CoreBluetooth.framework */ = {isa = PBXFileReference; lastKnownFileType = wrapper.framework; name = CoreBluetooth.framework; path = Platforms/WatchOS.platform/Developer/SDKs/WatchOS.sdk/System/Library/Frameworks/CoreBluetooth.framework; sourceTree = DEVELOPER_DIR; };
		4344628320A7A3BE00C4BE6F /* LoopKit.framework */ = {isa = PBXFileReference; explicitFileType = wrapper.framework; path = LoopKit.framework; sourceTree = BUILT_PRODUCTS_DIR; };
		4344628420A7A3BE00C4BE6F /* CGMBLEKit.framework */ = {isa = PBXFileReference; explicitFileType = wrapper.framework; path = CGMBLEKit.framework; sourceTree = BUILT_PRODUCTS_DIR; };
		4344629120A7C19800C4BE6F /* ButtonGroup.swift */ = {isa = PBXFileReference; lastKnownFileType = sourcecode.swift; path = ButtonGroup.swift; sourceTree = "<group>"; };
		4345E3F721F03D2A009E00E5 /* DatesAndNumberCell.swift */ = {isa = PBXFileReference; lastKnownFileType = sourcecode.swift; path = DatesAndNumberCell.swift; sourceTree = "<group>"; };
		4345E3F921F0473B009E00E5 /* TextCell.swift */ = {isa = PBXFileReference; lastKnownFileType = sourcecode.swift; path = TextCell.swift; sourceTree = "<group>"; };
		4345E3FD21F04A50009E00E5 /* DateIntervalFormatter.swift */ = {isa = PBXFileReference; lastKnownFileType = sourcecode.swift; path = DateIntervalFormatter.swift; sourceTree = "<group>"; };
		4345E40321F68AD9009E00E5 /* TextRowController.swift */ = {isa = PBXFileReference; lastKnownFileType = sourcecode.swift; path = TextRowController.swift; sourceTree = "<group>"; };
		4345E40521F68E18009E00E5 /* CarbEntryListController.swift */ = {isa = PBXFileReference; lastKnownFileType = sourcecode.swift; path = CarbEntryListController.swift; sourceTree = "<group>"; };
		434F54561D287FDB002A9274 /* NibLoadable.swift */ = {isa = PBXFileReference; fileEncoding = 4; lastKnownFileType = sourcecode.swift; path = NibLoadable.swift; sourceTree = "<group>"; };
		434FF1E91CF26C29000DB779 /* IdentifiableClass.swift */ = {isa = PBXFileReference; fileEncoding = 4; lastKnownFileType = sourcecode.swift; path = IdentifiableClass.swift; sourceTree = "<group>"; };
		434FF1ED1CF27EEF000DB779 /* UITableViewCell.swift */ = {isa = PBXFileReference; fileEncoding = 4; lastKnownFileType = sourcecode.swift; path = UITableViewCell.swift; sourceTree = "<group>"; };
		43511CED220FC61700566C63 /* HUDRowController.swift */ = {isa = PBXFileReference; lastKnownFileType = sourcecode.swift; path = HUDRowController.swift; sourceTree = "<group>"; };
		43517916230A0E1A0072ECC0 /* WKInterfaceLabel.swift */ = {isa = PBXFileReference; lastKnownFileType = sourcecode.swift; path = WKInterfaceLabel.swift; sourceTree = "<group>"; };
		435400331C9F878D00D5819C /* SetBolusUserInfo.swift */ = {isa = PBXFileReference; fileEncoding = 4; lastKnownFileType = sourcecode.swift; path = SetBolusUserInfo.swift; sourceTree = "<group>"; };
		436A0DA41D236A2A00104B24 /* LoopError.swift */ = {isa = PBXFileReference; fileEncoding = 4; lastKnownFileType = sourcecode.swift; path = LoopError.swift; sourceTree = "<group>"; };
		4372E486213C86240068E043 /* SampleValue.swift */ = {isa = PBXFileReference; lastKnownFileType = sourcecode.swift; path = SampleValue.swift; sourceTree = "<group>"; };
		4372E48A213CB5F00068E043 /* Double.swift */ = {isa = PBXFileReference; lastKnownFileType = sourcecode.swift; path = Double.swift; sourceTree = "<group>"; };
		4372E48F213CFCE70068E043 /* LoopSettingsUserInfo.swift */ = {isa = PBXFileReference; lastKnownFileType = sourcecode.swift; path = LoopSettingsUserInfo.swift; sourceTree = "<group>"; };
		4372E495213DCDD30068E043 /* GlucoseChartValueHashable.swift */ = {isa = PBXFileReference; lastKnownFileType = sourcecode.swift; path = GlucoseChartValueHashable.swift; sourceTree = "<group>"; };
		4374B5EE209D84BE00D17AA8 /* OSLog.swift */ = {isa = PBXFileReference; fileEncoding = 4; lastKnownFileType = sourcecode.swift; path = OSLog.swift; sourceTree = "<group>"; };
		4374B5F3209D89A900D17AA8 /* TextFieldTableViewCell.swift */ = {isa = PBXFileReference; fileEncoding = 4; lastKnownFileType = sourcecode.swift; path = TextFieldTableViewCell.swift; sourceTree = "<group>"; };
		43776F8C1B8022E90074EA36 /* Loop.app */ = {isa = PBXFileReference; explicitFileType = wrapper.application; includeInIndex = 0; path = Loop.app; sourceTree = BUILT_PRODUCTS_DIR; };
		43776F8F1B8022E90074EA36 /* AppDelegate.swift */ = {isa = PBXFileReference; lastKnownFileType = sourcecode.swift; lineEnding = 0; path = AppDelegate.swift; sourceTree = "<group>"; xcLanguageSpecificationIdentifier = xcode.lang.swift; };
		43776F961B8022E90074EA36 /* Base */ = {isa = PBXFileReference; lastKnownFileType = file.storyboard; name = Base; path = Base.lproj/Main.storyboard; sourceTree = "<group>"; };
		43776F9B1B8022E90074EA36 /* Base */ = {isa = PBXFileReference; lastKnownFileType = file.storyboard; name = Base; path = Base.lproj/LaunchScreen.storyboard; sourceTree = "<group>"; };
		43785E922120A01B0057DED1 /* NewCarbEntryIntent+Loop.swift */ = {isa = PBXFileReference; lastKnownFileType = sourcecode.swift; path = "NewCarbEntryIntent+Loop.swift"; sourceTree = "<group>"; };
		43785E952120E4010057DED1 /* INRelevantShortcutStore+Loop.swift */ = {isa = PBXFileReference; lastKnownFileType = sourcecode.swift; path = "INRelevantShortcutStore+Loop.swift"; sourceTree = "<group>"; };
		43785E9A2120E7060057DED1 /* Base */ = {isa = PBXFileReference; lastKnownFileType = file.intentdefinition; name = Base; path = Base.lproj/Intents.intentdefinition; sourceTree = "<group>"; };
		43785E9F2122774A0057DED1 /* es */ = {isa = PBXFileReference; lastKnownFileType = text.plist.strings; name = es; path = es.lproj/Intents.strings; sourceTree = "<group>"; };
		43785EA12122774B0057DED1 /* ru */ = {isa = PBXFileReference; lastKnownFileType = text.plist.strings; name = ru; path = ru.lproj/Intents.strings; sourceTree = "<group>"; };
		4379CFEF21112CF700AADC79 /* ShareClientUI.framework */ = {isa = PBXFileReference; explicitFileType = wrapper.framework; path = ShareClientUI.framework; sourceTree = BUILT_PRODUCTS_DIR; };
		437AFEE6203688CF008C4892 /* LoopKitUI.framework */ = {isa = PBXFileReference; explicitFileType = wrapper.framework; path = LoopKitUI.framework; sourceTree = BUILT_PRODUCTS_DIR; };
		437CEEBD1CD6E0CB003C8C80 /* LoopCompletionHUDView.swift */ = {isa = PBXFileReference; fileEncoding = 4; lastKnownFileType = sourcecode.swift; path = LoopCompletionHUDView.swift; sourceTree = "<group>"; };
		437CEEBF1CD6FCD8003C8C80 /* BasalRateHUDView.swift */ = {isa = PBXFileReference; fileEncoding = 4; lastKnownFileType = sourcecode.swift; path = BasalRateHUDView.swift; sourceTree = "<group>"; };
		437CEEE31CDE5C0A003C8C80 /* UIImage.swift */ = {isa = PBXFileReference; fileEncoding = 4; lastKnownFileType = sourcecode.swift; path = UIImage.swift; sourceTree = "<group>"; };
		437D9BA11D7B5203007245E8 /* Loop.xcconfig */ = {isa = PBXFileReference; lastKnownFileType = text.xcconfig; path = Loop.xcconfig; sourceTree = "<group>"; };
		437D9BA21D7BC977007245E8 /* PredictionTableViewController.swift */ = {isa = PBXFileReference; fileEncoding = 4; lastKnownFileType = sourcecode.swift; path = PredictionTableViewController.swift; sourceTree = "<group>"; };
		4389916A1E91B689000EEF90 /* ChartSettings+Loop.swift */ = {isa = PBXFileReference; fileEncoding = 4; lastKnownFileType = sourcecode.swift; path = "ChartSettings+Loop.swift"; sourceTree = "<group>"; };
		438A95A71D8B9B24009D12E1 /* CGMBLEKit.framework */ = {isa = PBXFileReference; explicitFileType = wrapper.framework; path = CGMBLEKit.framework; sourceTree = BUILT_PRODUCTS_DIR; };
		438D42F81D7C88BC003244B0 /* PredictionInputEffect.swift */ = {isa = PBXFileReference; fileEncoding = 4; lastKnownFileType = sourcecode.swift; path = PredictionInputEffect.swift; sourceTree = "<group>"; };
		438D42FA1D7D11A4003244B0 /* PredictionInputEffectTableViewCell.swift */ = {isa = PBXFileReference; fileEncoding = 4; lastKnownFileType = sourcecode.swift; path = PredictionInputEffectTableViewCell.swift; sourceTree = "<group>"; };
		438DADC71CDE8F8B007697A5 /* LoopStateView.swift */ = {isa = PBXFileReference; fileEncoding = 4; lastKnownFileType = sourcecode.swift; path = LoopStateView.swift; sourceTree = "<group>"; };
		439706E522D2E84900C81566 /* PredictionSettingTableViewCell.swift */ = {isa = PBXFileReference; lastKnownFileType = sourcecode.swift; path = PredictionSettingTableViewCell.swift; sourceTree = "<group>"; };
		439897341CD2F7DE00223065 /* NSTimeInterval.swift */ = {isa = PBXFileReference; fileEncoding = 4; lastKnownFileType = sourcecode.swift; path = NSTimeInterval.swift; sourceTree = "<group>"; };
		439897361CD2F80600223065 /* AnalyticsServicesManager.swift */ = {isa = PBXFileReference; fileEncoding = 4; lastKnownFileType = sourcecode.swift; lineEnding = 0; path = AnalyticsServicesManager.swift; sourceTree = "<group>"; xcLanguageSpecificationIdentifier = xcode.lang.swift; };
		439A7941211F631C0041B75F /* RootNavigationController.swift */ = {isa = PBXFileReference; lastKnownFileType = sourcecode.swift; path = RootNavigationController.swift; sourceTree = "<group>"; };
		439A7943211FE22F0041B75F /* NSUserActivity.swift */ = {isa = PBXFileReference; lastKnownFileType = sourcecode.swift; path = NSUserActivity.swift; sourceTree = "<group>"; };
		439BED291E76093C00B0AED5 /* CGMManager.swift */ = {isa = PBXFileReference; fileEncoding = 4; lastKnownFileType = sourcecode.swift; path = CGMManager.swift; sourceTree = "<group>"; };
		43A51E1E1EB6D62A000736CC /* CarbAbsorptionViewController.swift */ = {isa = PBXFileReference; fileEncoding = 4; lastKnownFileType = sourcecode.swift; path = CarbAbsorptionViewController.swift; sourceTree = "<group>"; };
		43A51E201EB6DBDD000736CC /* LoopChartsTableViewController.swift */ = {isa = PBXFileReference; fileEncoding = 4; lastKnownFileType = sourcecode.swift; path = LoopChartsTableViewController.swift; sourceTree = "<group>"; };
		43A567681C94880B00334FAC /* LoopDataManager.swift */ = {isa = PBXFileReference; fileEncoding = 4; lastKnownFileType = sourcecode.swift; lineEnding = 0; path = LoopDataManager.swift; sourceTree = "<group>"; xcLanguageSpecificationIdentifier = xcode.lang.swift; };
		43A8EC6E210E622600A81379 /* CGMBLEKitUI.framework */ = {isa = PBXFileReference; explicitFileType = wrapper.framework; path = CGMBLEKitUI.framework; sourceTree = BUILT_PRODUCTS_DIR; };
		43A943721B926B7B0051FA24 /* WatchApp.app */ = {isa = PBXFileReference; explicitFileType = wrapper.application; includeInIndex = 0; path = WatchApp.app; sourceTree = BUILT_PRODUCTS_DIR; };
		43A943751B926B7B0051FA24 /* Base */ = {isa = PBXFileReference; lastKnownFileType = file.storyboard; name = Base; path = Base.lproj/Interface.storyboard; sourceTree = "<group>"; };
		43A9437E1B926B7B0051FA24 /* WatchApp Extension.appex */ = {isa = PBXFileReference; explicitFileType = "wrapper.app-extension"; includeInIndex = 0; path = "WatchApp Extension.appex"; sourceTree = BUILT_PRODUCTS_DIR; };
		43A943841B926B7B0051FA24 /* PushNotificationPayload.apns */ = {isa = PBXFileReference; lastKnownFileType = text; path = PushNotificationPayload.apns; sourceTree = "<group>"; };
		43A943871B926B7B0051FA24 /* ExtensionDelegate.swift */ = {isa = PBXFileReference; lastKnownFileType = sourcecode.swift; path = ExtensionDelegate.swift; sourceTree = "<group>"; };
		43A943891B926B7B0051FA24 /* NotificationController.swift */ = {isa = PBXFileReference; lastKnownFileType = sourcecode.swift; path = NotificationController.swift; sourceTree = "<group>"; };
		43A9438D1B926B7B0051FA24 /* ComplicationController.swift */ = {isa = PBXFileReference; lastKnownFileType = sourcecode.swift; path = ComplicationController.swift; sourceTree = "<group>"; };
		43A9438F1B926B7B0051FA24 /* Assets.xcassets */ = {isa = PBXFileReference; lastKnownFileType = folder.assetcatalog; path = Assets.xcassets; sourceTree = "<group>"; };
		43A943911B926B7B0051FA24 /* Info.plist */ = {isa = PBXFileReference; lastKnownFileType = text.plist.xml; path = Info.plist; sourceTree = "<group>"; };
		43B260481ED248FB008CAA77 /* CarbEntryTableViewCell.swift */ = {isa = PBXFileReference; fileEncoding = 4; lastKnownFileType = sourcecode.swift; path = CarbEntryTableViewCell.swift; sourceTree = "<group>"; };
		43B371851CE583890013C5A6 /* BasalStateView.swift */ = {isa = PBXFileReference; fileEncoding = 4; lastKnownFileType = sourcecode.swift; path = BasalStateView.swift; sourceTree = "<group>"; };
		43B371871CE597D10013C5A6 /* ShareClient.framework */ = {isa = PBXFileReference; explicitFileType = wrapper.framework; path = ShareClient.framework; sourceTree = BUILT_PRODUCTS_DIR; };
		43BFF0B11E45C18400FF19A9 /* UIColor.swift */ = {isa = PBXFileReference; fileEncoding = 4; lastKnownFileType = sourcecode.swift; path = UIColor.swift; sourceTree = "<group>"; };
		43BFF0B31E45C1BE00FF19A9 /* NumberFormatter.swift */ = {isa = PBXFileReference; fileEncoding = 4; lastKnownFileType = sourcecode.swift; path = NumberFormatter.swift; sourceTree = "<group>"; };
		43BFF0C31E4659E700FF19A9 /* UIColor+HIG.swift */ = {isa = PBXFileReference; fileEncoding = 4; lastKnownFileType = sourcecode.swift; path = "UIColor+HIG.swift"; sourceTree = "<group>"; };
		43BFF0CC1E466C8400FF19A9 /* StateColorPalette.swift */ = {isa = PBXFileReference; fileEncoding = 4; lastKnownFileType = sourcecode.swift; path = StateColorPalette.swift; sourceTree = "<group>"; };
		43C05CB021EBBDB9006FB252 /* TimeInRangeLesson.swift */ = {isa = PBXFileReference; lastKnownFileType = sourcecode.swift; path = TimeInRangeLesson.swift; sourceTree = "<group>"; };
		43C05CB421EBE274006FB252 /* Date.swift */ = {isa = PBXFileReference; lastKnownFileType = sourcecode.swift; path = Date.swift; sourceTree = "<group>"; };
		43C05CB721EBEA54006FB252 /* HKUnit.swift */ = {isa = PBXFileReference; lastKnownFileType = sourcecode.swift; path = HKUnit.swift; sourceTree = "<group>"; };
		43C05CBC21EBF77D006FB252 /* LessonsViewController.swift */ = {isa = PBXFileReference; lastKnownFileType = sourcecode.swift; path = LessonsViewController.swift; sourceTree = "<group>"; };
		43C05CBF21EBFFA4006FB252 /* Lesson.swift */ = {isa = PBXFileReference; lastKnownFileType = sourcecode.swift; path = Lesson.swift; sourceTree = "<group>"; };
		43C05CC121EC06E4006FB252 /* LessonConfigurationViewController.swift */ = {isa = PBXFileReference; lastKnownFileType = sourcecode.swift; path = LessonConfigurationViewController.swift; sourceTree = "<group>"; };
		43C05CC921EC382B006FB252 /* NumberEntry.swift */ = {isa = PBXFileReference; lastKnownFileType = sourcecode.swift; path = NumberEntry.swift; sourceTree = "<group>"; };
		43C094491CACCC73001F6403 /* NotificationManager.swift */ = {isa = PBXFileReference; fileEncoding = 4; lastKnownFileType = sourcecode.swift; path = NotificationManager.swift; sourceTree = "<group>"; };
		43C246A71D89990F0031F8D1 /* Crypto.framework */ = {isa = PBXFileReference; explicitFileType = wrapper.framework; path = Crypto.framework; sourceTree = BUILT_PRODUCTS_DIR; };
		43C2FAE01EB656A500364AFF /* GlucoseEffectVelocity.swift */ = {isa = PBXFileReference; fileEncoding = 4; lastKnownFileType = sourcecode.swift; path = GlucoseEffectVelocity.swift; sourceTree = "<group>"; };
		43C3B6F620BBCAA30026CAFA /* PumpManager.swift */ = {isa = PBXFileReference; lastKnownFileType = sourcecode.swift; path = PumpManager.swift; sourceTree = "<group>"; };
		43C513181E864C4E001547C7 /* GlucoseRangeSchedule.swift */ = {isa = PBXFileReference; fileEncoding = 4; lastKnownFileType = sourcecode.swift; path = GlucoseRangeSchedule.swift; sourceTree = "<group>"; };
		43C5F256222C7B7200905D10 /* TimeComponents.swift */ = {isa = PBXFileReference; lastKnownFileType = sourcecode.swift; path = TimeComponents.swift; sourceTree = "<group>"; };
		43C5F259222C921B00905D10 /* OSLog.swift */ = {isa = PBXFileReference; lastKnownFileType = sourcecode.swift; path = OSLog.swift; sourceTree = "<group>"; };
		43C728F4222266F000C62969 /* ModalDayLesson.swift */ = {isa = PBXFileReference; lastKnownFileType = sourcecode.swift; path = ModalDayLesson.swift; sourceTree = "<group>"; };
		43C728F62222700000C62969 /* DateIntervalEntry.swift */ = {isa = PBXFileReference; lastKnownFileType = sourcecode.swift; path = DateIntervalEntry.swift; sourceTree = "<group>"; };
		43C728F8222A448700C62969 /* DayCalculator.swift */ = {isa = PBXFileReference; lastKnownFileType = sourcecode.swift; path = DayCalculator.swift; sourceTree = "<group>"; };
		43C98058212A799E003B5D17 /* en */ = {isa = PBXFileReference; lastKnownFileType = text.plist.strings; name = en; path = en.lproj/Intents.strings; sourceTree = "<group>"; };
		43CB2B2A1D924D450079823D /* WCSession.swift */ = {isa = PBXFileReference; fileEncoding = 4; lastKnownFileType = sourcecode.swift; path = WCSession.swift; sourceTree = "<group>"; };
		43CE7CDD1CA8B63E003CC1B0 /* Data.swift */ = {isa = PBXFileReference; fileEncoding = 4; lastKnownFileType = sourcecode.swift; path = Data.swift; sourceTree = "<group>"; };
		43D381611EBD9759007F8C8F /* HeaderValuesTableViewCell.swift */ = {isa = PBXFileReference; fileEncoding = 4; lastKnownFileType = sourcecode.swift; path = HeaderValuesTableViewCell.swift; sourceTree = "<group>"; };
		43D533BB1CFD1DD7009E3085 /* WatchApp Extension.entitlements */ = {isa = PBXFileReference; lastKnownFileType = text.xml; path = "WatchApp Extension.entitlements"; sourceTree = "<group>"; };
		43D848AF1E7DCBE100DADCBC /* Result.swift */ = {isa = PBXFileReference; fileEncoding = 4; lastKnownFileType = sourcecode.swift; path = Result.swift; sourceTree = "<group>"; };
		43D9002A21EB209400AF44BF /* LoopCore.framework */ = {isa = PBXFileReference; explicitFileType = wrapper.framework; includeInIndex = 0; path = LoopCore.framework; sourceTree = BUILT_PRODUCTS_DIR; };
		43D9002C21EB225D00AF44BF /* HealthKit.framework */ = {isa = PBXFileReference; lastKnownFileType = wrapper.framework; name = HealthKit.framework; path = Platforms/WatchOS.platform/Developer/SDKs/WatchOS.sdk/System/Library/Frameworks/HealthKit.framework; sourceTree = DEVELOPER_DIR; };
		43D9F81721EC51CC000578CD /* DateEntry.swift */ = {isa = PBXFileReference; lastKnownFileType = sourcecode.swift; path = DateEntry.swift; sourceTree = "<group>"; };
		43D9F81921EC593C000578CD /* UITableViewCell.swift */ = {isa = PBXFileReference; lastKnownFileType = sourcecode.swift; path = UITableViewCell.swift; sourceTree = "<group>"; };
		43D9F81D21EF0609000578CD /* NumberRangeEntry.swift */ = {isa = PBXFileReference; lastKnownFileType = sourcecode.swift; path = NumberRangeEntry.swift; sourceTree = "<group>"; };
		43D9F81F21EF0906000578CD /* NSNumber.swift */ = {isa = PBXFileReference; lastKnownFileType = sourcecode.swift; path = NSNumber.swift; sourceTree = "<group>"; };
		43D9F82121EF0A7A000578CD /* QuantityRangeEntry.swift */ = {isa = PBXFileReference; lastKnownFileType = sourcecode.swift; path = QuantityRangeEntry.swift; sourceTree = "<group>"; };
		43D9F82321EFF1AB000578CD /* LessonResultsViewController.swift */ = {isa = PBXFileReference; lastKnownFileType = sourcecode.swift; path = LessonResultsViewController.swift; sourceTree = "<group>"; };
		43D9FFA421EA9A0C00AF44BF /* AppDelegate.swift */ = {isa = PBXFileReference; lastKnownFileType = sourcecode.swift; path = AppDelegate.swift; sourceTree = "<group>"; };
		43D9FFA921EA9A0C00AF44BF /* Base */ = {isa = PBXFileReference; lastKnownFileType = file.storyboard; name = Base; path = Base.lproj/Main.storyboard; sourceTree = "<group>"; };
		43D9FFAB21EA9A0F00AF44BF /* Assets.xcassets */ = {isa = PBXFileReference; lastKnownFileType = folder.assetcatalog; path = Assets.xcassets; sourceTree = "<group>"; };
		43D9FFB021EA9A0F00AF44BF /* Info.plist */ = {isa = PBXFileReference; lastKnownFileType = text.plist.xml; path = Info.plist; sourceTree = "<group>"; };
		43D9FFB521EA9B0100AF44BF /* Learn.entitlements */ = {isa = PBXFileReference; lastKnownFileType = text.plist.entitlements; path = Learn.entitlements; sourceTree = "<group>"; };
		43D9FFBF21EAB22E00AF44BF /* DataManager.swift */ = {isa = PBXFileReference; lastKnownFileType = sourcecode.swift; path = DataManager.swift; sourceTree = "<group>"; };
		43D9FFCF21EAE05D00AF44BF /* LoopCore.framework */ = {isa = PBXFileReference; explicitFileType = wrapper.framework; includeInIndex = 0; path = LoopCore.framework; sourceTree = BUILT_PRODUCTS_DIR; };
		43D9FFD121EAE05D00AF44BF /* LoopCore.h */ = {isa = PBXFileReference; lastKnownFileType = sourcecode.c.h; path = LoopCore.h; sourceTree = "<group>"; };
		43D9FFD221EAE05D00AF44BF /* Info.plist */ = {isa = PBXFileReference; lastKnownFileType = text.plist.xml; path = Info.plist; sourceTree = "<group>"; };
		43DBF0521C93EC8200B3C386 /* DeviceDataManager.swift */ = {isa = PBXFileReference; fileEncoding = 4; lastKnownFileType = sourcecode.swift; lineEnding = 0; path = DeviceDataManager.swift; sourceTree = "<group>"; xcLanguageSpecificationIdentifier = xcode.lang.swift; };
		43DE92581C5479E4001FFDE1 /* PotentialCarbEntryUserInfo.swift */ = {isa = PBXFileReference; fileEncoding = 4; lastKnownFileType = sourcecode.swift; path = PotentialCarbEntryUserInfo.swift; sourceTree = "<group>"; };
		43E2D90B1D20C581004DA55F /* LoopTests.xctest */ = {isa = PBXFileReference; explicitFileType = wrapper.cfbundle; includeInIndex = 0; path = LoopTests.xctest; sourceTree = BUILT_PRODUCTS_DIR; };
		43E2D90F1D20C581004DA55F /* Info.plist */ = {isa = PBXFileReference; lastKnownFileType = text.plist.xml; path = Info.plist; sourceTree = "<group>"; };
		43E3449E1B9D68E900C85C07 /* StatusTableViewController.swift */ = {isa = PBXFileReference; fileEncoding = 4; lastKnownFileType = sourcecode.swift; lineEnding = 0; path = StatusTableViewController.swift; sourceTree = "<group>"; xcLanguageSpecificationIdentifier = xcode.lang.swift; };
		43EDEE6B1CF2E12A00393BE3 /* Loop.entitlements */ = {isa = PBXFileReference; fileEncoding = 4; lastKnownFileType = text.xml; path = Loop.entitlements; sourceTree = "<group>"; };
		43F41C361D3BF32400C11ED6 /* UIAlertController.swift */ = {isa = PBXFileReference; fileEncoding = 4; lastKnownFileType = sourcecode.swift; path = UIAlertController.swift; sourceTree = "<group>"; };
		43F5C2C81B929C09003EB13D /* HealthKit.framework */ = {isa = PBXFileReference; lastKnownFileType = wrapper.framework; name = HealthKit.framework; path = System/Library/Frameworks/HealthKit.framework; sourceTree = SDKROOT; };
		43F5C2D41B92A4A6003EB13D /* Info.plist */ = {isa = PBXFileReference; fileEncoding = 4; lastKnownFileType = text.plist.xml; path = Info.plist; sourceTree = "<group>"; };
		43F5C2D61B92A4DC003EB13D /* Info.plist */ = {isa = PBXFileReference; fileEncoding = 4; lastKnownFileType = text.plist.xml; path = Info.plist; sourceTree = "<group>"; };
		43F64DD81D9C92C900D24DC6 /* TitleSubtitleTableViewCell.swift */ = {isa = PBXFileReference; fileEncoding = 4; lastKnownFileType = sourcecode.swift; path = TitleSubtitleTableViewCell.swift; sourceTree = "<group>"; };
		43F78D4B1C914197002152D1 /* LoopKit.framework */ = {isa = PBXFileReference; explicitFileType = wrapper.framework; path = LoopKit.framework; sourceTree = BUILT_PRODUCTS_DIR; };
		43F89CA222BDFBBC006BB54E /* UIActivityIndicatorView.swift */ = {isa = PBXFileReference; lastKnownFileType = sourcecode.swift; path = UIActivityIndicatorView.swift; sourceTree = "<group>"; };
		43FCEEA8221A615B0013DD30 /* StatusChartsManager.swift */ = {isa = PBXFileReference; lastKnownFileType = sourcecode.swift; path = StatusChartsManager.swift; sourceTree = "<group>"; };
		43FCEEAC221A66780013DD30 /* DateFormatter.swift */ = {isa = PBXFileReference; lastKnownFileType = sourcecode.swift; path = DateFormatter.swift; sourceTree = "<group>"; };
		43FCEEB0221A863E0013DD30 /* StatusChartsManager.swift */ = {isa = PBXFileReference; lastKnownFileType = sourcecode.swift; path = StatusChartsManager.swift; sourceTree = "<group>"; };
		4B60626B287E286000BF8BBB /* de */ = {isa = PBXFileReference; lastKnownFileType = text.plist.strings; name = de; path = de.lproj/Localizable.strings; sourceTree = "<group>"; };
		4B67E2C7289B4EDB002D92AF /* de */ = {isa = PBXFileReference; lastKnownFileType = text.plist.strings; name = de; path = de.lproj/InfoPlist.strings; sourceTree = "<group>"; };
		4D3B40021D4A9DFE00BC6334 /* G4ShareSpy.framework */ = {isa = PBXFileReference; explicitFileType = wrapper.framework; path = G4ShareSpy.framework; sourceTree = BUILT_PRODUCTS_DIR; };
		4F08DE8E1E7BB871006741EA /* CollectionType+Loop.swift */ = {isa = PBXFileReference; fileEncoding = 4; lastKnownFileType = sourcecode.swift; path = "CollectionType+Loop.swift"; sourceTree = "<group>"; };
		4F11D3BF20DCBEEC006E072C /* GlucoseBackfillRequestUserInfo.swift */ = {isa = PBXFileReference; lastKnownFileType = sourcecode.swift; path = GlucoseBackfillRequestUserInfo.swift; sourceTree = "<group>"; };
		4F11D3C120DD80B3006E072C /* WatchHistoricalGlucose.swift */ = {isa = PBXFileReference; lastKnownFileType = sourcecode.swift; path = WatchHistoricalGlucose.swift; sourceTree = "<group>"; };
		4F2C15801E0495B200E160D4 /* WatchContext+WatchApp.swift */ = {isa = PBXFileReference; fileEncoding = 4; lastKnownFileType = sourcecode.swift; path = "WatchContext+WatchApp.swift"; sourceTree = "<group>"; };
		4F2C15921E09BF2C00E160D4 /* HUDView.swift */ = {isa = PBXFileReference; fileEncoding = 4; lastKnownFileType = sourcecode.swift; path = HUDView.swift; sourceTree = "<group>"; };
		4F2C15941E09BF3C00E160D4 /* HUDView.xib */ = {isa = PBXFileReference; fileEncoding = 4; lastKnownFileType = file.xib; path = HUDView.xib; sourceTree = "<group>"; };
		4F2C15961E09E94E00E160D4 /* HUDAssets.xcassets */ = {isa = PBXFileReference; lastKnownFileType = folder.assetcatalog; path = HUDAssets.xcassets; sourceTree = "<group>"; };
		4F526D5E1DF2459000A04910 /* HKUnit.swift */ = {isa = PBXFileReference; fileEncoding = 4; lastKnownFileType = sourcecode.swift; path = HKUnit.swift; sourceTree = "<group>"; };
		4F526D601DF8D9A900A04910 /* NetBasal.swift */ = {isa = PBXFileReference; fileEncoding = 4; lastKnownFileType = sourcecode.swift; path = NetBasal.swift; sourceTree = "<group>"; };
		4F6663931E905FD2009E74FC /* ChartColorPalette+Loop.swift */ = {isa = PBXFileReference; fileEncoding = 4; lastKnownFileType = sourcecode.swift; path = "ChartColorPalette+Loop.swift"; sourceTree = "<group>"; };
		4F70C1DC1DE8DCA7006380B7 /* Loop Status Extension.appex */ = {isa = PBXFileReference; explicitFileType = "wrapper.app-extension"; includeInIndex = 0; path = "Loop Status Extension.appex"; sourceTree = BUILT_PRODUCTS_DIR; };
		4F70C1DD1DE8DCA7006380B7 /* NotificationCenter.framework */ = {isa = PBXFileReference; lastKnownFileType = wrapper.framework; name = NotificationCenter.framework; path = System/Library/Frameworks/NotificationCenter.framework; sourceTree = SDKROOT; };
		4F70C1E01DE8DCA7006380B7 /* StatusViewController.swift */ = {isa = PBXFileReference; lastKnownFileType = sourcecode.swift; lineEnding = 0; path = StatusViewController.swift; sourceTree = "<group>"; xcLanguageSpecificationIdentifier = xcode.lang.swift; };
		4F70C1E31DE8DCA7006380B7 /* Base */ = {isa = PBXFileReference; lastKnownFileType = file.storyboard; name = Base; path = Base.lproj/MainInterface.storyboard; sourceTree = "<group>"; };
		4F70C1E51DE8DCA7006380B7 /* Info.plist */ = {isa = PBXFileReference; lastKnownFileType = text.plist.xml; path = Info.plist; sourceTree = "<group>"; };
		4F70C1FD1DE8E662006380B7 /* Loop Status Extension.entitlements */ = {isa = PBXFileReference; lastKnownFileType = text.plist.entitlements; path = "Loop Status Extension.entitlements"; sourceTree = "<group>"; };
		4F70C20F1DE8FAC5006380B7 /* ExtensionDataManager.swift */ = {isa = PBXFileReference; fileEncoding = 4; lastKnownFileType = sourcecode.swift; path = ExtensionDataManager.swift; sourceTree = "<group>"; };
		4F70C2111DE900EA006380B7 /* StatusExtensionContext.swift */ = {isa = PBXFileReference; fileEncoding = 4; lastKnownFileType = sourcecode.swift; path = StatusExtensionContext.swift; sourceTree = "<group>"; };
		4F75288B1DFE1DC600C322D6 /* LoopUI.framework */ = {isa = PBXFileReference; explicitFileType = wrapper.framework; includeInIndex = 0; path = LoopUI.framework; sourceTree = BUILT_PRODUCTS_DIR; };
		4F75288D1DFE1DC600C322D6 /* LoopUI.h */ = {isa = PBXFileReference; lastKnownFileType = sourcecode.c.h; path = LoopUI.h; sourceTree = "<group>"; };
		4F75288E1DFE1DC600C322D6 /* Info.plist */ = {isa = PBXFileReference; lastKnownFileType = text.plist.xml; path = Info.plist; sourceTree = "<group>"; };
		4F75F00120FCFE8C00B5570E /* GlucoseChartScene.swift */ = {isa = PBXFileReference; lastKnownFileType = sourcecode.swift; path = GlucoseChartScene.swift; sourceTree = "<group>"; };
		4F7E8AC420E2AB9600AEA65E /* Date.swift */ = {isa = PBXFileReference; lastKnownFileType = sourcecode.swift; path = Date.swift; sourceTree = "<group>"; };
		4F7E8AC620E2AC0300AEA65E /* WatchPredictedGlucose.swift */ = {isa = PBXFileReference; lastKnownFileType = sourcecode.swift; path = WatchPredictedGlucose.swift; sourceTree = "<group>"; };
		4F82654F20E69F9A0031A8F5 /* HUDInterfaceController.swift */ = {isa = PBXFileReference; lastKnownFileType = sourcecode.swift; path = HUDInterfaceController.swift; sourceTree = "<group>"; };
		4FC8C8001DEB93E400A1452E /* NSUserDefaults+StatusExtension.swift */ = {isa = PBXFileReference; fileEncoding = 4; lastKnownFileType = sourcecode.swift; path = "NSUserDefaults+StatusExtension.swift"; sourceTree = "<group>"; };
		4FDDD23620DC51DF00D04B16 /* LoopDataManager.swift */ = {isa = PBXFileReference; lastKnownFileType = sourcecode.swift; path = LoopDataManager.swift; sourceTree = "<group>"; };
		4FF4D0FF1E18374700846527 /* WatchContext.swift */ = {isa = PBXFileReference; fileEncoding = 4; lastKnownFileType = sourcecode.swift; path = WatchContext.swift; sourceTree = "<group>"; };
		4FFEDFBE20E5CF22000BFC58 /* ChartHUDController.swift */ = {isa = PBXFileReference; fileEncoding = 4; lastKnownFileType = sourcecode.swift; path = ChartHUDController.swift; sourceTree = "<group>"; };
		63F5E17B297DDF3900A62D4B /* Base */ = {isa = PBXFileReference; lastKnownFileType = text.plist.strings; name = Base; path = Base.lproj/ckcomplication.strings; sourceTree = "<group>"; };
		7D199D93212A067600241026 /* pl */ = {isa = PBXFileReference; lastKnownFileType = text.plist.strings; name = pl; path = pl.lproj/Main.strings; sourceTree = "<group>"; };
		7D199D94212A067600241026 /* pl */ = {isa = PBXFileReference; lastKnownFileType = text.plist.strings; name = pl; path = pl.lproj/MainInterface.strings; sourceTree = "<group>"; };
		7D199D95212A067600241026 /* pl */ = {isa = PBXFileReference; lastKnownFileType = text.plist.strings; name = pl; path = pl.lproj/Interface.strings; sourceTree = "<group>"; };
		7D199D96212A067600241026 /* pl */ = {isa = PBXFileReference; lastKnownFileType = text.plist.strings; name = pl; path = pl.lproj/Localizable.strings; sourceTree = "<group>"; };
		7D199D97212A067600241026 /* pl */ = {isa = PBXFileReference; lastKnownFileType = text.plist.strings; name = pl; path = pl.lproj/InfoPlist.strings; sourceTree = "<group>"; };
		7D199D99212A067600241026 /* pl */ = {isa = PBXFileReference; lastKnownFileType = text.plist.strings; name = pl; path = pl.lproj/Localizable.strings; sourceTree = "<group>"; };
		7D199D9A212A067600241026 /* pl */ = {isa = PBXFileReference; lastKnownFileType = text.plist.strings; name = pl; path = pl.lproj/Localizable.strings; sourceTree = "<group>"; };
		7D199D9D212A067700241026 /* pl */ = {isa = PBXFileReference; lastKnownFileType = text.plist.strings; name = pl; path = pl.lproj/Localizable.strings; sourceTree = "<group>"; };
		7D23667521250BE30028B67D /* Base */ = {isa = PBXFileReference; lastKnownFileType = text.plist.strings; name = Base; path = Base.lproj/Localizable.strings; sourceTree = "<group>"; };
		7D23667621250BF70028B67D /* Base */ = {isa = PBXFileReference; lastKnownFileType = text.plist.strings; name = Base; path = Base.lproj/InfoPlist.strings; sourceTree = "<group>"; };
		7D23667821250C2D0028B67D /* Base */ = {isa = PBXFileReference; lastKnownFileType = text.plist.strings; name = Base; path = Base.lproj/Localizable.strings; sourceTree = "<group>"; };
		7D23667921250C440028B67D /* Base */ = {isa = PBXFileReference; lastKnownFileType = text.plist.strings; name = Base; path = Base.lproj/Localizable.strings; sourceTree = "<group>"; };
		7D23667A21250C480028B67D /* Base */ = {isa = PBXFileReference; lastKnownFileType = text.plist.strings; name = Base; path = Base.lproj/InfoPlist.strings; sourceTree = "<group>"; };
		7D23667C21250C7E0028B67D /* LocalizedString.swift */ = {isa = PBXFileReference; fileEncoding = 4; lastKnownFileType = sourcecode.swift; name = LocalizedString.swift; path = LoopUI/Common/LocalizedString.swift; sourceTree = SOURCE_ROOT; };
		7D23667E21250CAC0028B67D /* Base */ = {isa = PBXFileReference; lastKnownFileType = text.plist.strings; name = Base; path = Base.lproj/InfoPlist.strings; sourceTree = "<group>"; };
		7D23667F21250CB80028B67D /* Base */ = {isa = PBXFileReference; lastKnownFileType = text.plist.strings; name = Base; path = Base.lproj/Localizable.strings; sourceTree = "<group>"; };
		7D23668521250D180028B67D /* fr */ = {isa = PBXFileReference; lastKnownFileType = text.plist.strings; name = fr; path = fr.lproj/Main.strings; sourceTree = "<group>"; };
		7D23668621250D180028B67D /* fr */ = {isa = PBXFileReference; lastKnownFileType = text.plist.strings; name = fr; path = fr.lproj/MainInterface.strings; sourceTree = "<group>"; };
		7D23668721250D180028B67D /* fr */ = {isa = PBXFileReference; lastKnownFileType = text.plist.strings; name = fr; path = fr.lproj/Interface.strings; sourceTree = "<group>"; };
		7D23668821250D180028B67D /* fr */ = {isa = PBXFileReference; lastKnownFileType = text.plist.strings; name = fr; path = fr.lproj/Localizable.strings; sourceTree = "<group>"; };
		7D23668921250D180028B67D /* fr */ = {isa = PBXFileReference; lastKnownFileType = text.plist.strings; name = fr; path = fr.lproj/InfoPlist.strings; sourceTree = "<group>"; };
		7D23668B21250D180028B67D /* fr */ = {isa = PBXFileReference; lastKnownFileType = text.plist.strings; name = fr; path = fr.lproj/Localizable.strings; sourceTree = "<group>"; };
		7D23668C21250D190028B67D /* fr */ = {isa = PBXFileReference; lastKnownFileType = text.plist.strings; name = fr; path = fr.lproj/Localizable.strings; sourceTree = "<group>"; };
		7D23668F21250D190028B67D /* fr */ = {isa = PBXFileReference; lastKnownFileType = text.plist.strings; name = fr; path = fr.lproj/Localizable.strings; sourceTree = "<group>"; };
		7D23669521250D220028B67D /* de */ = {isa = PBXFileReference; lastKnownFileType = text.plist.strings; name = de; path = de.lproj/Main.strings; sourceTree = "<group>"; };
		7D23669621250D230028B67D /* de */ = {isa = PBXFileReference; lastKnownFileType = text.plist.strings; name = de; path = de.lproj/MainInterface.strings; sourceTree = "<group>"; };
		7D23669721250D230028B67D /* de */ = {isa = PBXFileReference; lastKnownFileType = text.plist.strings; name = de; path = de.lproj/Interface.strings; sourceTree = "<group>"; };
		7D23669821250D230028B67D /* de */ = {isa = PBXFileReference; lastKnownFileType = text.plist.strings; name = de; path = de.lproj/Localizable.strings; sourceTree = "<group>"; };
		7D23669921250D230028B67D /* de */ = {isa = PBXFileReference; lastKnownFileType = text.plist.strings; name = de; path = de.lproj/InfoPlist.strings; sourceTree = "<group>"; };
		7D23669B21250D230028B67D /* de */ = {isa = PBXFileReference; lastKnownFileType = text.plist.strings; name = de; path = de.lproj/Localizable.strings; sourceTree = "<group>"; };
		7D23669C21250D230028B67D /* de */ = {isa = PBXFileReference; lastKnownFileType = text.plist.strings; name = de; path = de.lproj/Localizable.strings; sourceTree = "<group>"; };
		7D23669F21250D240028B67D /* de */ = {isa = PBXFileReference; lastKnownFileType = text.plist.strings; name = de; path = de.lproj/Localizable.strings; sourceTree = "<group>"; };
		7D2366A521250D2C0028B67D /* zh-Hans */ = {isa = PBXFileReference; lastKnownFileType = text.plist.strings; name = "zh-Hans"; path = "zh-Hans.lproj/Main.strings"; sourceTree = "<group>"; };
		7D2366A621250D2C0028B67D /* zh-Hans */ = {isa = PBXFileReference; lastKnownFileType = text.plist.strings; name = "zh-Hans"; path = "zh-Hans.lproj/MainInterface.strings"; sourceTree = "<group>"; };
		7D2366A721250D2C0028B67D /* zh-Hans */ = {isa = PBXFileReference; lastKnownFileType = text.plist.strings; name = "zh-Hans"; path = "zh-Hans.lproj/Interface.strings"; sourceTree = "<group>"; };
		7D2366A821250D2C0028B67D /* zh-Hans */ = {isa = PBXFileReference; lastKnownFileType = text.plist.strings; name = "zh-Hans"; path = "zh-Hans.lproj/Localizable.strings"; sourceTree = "<group>"; };
		7D2366A921250D2C0028B67D /* zh-Hans */ = {isa = PBXFileReference; lastKnownFileType = text.plist.strings; name = "zh-Hans"; path = "zh-Hans.lproj/InfoPlist.strings"; sourceTree = "<group>"; };
		7D2366AB21250D2D0028B67D /* zh-Hans */ = {isa = PBXFileReference; lastKnownFileType = text.plist.strings; name = "zh-Hans"; path = "zh-Hans.lproj/Localizable.strings"; sourceTree = "<group>"; };
		7D2366AC21250D2D0028B67D /* zh-Hans */ = {isa = PBXFileReference; lastKnownFileType = text.plist.strings; name = "zh-Hans"; path = "zh-Hans.lproj/Localizable.strings"; sourceTree = "<group>"; };
		7D2366AF21250D2D0028B67D /* zh-Hans */ = {isa = PBXFileReference; lastKnownFileType = text.plist.strings; name = "zh-Hans"; path = "zh-Hans.lproj/Localizable.strings"; sourceTree = "<group>"; };
		7D2366B421250D350028B67D /* it */ = {isa = PBXFileReference; lastKnownFileType = text.plist.strings; name = it; path = it.lproj/Interface.strings; sourceTree = "<group>"; };
		7D2366B721250D360028B67D /* it */ = {isa = PBXFileReference; lastKnownFileType = text.plist.strings; name = it; path = it.lproj/Main.strings; sourceTree = "<group>"; };
		7D2366B821250D360028B67D /* it */ = {isa = PBXFileReference; lastKnownFileType = text.plist.strings; name = it; path = it.lproj/MainInterface.strings; sourceTree = "<group>"; };
		7D2366B921250D360028B67D /* it */ = {isa = PBXFileReference; lastKnownFileType = text.plist.strings; name = it; path = it.lproj/Localizable.strings; sourceTree = "<group>"; };
		7D2366BA21250D360028B67D /* it */ = {isa = PBXFileReference; lastKnownFileType = text.plist.strings; name = it; path = it.lproj/InfoPlist.strings; sourceTree = "<group>"; };
		7D2366BC21250D360028B67D /* it */ = {isa = PBXFileReference; lastKnownFileType = text.plist.strings; name = it; path = it.lproj/Localizable.strings; sourceTree = "<group>"; };
		7D2366BD21250D360028B67D /* it */ = {isa = PBXFileReference; lastKnownFileType = text.plist.strings; name = it; path = it.lproj/Localizable.strings; sourceTree = "<group>"; };
		7D2366BF21250D370028B67D /* it */ = {isa = PBXFileReference; lastKnownFileType = text.plist.strings; name = it; path = it.lproj/Localizable.strings; sourceTree = "<group>"; };
		7D2366C521250D3F0028B67D /* nl */ = {isa = PBXFileReference; lastKnownFileType = text.plist.strings; name = nl; path = nl.lproj/Main.strings; sourceTree = "<group>"; };
		7D2366C621250D3F0028B67D /* nl */ = {isa = PBXFileReference; lastKnownFileType = text.plist.strings; name = nl; path = nl.lproj/MainInterface.strings; sourceTree = "<group>"; };
		7D2366C721250D3F0028B67D /* nl */ = {isa = PBXFileReference; lastKnownFileType = text.plist.strings; name = nl; path = nl.lproj/Interface.strings; sourceTree = "<group>"; };
		7D2366C821250D400028B67D /* nl */ = {isa = PBXFileReference; lastKnownFileType = text.plist.strings; name = nl; path = nl.lproj/Localizable.strings; sourceTree = "<group>"; };
		7D2366C921250D400028B67D /* nl */ = {isa = PBXFileReference; lastKnownFileType = text.plist.strings; name = nl; path = nl.lproj/InfoPlist.strings; sourceTree = "<group>"; };
		7D2366CB21250D400028B67D /* nl */ = {isa = PBXFileReference; lastKnownFileType = text.plist.strings; name = nl; path = nl.lproj/Localizable.strings; sourceTree = "<group>"; };
		7D2366CC21250D400028B67D /* nl */ = {isa = PBXFileReference; lastKnownFileType = text.plist.strings; name = nl; path = nl.lproj/Localizable.strings; sourceTree = "<group>"; };
		7D2366CF21250D400028B67D /* nl */ = {isa = PBXFileReference; lastKnownFileType = text.plist.strings; name = nl; path = nl.lproj/Localizable.strings; sourceTree = "<group>"; };
		7D2366D521250D4A0028B67D /* nb */ = {isa = PBXFileReference; lastKnownFileType = text.plist.strings; name = nb; path = nb.lproj/Main.strings; sourceTree = "<group>"; };
		7D2366D621250D4A0028B67D /* nb */ = {isa = PBXFileReference; lastKnownFileType = text.plist.strings; name = nb; path = nb.lproj/MainInterface.strings; sourceTree = "<group>"; };
		7D2366D721250D4A0028B67D /* nb */ = {isa = PBXFileReference; lastKnownFileType = text.plist.strings; name = nb; path = nb.lproj/Interface.strings; sourceTree = "<group>"; };
		7D2366D821250D4A0028B67D /* nb */ = {isa = PBXFileReference; lastKnownFileType = text.plist.strings; name = nb; path = nb.lproj/Localizable.strings; sourceTree = "<group>"; };
		7D2366D921250D4A0028B67D /* nb */ = {isa = PBXFileReference; lastKnownFileType = text.plist.strings; name = nb; path = nb.lproj/InfoPlist.strings; sourceTree = "<group>"; };
		7D2366DB21250D4A0028B67D /* nb */ = {isa = PBXFileReference; lastKnownFileType = text.plist.strings; name = nb; path = nb.lproj/Localizable.strings; sourceTree = "<group>"; };
		7D2366DC21250D4B0028B67D /* nb */ = {isa = PBXFileReference; lastKnownFileType = text.plist.strings; name = nb; path = nb.lproj/Localizable.strings; sourceTree = "<group>"; };
		7D2366DF21250D4B0028B67D /* nb */ = {isa = PBXFileReference; lastKnownFileType = text.plist.strings; name = nb; path = nb.lproj/Localizable.strings; sourceTree = "<group>"; };
		7D68AAAA1FE2DB0A00522C49 /* ru */ = {isa = PBXFileReference; lastKnownFileType = text.plist.strings; name = ru; path = ru.lproj/Main.strings; sourceTree = "<group>"; };
		7D68AAAB1FE2DB0A00522C49 /* ru */ = {isa = PBXFileReference; lastKnownFileType = text.plist.strings; name = ru; path = ru.lproj/MainInterface.strings; sourceTree = "<group>"; };
		7D68AAAC1FE2DB0A00522C49 /* ru */ = {isa = PBXFileReference; lastKnownFileType = text.plist.strings; name = ru; path = ru.lproj/Interface.strings; sourceTree = "<group>"; };
		7D68AAAD1FE2E8D400522C49 /* ru */ = {isa = PBXFileReference; lastKnownFileType = text.plist.strings; name = ru; path = ru.lproj/Localizable.strings; sourceTree = "<group>"; };
		7D68AAB31FE2E8D500522C49 /* ru */ = {isa = PBXFileReference; lastKnownFileType = text.plist.strings; name = ru; path = ru.lproj/Localizable.strings; sourceTree = "<group>"; };
		7D68AAB41FE2E8D600522C49 /* ru */ = {isa = PBXFileReference; lastKnownFileType = text.plist.strings; name = ru; path = ru.lproj/InfoPlist.strings; sourceTree = "<group>"; };
		7D68AAB71FE2E8D600522C49 /* ru */ = {isa = PBXFileReference; lastKnownFileType = text.plist.strings; name = ru; path = ru.lproj/Localizable.strings; sourceTree = "<group>"; };
		7D68AAB81FE2E8D700522C49 /* ru */ = {isa = PBXFileReference; lastKnownFileType = text.plist.strings; name = ru; path = ru.lproj/Localizable.strings; sourceTree = "<group>"; };
		7D7076361FE06EDE004AC8EA /* es */ = {isa = PBXFileReference; lastKnownFileType = text.plist.strings; name = es; path = es.lproj/Localizable.strings; sourceTree = "<group>"; };
		7D70764B1FE06EE1004AC8EA /* es */ = {isa = PBXFileReference; lastKnownFileType = text.plist.strings; name = es; path = es.lproj/Localizable.strings; sourceTree = "<group>"; };
		7D70765F1FE06EE3004AC8EA /* es */ = {isa = PBXFileReference; lastKnownFileType = text.plist.strings; name = es; path = es.lproj/Localizable.strings; sourceTree = "<group>"; };
		7D7076641FE06EE4004AC8EA /* es */ = {isa = PBXFileReference; lastKnownFileType = text.plist.strings; name = es; path = es.lproj/Localizable.strings; sourceTree = "<group>"; };
		7D9BEED52335A3CB005DCFD6 /* en */ = {isa = PBXFileReference; lastKnownFileType = text.plist.strings; name = en; path = en.lproj/InfoPlist.strings; sourceTree = "<group>"; };
		7D9BEED72335A489005DCFD6 /* en */ = {isa = PBXFileReference; lastKnownFileType = text.plist.strings; name = en; path = en.lproj/Main.strings; sourceTree = "<group>"; };
		7D9BEED82335A4F7005DCFD6 /* en */ = {isa = PBXFileReference; lastKnownFileType = text.plist.strings; name = en; path = en.lproj/Localizable.strings; sourceTree = "<group>"; };
		7D9BEEDA2335A522005DCFD6 /* en */ = {isa = PBXFileReference; lastKnownFileType = text.plist.strings; name = en; path = en.lproj/MainInterface.strings; sourceTree = "<group>"; };
		7D9BEEDB2335A587005DCFD6 /* en */ = {isa = PBXFileReference; lastKnownFileType = text.plist.strings; name = en; path = en.lproj/Localizable.strings; sourceTree = "<group>"; };
		7D9BEEDD2335A5CC005DCFD6 /* en */ = {isa = PBXFileReference; lastKnownFileType = text.plist.strings; name = en; path = en.lproj/Interface.strings; sourceTree = "<group>"; };
		7D9BEEDE2335A5F7005DCFD6 /* en */ = {isa = PBXFileReference; lastKnownFileType = text.plist.strings; name = en; path = en.lproj/Localizable.strings; sourceTree = "<group>"; };
		7D9BEEE62335A6B3005DCFD6 /* en */ = {isa = PBXFileReference; lastKnownFileType = text.plist.strings; name = en; path = en.lproj/Localizable.strings; sourceTree = "<group>"; };
		7D9BEEE82335A6B9005DCFD6 /* zh-Hans */ = {isa = PBXFileReference; lastKnownFileType = text.plist.strings; name = "zh-Hans"; path = "zh-Hans.lproj/Localizable.strings"; sourceTree = "<group>"; };
		7D9BEEE92335A6BB005DCFD6 /* nl */ = {isa = PBXFileReference; lastKnownFileType = text.plist.strings; name = nl; path = nl.lproj/Localizable.strings; sourceTree = "<group>"; };
		7D9BEEEA2335A6BC005DCFD6 /* fr */ = {isa = PBXFileReference; lastKnownFileType = text.plist.strings; name = fr; path = fr.lproj/Localizable.strings; sourceTree = "<group>"; };
		7D9BEEEB2335A6BD005DCFD6 /* de */ = {isa = PBXFileReference; lastKnownFileType = text.plist.strings; name = de; path = de.lproj/Localizable.strings; sourceTree = "<group>"; };
		7D9BEEEC2335A6BE005DCFD6 /* it */ = {isa = PBXFileReference; lastKnownFileType = text.plist.strings; name = it; path = it.lproj/Localizable.strings; sourceTree = "<group>"; };
		7D9BEEED2335A6BF005DCFD6 /* nb */ = {isa = PBXFileReference; lastKnownFileType = text.plist.strings; name = nb; path = nb.lproj/Localizable.strings; sourceTree = "<group>"; };
		7D9BEEEE2335A6BF005DCFD6 /* pl */ = {isa = PBXFileReference; lastKnownFileType = text.plist.strings; name = pl; path = pl.lproj/Localizable.strings; sourceTree = "<group>"; };
		7D9BEEEF2335A6C0005DCFD6 /* ru */ = {isa = PBXFileReference; lastKnownFileType = text.plist.strings; name = ru; path = ru.lproj/Localizable.strings; sourceTree = "<group>"; };
		7D9BEEF02335A6C1005DCFD6 /* es */ = {isa = PBXFileReference; lastKnownFileType = text.plist.strings; name = es; path = es.lproj/Localizable.strings; sourceTree = "<group>"; };
		7D9BEEF42335CF8D005DCFD6 /* en */ = {isa = PBXFileReference; lastKnownFileType = text.plist.strings; name = en; path = en.lproj/Localizable.strings; sourceTree = "<group>"; };
		7D9BEEF62335CF90005DCFD6 /* zh-Hans */ = {isa = PBXFileReference; lastKnownFileType = text.plist.strings; name = "zh-Hans"; path = "zh-Hans.lproj/Localizable.strings"; sourceTree = "<group>"; };
		7D9BEEF72335CF91005DCFD6 /* nl */ = {isa = PBXFileReference; lastKnownFileType = text.plist.strings; name = nl; path = nl.lproj/Localizable.strings; sourceTree = "<group>"; };
		7D9BEEF82335CF93005DCFD6 /* fr */ = {isa = PBXFileReference; lastKnownFileType = text.plist.strings; name = fr; path = fr.lproj/Localizable.strings; sourceTree = "<group>"; };
		7D9BEEF92335CF93005DCFD6 /* de */ = {isa = PBXFileReference; lastKnownFileType = text.plist.strings; name = de; path = de.lproj/Localizable.strings; sourceTree = "<group>"; };
		7D9BEEFA2335CF94005DCFD6 /* it */ = {isa = PBXFileReference; lastKnownFileType = text.plist.strings; name = it; path = it.lproj/Localizable.strings; sourceTree = "<group>"; };
		7D9BEEFB2335CF95005DCFD6 /* nb */ = {isa = PBXFileReference; lastKnownFileType = text.plist.strings; name = nb; path = nb.lproj/Localizable.strings; sourceTree = "<group>"; };
		7D9BEEFC2335CF96005DCFD6 /* pl */ = {isa = PBXFileReference; lastKnownFileType = text.plist.strings; name = pl; path = pl.lproj/Localizable.strings; sourceTree = "<group>"; };
		7D9BEEFD2335CF97005DCFD6 /* ru */ = {isa = PBXFileReference; lastKnownFileType = text.plist.strings; name = ru; path = ru.lproj/Localizable.strings; sourceTree = "<group>"; };
		7D9BEEFE2335CF97005DCFD6 /* es */ = {isa = PBXFileReference; lastKnownFileType = text.plist.strings; name = es; path = es.lproj/Localizable.strings; sourceTree = "<group>"; };
		7D9BEF002335D67D005DCFD6 /* en */ = {isa = PBXFileReference; lastKnownFileType = text.plist.strings; name = en; path = en.lproj/Main.strings; sourceTree = "<group>"; };
		7D9BEF022335D687005DCFD6 /* zh-Hans */ = {isa = PBXFileReference; lastKnownFileType = text.plist.strings; name = "zh-Hans"; path = "zh-Hans.lproj/Main.strings"; sourceTree = "<group>"; };
		7D9BEF042335D68A005DCFD6 /* nl */ = {isa = PBXFileReference; lastKnownFileType = text.plist.strings; name = nl; path = nl.lproj/Main.strings; sourceTree = "<group>"; };
		7D9BEF062335D68C005DCFD6 /* fr */ = {isa = PBXFileReference; lastKnownFileType = text.plist.strings; name = fr; path = fr.lproj/Main.strings; sourceTree = "<group>"; };
		7D9BEF082335D68D005DCFD6 /* de */ = {isa = PBXFileReference; lastKnownFileType = text.plist.strings; name = de; path = de.lproj/Main.strings; sourceTree = "<group>"; };
		7D9BEF0A2335D68F005DCFD6 /* it */ = {isa = PBXFileReference; lastKnownFileType = text.plist.strings; name = it; path = it.lproj/Main.strings; sourceTree = "<group>"; };
		7D9BEF0C2335D690005DCFD6 /* nb */ = {isa = PBXFileReference; lastKnownFileType = text.plist.strings; name = nb; path = nb.lproj/Main.strings; sourceTree = "<group>"; };
		7D9BEF0E2335D691005DCFD6 /* pl */ = {isa = PBXFileReference; lastKnownFileType = text.plist.strings; name = pl; path = pl.lproj/Main.strings; sourceTree = "<group>"; };
		7D9BEF102335D693005DCFD6 /* ru */ = {isa = PBXFileReference; lastKnownFileType = text.plist.strings; name = ru; path = ru.lproj/Main.strings; sourceTree = "<group>"; };
		7D9BEF122335D694005DCFD6 /* es */ = {isa = PBXFileReference; lastKnownFileType = text.plist.strings; name = es; path = es.lproj/Main.strings; sourceTree = "<group>"; };
		7D9BEF132335EC4B005DCFD6 /* ja */ = {isa = PBXFileReference; lastKnownFileType = text.plist.strings; name = ja; path = ja.lproj/Intents.strings; sourceTree = "<group>"; };
		7D9BEF152335EC4B005DCFD6 /* ja */ = {isa = PBXFileReference; lastKnownFileType = text.plist.strings; name = ja; path = ja.lproj/Main.strings; sourceTree = "<group>"; };
		7D9BEF162335EC4B005DCFD6 /* ja */ = {isa = PBXFileReference; lastKnownFileType = text.plist.strings; name = ja; path = ja.lproj/MainInterface.strings; sourceTree = "<group>"; };
		7D9BEF172335EC4C005DCFD6 /* ja */ = {isa = PBXFileReference; lastKnownFileType = text.plist.strings; name = ja; path = ja.lproj/Interface.strings; sourceTree = "<group>"; };
		7D9BEF182335EC4C005DCFD6 /* ja */ = {isa = PBXFileReference; lastKnownFileType = text.plist.strings; name = ja; path = ja.lproj/Main.strings; sourceTree = "<group>"; };
		7D9BEF1A2335EC4C005DCFD6 /* ja */ = {isa = PBXFileReference; lastKnownFileType = text.plist.strings; name = ja; path = ja.lproj/Localizable.strings; sourceTree = "<group>"; };
		7D9BEF1B2335EC4C005DCFD6 /* ja */ = {isa = PBXFileReference; lastKnownFileType = text.plist.strings; name = ja; path = ja.lproj/Localizable.strings; sourceTree = "<group>"; };
		7D9BEF1C2335EC4C005DCFD6 /* ja */ = {isa = PBXFileReference; lastKnownFileType = text.plist.strings; name = ja; path = ja.lproj/InfoPlist.strings; sourceTree = "<group>"; };
		7D9BEF1E2335EC4D005DCFD6 /* ja */ = {isa = PBXFileReference; lastKnownFileType = text.plist.strings; name = ja; path = ja.lproj/Localizable.strings; sourceTree = "<group>"; };
		7D9BEF1F2335EC4D005DCFD6 /* ja */ = {isa = PBXFileReference; lastKnownFileType = text.plist.strings; name = ja; path = ja.lproj/Localizable.strings; sourceTree = "<group>"; };
		7D9BEF222335EC4D005DCFD6 /* ja */ = {isa = PBXFileReference; lastKnownFileType = text.plist.strings; name = ja; path = ja.lproj/Localizable.strings; sourceTree = "<group>"; };
		7D9BEF282335EC4E005DCFD6 /* ja */ = {isa = PBXFileReference; lastKnownFileType = text.plist.strings; name = ja; path = ja.lproj/Localizable.strings; sourceTree = "<group>"; };
		7D9BEF292335EC58005DCFD6 /* pt-BR */ = {isa = PBXFileReference; lastKnownFileType = text.plist.strings; name = "pt-BR"; path = "pt-BR.lproj/Intents.strings"; sourceTree = "<group>"; };
		7D9BEF2B2335EC59005DCFD6 /* pt-BR */ = {isa = PBXFileReference; lastKnownFileType = text.plist.strings; name = "pt-BR"; path = "pt-BR.lproj/Main.strings"; sourceTree = "<group>"; };
		7D9BEF2C2335EC59005DCFD6 /* pt-BR */ = {isa = PBXFileReference; lastKnownFileType = text.plist.strings; name = "pt-BR"; path = "pt-BR.lproj/MainInterface.strings"; sourceTree = "<group>"; };
		7D9BEF2D2335EC59005DCFD6 /* pt-BR */ = {isa = PBXFileReference; lastKnownFileType = text.plist.strings; name = "pt-BR"; path = "pt-BR.lproj/Interface.strings"; sourceTree = "<group>"; };
		7D9BEF2E2335EC59005DCFD6 /* pt-BR */ = {isa = PBXFileReference; lastKnownFileType = text.plist.strings; name = "pt-BR"; path = "pt-BR.lproj/Main.strings"; sourceTree = "<group>"; };
		7D9BEF302335EC59005DCFD6 /* pt-BR */ = {isa = PBXFileReference; lastKnownFileType = text.plist.strings; name = "pt-BR"; path = "pt-BR.lproj/Localizable.strings"; sourceTree = "<group>"; };
		7D9BEF312335EC59005DCFD6 /* pt-BR */ = {isa = PBXFileReference; lastKnownFileType = text.plist.strings; name = "pt-BR"; path = "pt-BR.lproj/Localizable.strings"; sourceTree = "<group>"; };
		7D9BEF322335EC59005DCFD6 /* pt-BR */ = {isa = PBXFileReference; lastKnownFileType = text.plist.strings; name = "pt-BR"; path = "pt-BR.lproj/InfoPlist.strings"; sourceTree = "<group>"; };
		7D9BEF342335EC59005DCFD6 /* pt-BR */ = {isa = PBXFileReference; lastKnownFileType = text.plist.strings; name = "pt-BR"; path = "pt-BR.lproj/Localizable.strings"; sourceTree = "<group>"; };
		7D9BEF352335EC59005DCFD6 /* pt-BR */ = {isa = PBXFileReference; lastKnownFileType = text.plist.strings; name = "pt-BR"; path = "pt-BR.lproj/Localizable.strings"; sourceTree = "<group>"; };
		7D9BEF382335EC5A005DCFD6 /* pt-BR */ = {isa = PBXFileReference; lastKnownFileType = text.plist.strings; name = "pt-BR"; path = "pt-BR.lproj/Localizable.strings"; sourceTree = "<group>"; };
		7D9BEF3E2335EC5A005DCFD6 /* pt-BR */ = {isa = PBXFileReference; lastKnownFileType = text.plist.strings; name = "pt-BR"; path = "pt-BR.lproj/Localizable.strings"; sourceTree = "<group>"; };
		7D9BEF3F2335EC62005DCFD6 /* vi */ = {isa = PBXFileReference; lastKnownFileType = text.plist.strings; name = vi; path = vi.lproj/Intents.strings; sourceTree = "<group>"; };
		7D9BEF412335EC62005DCFD6 /* vi */ = {isa = PBXFileReference; lastKnownFileType = text.plist.strings; name = vi; path = vi.lproj/Main.strings; sourceTree = "<group>"; };
		7D9BEF422335EC62005DCFD6 /* vi */ = {isa = PBXFileReference; lastKnownFileType = text.plist.strings; name = vi; path = vi.lproj/MainInterface.strings; sourceTree = "<group>"; };
		7D9BEF432335EC62005DCFD6 /* vi */ = {isa = PBXFileReference; lastKnownFileType = text.plist.strings; name = vi; path = vi.lproj/Interface.strings; sourceTree = "<group>"; };
		7D9BEF442335EC62005DCFD6 /* vi */ = {isa = PBXFileReference; lastKnownFileType = text.plist.strings; name = vi; path = vi.lproj/Main.strings; sourceTree = "<group>"; };
		7D9BEF462335EC62005DCFD6 /* vi */ = {isa = PBXFileReference; lastKnownFileType = text.plist.strings; name = vi; path = vi.lproj/Localizable.strings; sourceTree = "<group>"; };
		7D9BEF472335EC62005DCFD6 /* vi */ = {isa = PBXFileReference; lastKnownFileType = text.plist.strings; name = vi; path = vi.lproj/Localizable.strings; sourceTree = "<group>"; };
		7D9BEF4A2335EC63005DCFD6 /* vi */ = {isa = PBXFileReference; lastKnownFileType = text.plist.strings; name = vi; path = vi.lproj/Localizable.strings; sourceTree = "<group>"; };
		7D9BEF4B2335EC63005DCFD6 /* vi */ = {isa = PBXFileReference; lastKnownFileType = text.plist.strings; name = vi; path = vi.lproj/Localizable.strings; sourceTree = "<group>"; };
		7D9BEF4E2335EC63005DCFD6 /* vi */ = {isa = PBXFileReference; lastKnownFileType = text.plist.strings; name = vi; path = vi.lproj/Localizable.strings; sourceTree = "<group>"; };
		7D9BEF542335EC64005DCFD6 /* vi */ = {isa = PBXFileReference; lastKnownFileType = text.plist.strings; name = vi; path = vi.lproj/Localizable.strings; sourceTree = "<group>"; };
		7D9BEF552335EC6E005DCFD6 /* da */ = {isa = PBXFileReference; lastKnownFileType = text.plist.strings; name = da; path = da.lproj/Intents.strings; sourceTree = "<group>"; };
		7D9BEF572335EC6E005DCFD6 /* da */ = {isa = PBXFileReference; lastKnownFileType = text.plist.strings; name = da; path = da.lproj/Main.strings; sourceTree = "<group>"; };
		7D9BEF582335EC6E005DCFD6 /* da */ = {isa = PBXFileReference; lastKnownFileType = text.plist.strings; name = da; path = da.lproj/MainInterface.strings; sourceTree = "<group>"; };
		7D9BEF592335EC6E005DCFD6 /* da */ = {isa = PBXFileReference; lastKnownFileType = text.plist.strings; name = da; path = da.lproj/Interface.strings; sourceTree = "<group>"; };
		7D9BEF5A2335EC6E005DCFD6 /* da */ = {isa = PBXFileReference; lastKnownFileType = text.plist.strings; name = da; path = da.lproj/Main.strings; sourceTree = "<group>"; };
		7D9BEF5C2335EC6F005DCFD6 /* da */ = {isa = PBXFileReference; lastKnownFileType = text.plist.strings; name = da; path = da.lproj/Localizable.strings; sourceTree = "<group>"; };
		7D9BEF5D2335EC6F005DCFD6 /* da */ = {isa = PBXFileReference; lastKnownFileType = text.plist.strings; name = da; path = da.lproj/Localizable.strings; sourceTree = "<group>"; };
		7D9BEF5E2335EC6F005DCFD6 /* da */ = {isa = PBXFileReference; lastKnownFileType = text.plist.strings; name = da; path = da.lproj/InfoPlist.strings; sourceTree = "<group>"; };
		7D9BEF602335EC6F005DCFD6 /* da */ = {isa = PBXFileReference; lastKnownFileType = text.plist.strings; name = da; path = da.lproj/Localizable.strings; sourceTree = "<group>"; };
		7D9BEF612335EC6F005DCFD6 /* da */ = {isa = PBXFileReference; lastKnownFileType = text.plist.strings; name = da; path = da.lproj/Localizable.strings; sourceTree = "<group>"; };
		7D9BEF642335EC6F005DCFD6 /* da */ = {isa = PBXFileReference; lastKnownFileType = text.plist.strings; name = da; path = da.lproj/Localizable.strings; sourceTree = "<group>"; };
		7D9BEF6A2335EC70005DCFD6 /* da */ = {isa = PBXFileReference; lastKnownFileType = text.plist.strings; name = da; path = da.lproj/Localizable.strings; sourceTree = "<group>"; };
		7D9BEF6B2335EC7D005DCFD6 /* sv */ = {isa = PBXFileReference; lastKnownFileType = text.plist.strings; name = sv; path = sv.lproj/Intents.strings; sourceTree = "<group>"; };
		7D9BEF6D2335EC7D005DCFD6 /* sv */ = {isa = PBXFileReference; lastKnownFileType = text.plist.strings; name = sv; path = sv.lproj/Main.strings; sourceTree = "<group>"; };
		7D9BEF6E2335EC7D005DCFD6 /* sv */ = {isa = PBXFileReference; lastKnownFileType = text.plist.strings; name = sv; path = sv.lproj/MainInterface.strings; sourceTree = "<group>"; };
		7D9BEF6F2335EC7D005DCFD6 /* sv */ = {isa = PBXFileReference; lastKnownFileType = text.plist.strings; name = sv; path = sv.lproj/Interface.strings; sourceTree = "<group>"; };
		7D9BEF702335EC7D005DCFD6 /* sv */ = {isa = PBXFileReference; lastKnownFileType = text.plist.strings; name = sv; path = sv.lproj/Main.strings; sourceTree = "<group>"; };
		7D9BEF722335EC7D005DCFD6 /* sv */ = {isa = PBXFileReference; lastKnownFileType = text.plist.strings; name = sv; path = sv.lproj/Localizable.strings; sourceTree = "<group>"; };
		7D9BEF732335EC7D005DCFD6 /* sv */ = {isa = PBXFileReference; lastKnownFileType = text.plist.strings; name = sv; path = sv.lproj/Localizable.strings; sourceTree = "<group>"; };
		7D9BEF762335EC7D005DCFD6 /* sv */ = {isa = PBXFileReference; lastKnownFileType = text.plist.strings; name = sv; path = sv.lproj/Localizable.strings; sourceTree = "<group>"; };
		7D9BEF772335EC7E005DCFD6 /* sv */ = {isa = PBXFileReference; lastKnownFileType = text.plist.strings; name = sv; path = sv.lproj/Localizable.strings; sourceTree = "<group>"; };
		7D9BEF7A2335EC7E005DCFD6 /* sv */ = {isa = PBXFileReference; lastKnownFileType = text.plist.strings; name = sv; path = sv.lproj/Localizable.strings; sourceTree = "<group>"; };
		7D9BEF802335EC7E005DCFD6 /* sv */ = {isa = PBXFileReference; lastKnownFileType = text.plist.strings; name = sv; path = sv.lproj/Localizable.strings; sourceTree = "<group>"; };
		7D9BEF812335EC8B005DCFD6 /* fi */ = {isa = PBXFileReference; lastKnownFileType = text.plist.strings; name = fi; path = fi.lproj/Intents.strings; sourceTree = "<group>"; };
		7D9BEF832335EC8B005DCFD6 /* fi */ = {isa = PBXFileReference; lastKnownFileType = text.plist.strings; name = fi; path = fi.lproj/Main.strings; sourceTree = "<group>"; };
		7D9BEF842335EC8B005DCFD6 /* fi */ = {isa = PBXFileReference; lastKnownFileType = text.plist.strings; name = fi; path = fi.lproj/MainInterface.strings; sourceTree = "<group>"; };
		7D9BEF852335EC8B005DCFD6 /* fi */ = {isa = PBXFileReference; lastKnownFileType = text.plist.strings; name = fi; path = fi.lproj/Interface.strings; sourceTree = "<group>"; };
		7D9BEF862335EC8B005DCFD6 /* fi */ = {isa = PBXFileReference; lastKnownFileType = text.plist.strings; name = fi; path = fi.lproj/Main.strings; sourceTree = "<group>"; };
		7D9BEF882335EC8C005DCFD6 /* fi */ = {isa = PBXFileReference; lastKnownFileType = text.plist.strings; name = fi; path = fi.lproj/Localizable.strings; sourceTree = "<group>"; };
		7D9BEF892335EC8C005DCFD6 /* fi */ = {isa = PBXFileReference; lastKnownFileType = text.plist.strings; name = fi; path = fi.lproj/Localizable.strings; sourceTree = "<group>"; };
		7D9BEF8A2335EC8C005DCFD6 /* fi */ = {isa = PBXFileReference; lastKnownFileType = text.plist.strings; name = fi; path = fi.lproj/InfoPlist.strings; sourceTree = "<group>"; };
		7D9BEF8C2335EC8C005DCFD6 /* fi */ = {isa = PBXFileReference; lastKnownFileType = text.plist.strings; name = fi; path = fi.lproj/Localizable.strings; sourceTree = "<group>"; };
		7D9BEF8D2335EC8C005DCFD6 /* fi */ = {isa = PBXFileReference; lastKnownFileType = text.plist.strings; name = fi; path = fi.lproj/Localizable.strings; sourceTree = "<group>"; };
		7D9BEF902335EC8C005DCFD6 /* fi */ = {isa = PBXFileReference; lastKnownFileType = text.plist.strings; name = fi; path = fi.lproj/Localizable.strings; sourceTree = "<group>"; };
		7D9BEF962335EC8D005DCFD6 /* fi */ = {isa = PBXFileReference; lastKnownFileType = text.plist.strings; name = fi; path = fi.lproj/Localizable.strings; sourceTree = "<group>"; };
		7D9BEF972335F667005DCFD6 /* en */ = {isa = PBXFileReference; lastKnownFileType = text.plist.strings; name = en; path = en.lproj/Localizable.strings; sourceTree = "<group>"; };
		7D9BEF98233600D6005DCFD6 /* es */ = {isa = PBXFileReference; lastKnownFileType = text.plist.strings; name = es; path = es.lproj/InfoPlist.strings; sourceTree = "<group>"; };
		7D9BEF99233600D8005DCFD6 /* sv */ = {isa = PBXFileReference; lastKnownFileType = text.plist.strings; name = sv; path = sv.lproj/InfoPlist.strings; sourceTree = "<group>"; };
		7D9BEF9A233600D9005DCFD6 /* vi */ = {isa = PBXFileReference; lastKnownFileType = text.plist.strings; name = vi; path = vi.lproj/InfoPlist.strings; sourceTree = "<group>"; };
		7D9BF13A23370E8B005DCFD6 /* ro */ = {isa = PBXFileReference; lastKnownFileType = text.plist.strings; name = ro; path = ro.lproj/Intents.strings; sourceTree = "<group>"; };
		7D9BF13B23370E8B005DCFD6 /* ro */ = {isa = PBXFileReference; lastKnownFileType = text.plist.strings; name = ro; path = ro.lproj/Main.strings; sourceTree = "<group>"; };
		7D9BF13C23370E8B005DCFD6 /* ro */ = {isa = PBXFileReference; lastKnownFileType = text.plist.strings; name = ro; path = ro.lproj/MainInterface.strings; sourceTree = "<group>"; };
		7D9BF13D23370E8B005DCFD6 /* ro */ = {isa = PBXFileReference; lastKnownFileType = text.plist.strings; name = ro; path = ro.lproj/Interface.strings; sourceTree = "<group>"; };
		7D9BF13E23370E8C005DCFD6 /* ro */ = {isa = PBXFileReference; lastKnownFileType = text.plist.strings; name = ro; path = ro.lproj/Main.strings; sourceTree = "<group>"; };
		7D9BF13F23370E8C005DCFD6 /* ro */ = {isa = PBXFileReference; lastKnownFileType = text.plist.strings; name = ro; path = ro.lproj/Localizable.strings; sourceTree = "<group>"; };
		7D9BF14023370E8C005DCFD6 /* ro */ = {isa = PBXFileReference; lastKnownFileType = text.plist.strings; name = ro; path = ro.lproj/Localizable.strings; sourceTree = "<group>"; };
		7D9BF14123370E8C005DCFD6 /* ro */ = {isa = PBXFileReference; lastKnownFileType = text.plist.strings; name = ro; path = ro.lproj/InfoPlist.strings; sourceTree = "<group>"; };
		7D9BF14223370E8C005DCFD6 /* ro */ = {isa = PBXFileReference; lastKnownFileType = text.plist.strings; name = ro; path = ro.lproj/Localizable.strings; sourceTree = "<group>"; };
		7D9BF14323370E8C005DCFD6 /* ro */ = {isa = PBXFileReference; lastKnownFileType = text.plist.strings; name = ro; path = ro.lproj/Localizable.strings; sourceTree = "<group>"; };
		7D9BF14423370E8D005DCFD6 /* ro */ = {isa = PBXFileReference; lastKnownFileType = text.plist.strings; name = ro; path = ro.lproj/Localizable.strings; sourceTree = "<group>"; };
		7D9BF14623370E8D005DCFD6 /* ro */ = {isa = PBXFileReference; lastKnownFileType = text.plist.strings; name = ro; path = ro.lproj/Localizable.strings; sourceTree = "<group>"; };
		7DD382771F8DBFC60071272B /* es */ = {isa = PBXFileReference; lastKnownFileType = text.plist.strings; name = es; path = es.lproj/Main.strings; sourceTree = "<group>"; };
		7DD382781F8DBFC60071272B /* es */ = {isa = PBXFileReference; lastKnownFileType = text.plist.strings; name = es; path = es.lproj/MainInterface.strings; sourceTree = "<group>"; };
		7DD382791F8DBFC60071272B /* es */ = {isa = PBXFileReference; lastKnownFileType = text.plist.strings; name = es; path = es.lproj/Interface.strings; sourceTree = "<group>"; };
		7E69CFFB2A16A77E00203CBD /* ResetLoopManager.swift */ = {isa = PBXFileReference; lastKnownFileType = sourcecode.swift; path = ResetLoopManager.swift; sourceTree = "<group>"; };
		80F864E52433BF5D0026EC26 /* fi */ = {isa = PBXFileReference; lastKnownFileType = text.plist.strings; name = fi; path = fi.lproj/InfoPlist.strings; sourceTree = "<group>"; };
		84AA81D22A4A27A3000B658B /* LoopWidgets.swift */ = {isa = PBXFileReference; lastKnownFileType = sourcecode.swift; path = LoopWidgets.swift; sourceTree = "<group>"; };
		84AA81D52A4A28AF000B658B /* WidgetBackground.swift */ = {isa = PBXFileReference; lastKnownFileType = sourcecode.swift; path = WidgetBackground.swift; sourceTree = "<group>"; };
		84AA81D72A4A2910000B658B /* StatusWidgetTimelimeEntry.swift */ = {isa = PBXFileReference; lastKnownFileType = sourcecode.swift; path = StatusWidgetTimelimeEntry.swift; sourceTree = "<group>"; };
		84AA81DA2A4A2973000B658B /* Date.swift */ = {isa = PBXFileReference; lastKnownFileType = sourcecode.swift; path = Date.swift; sourceTree = "<group>"; };
		84AA81DC2A4A2999000B658B /* StatusWidgetTimelineProvider.swift */ = {isa = PBXFileReference; lastKnownFileType = sourcecode.swift; path = StatusWidgetTimelineProvider.swift; sourceTree = "<group>"; };
		84AA81E22A4A36FB000B658B /* SystemActionLink.swift */ = {isa = PBXFileReference; lastKnownFileType = sourcecode.swift; path = SystemActionLink.swift; sourceTree = "<group>"; };
		84AA81E42A4A3981000B658B /* DeeplinkManager.swift */ = {isa = PBXFileReference; lastKnownFileType = sourcecode.swift; path = DeeplinkManager.swift; sourceTree = "<group>"; };
		84AA81E62A4A4DEF000B658B /* PumpView.swift */ = {isa = PBXFileReference; lastKnownFileType = sourcecode.swift; path = PumpView.swift; sourceTree = "<group>"; };
		891B508424342BE1005DA578 /* CarbAndBolusFlowViewModel.swift */ = {isa = PBXFileReference; lastKnownFileType = sourcecode.swift; path = CarbAndBolusFlowViewModel.swift; sourceTree = "<group>"; };
		892A5D29222EF60A008961AB /* MockKit.framework */ = {isa = PBXFileReference; explicitFileType = wrapper.framework; name = MockKit.framework; path = Carthage/Build/iOS/MockKit.framework; sourceTree = SOURCE_ROOT; };
		892A5D2B222EF60A008961AB /* MockKitUI.framework */ = {isa = PBXFileReference; explicitFileType = wrapper.framework; name = MockKitUI.framework; path = Carthage/Build/iOS/MockKitUI.framework; sourceTree = SOURCE_ROOT; };
		892A5D58222F0A27008961AB /* Debug.swift */ = {isa = PBXFileReference; lastKnownFileType = sourcecode.swift; path = Debug.swift; sourceTree = "<group>"; };
		892A5D5A222F0D7C008961AB /* LoopTestingKit.framework */ = {isa = PBXFileReference; explicitFileType = wrapper.framework; name = LoopTestingKit.framework; path = Carthage/Build/iOS/LoopTestingKit.framework; sourceTree = SOURCE_ROOT; };
		892A5D682230C41D008961AB /* RangeReplaceableCollection.swift */ = {isa = PBXFileReference; lastKnownFileType = sourcecode.swift; path = RangeReplaceableCollection.swift; sourceTree = "<group>"; };
		892D7C5023B54A14008A9656 /* CarbEntryViewController.swift */ = {isa = PBXFileReference; lastKnownFileType = sourcecode.swift; path = CarbEntryViewController.swift; sourceTree = "<group>"; };
		892FB4CC22040104005293EC /* OverridePresetRow.swift */ = {isa = PBXFileReference; lastKnownFileType = sourcecode.swift; path = OverridePresetRow.swift; sourceTree = "<group>"; };
		892FB4CE220402C0005293EC /* OverrideSelectionController.swift */ = {isa = PBXFileReference; lastKnownFileType = sourcecode.swift; path = OverrideSelectionController.swift; sourceTree = "<group>"; };
		894F6DD2243BCBDB00CCE676 /* Environment+SizeClass.swift */ = {isa = PBXFileReference; lastKnownFileType = sourcecode.swift; path = "Environment+SizeClass.swift"; sourceTree = "<group>"; };
		894F6DD6243C047300CCE676 /* View+Position.swift */ = {isa = PBXFileReference; lastKnownFileType = sourcecode.swift; name = "View+Position.swift"; path = "WatchApp Extension/Views/View+Position.swift"; sourceTree = SOURCE_ROOT; };
		894F6DD8243C060600CCE676 /* ScalablePositionedText.swift */ = {isa = PBXFileReference; lastKnownFileType = sourcecode.swift; path = ScalablePositionedText.swift; sourceTree = "<group>"; };
		894F6DDA243C07CF00CCE676 /* GramLabel.swift */ = {isa = PBXFileReference; lastKnownFileType = sourcecode.swift; path = GramLabel.swift; sourceTree = "<group>"; };
		894F6DDC243C0A2300CCE676 /* CarbAmountLabel.swift */ = {isa = PBXFileReference; lastKnownFileType = sourcecode.swift; path = CarbAmountLabel.swift; sourceTree = "<group>"; };
		895788A5242E69A1002CB114 /* AbsorptionTimeSelection.swift */ = {isa = PBXFileReference; fileEncoding = 4; lastKnownFileType = sourcecode.swift; path = AbsorptionTimeSelection.swift; sourceTree = "<group>"; };
		895788A6242E69A1002CB114 /* CarbAndBolusFlow.swift */ = {isa = PBXFileReference; fileEncoding = 4; lastKnownFileType = sourcecode.swift; path = CarbAndBolusFlow.swift; sourceTree = "<group>"; };
		895788A7242E69A1002CB114 /* BolusInput.swift */ = {isa = PBXFileReference; fileEncoding = 4; lastKnownFileType = sourcecode.swift; path = BolusInput.swift; sourceTree = "<group>"; };
		895788A9242E69A1002CB114 /* Color.swift */ = {isa = PBXFileReference; fileEncoding = 4; lastKnownFileType = sourcecode.swift; path = Color.swift; sourceTree = "<group>"; };
		895788AA242E69A1002CB114 /* CircularAccessoryButtonStyle.swift */ = {isa = PBXFileReference; fileEncoding = 4; lastKnownFileType = sourcecode.swift; path = CircularAccessoryButtonStyle.swift; sourceTree = "<group>"; };
		895788AB242E69A2002CB114 /* ActionButton.swift */ = {isa = PBXFileReference; fileEncoding = 4; lastKnownFileType = sourcecode.swift; path = ActionButton.swift; sourceTree = "<group>"; };
		895FE0942201234000FCF18A /* OverrideSelectionViewController.swift */ = {isa = PBXFileReference; fileEncoding = 4; lastKnownFileType = sourcecode.swift; path = OverrideSelectionViewController.swift; sourceTree = "<group>"; };
		8968B1112408B3520074BB48 /* UIFont.swift */ = {isa = PBXFileReference; lastKnownFileType = sourcecode.swift; path = UIFont.swift; sourceTree = "<group>"; };
		8968B113240C55F10074BB48 /* LoopSettingsTests.swift */ = {isa = PBXFileReference; lastKnownFileType = sourcecode.swift; path = LoopSettingsTests.swift; sourceTree = "<group>"; };
		897A5A9524C2175B00C4E71D /* BolusEntryView.swift */ = {isa = PBXFileReference; lastKnownFileType = sourcecode.swift; path = BolusEntryView.swift; sourceTree = "<group>"; };
		897A5A9824C22DE800C4E71D /* BolusEntryViewModel.swift */ = {isa = PBXFileReference; lastKnownFileType = sourcecode.swift; path = BolusEntryViewModel.swift; sourceTree = "<group>"; };
		898ECA5E218ABD17001E9D35 /* GlucoseChartScaler.swift */ = {isa = PBXFileReference; fileEncoding = 4; lastKnownFileType = sourcecode.swift; path = GlucoseChartScaler.swift; sourceTree = "<group>"; };
		898ECA5F218ABD17001E9D35 /* GlucoseChartData.swift */ = {isa = PBXFileReference; fileEncoding = 4; lastKnownFileType = sourcecode.swift; path = GlucoseChartData.swift; sourceTree = "<group>"; };
		898ECA62218ABD21001E9D35 /* ComplicationChartManager.swift */ = {isa = PBXFileReference; fileEncoding = 4; lastKnownFileType = sourcecode.swift; path = ComplicationChartManager.swift; sourceTree = "<group>"; };
		898ECA64218ABD9A001E9D35 /* CGRect.swift */ = {isa = PBXFileReference; fileEncoding = 4; lastKnownFileType = sourcecode.swift; path = CGRect.swift; sourceTree = "<group>"; };
		898ECA66218ABDA8001E9D35 /* WatchApp Extension-Bridging-Header.h */ = {isa = PBXFileReference; lastKnownFileType = sourcecode.c.h; path = "WatchApp Extension-Bridging-Header.h"; sourceTree = "<group>"; };
		898ECA67218ABDA8001E9D35 /* CLKTextProvider+Compound.m */ = {isa = PBXFileReference; fileEncoding = 4; lastKnownFileType = sourcecode.c.objc; path = "CLKTextProvider+Compound.m"; sourceTree = "<group>"; };
		898ECA68218ABDA9001E9D35 /* CLKTextProvider+Compound.h */ = {isa = PBXFileReference; fileEncoding = 4; lastKnownFileType = sourcecode.c.h; path = "CLKTextProvider+Compound.h"; sourceTree = "<group>"; };
		899433B723FE129700FA4BEA /* OverrideBadgeView.swift */ = {isa = PBXFileReference; lastKnownFileType = sourcecode.swift; path = OverrideBadgeView.swift; sourceTree = "<group>"; };
		89A1B66D24ABFDF800117AC2 /* SupportedBolusVolumesUserInfo.swift */ = {isa = PBXFileReference; lastKnownFileType = sourcecode.swift; path = SupportedBolusVolumesUserInfo.swift; sourceTree = "<group>"; };
		89A605E224327DFE009C1096 /* CarbAmountInput.swift */ = {isa = PBXFileReference; lastKnownFileType = sourcecode.swift; path = CarbAmountInput.swift; sourceTree = "<group>"; };
		89A605E424327F45009C1096 /* DoseVolumeInput.swift */ = {isa = PBXFileReference; lastKnownFileType = sourcecode.swift; path = DoseVolumeInput.swift; sourceTree = "<group>"; };
		89A605E62432860C009C1096 /* PeriodicPublisher.swift */ = {isa = PBXFileReference; lastKnownFileType = sourcecode.swift; path = PeriodicPublisher.swift; sourceTree = "<group>"; };
		89A605E824328862009C1096 /* Checkmark.swift */ = {isa = PBXFileReference; lastKnownFileType = sourcecode.swift; path = Checkmark.swift; sourceTree = "<group>"; };
		89A605EA243288E4009C1096 /* TopDownTriangle.swift */ = {isa = PBXFileReference; lastKnownFileType = sourcecode.swift; path = TopDownTriangle.swift; sourceTree = "<group>"; };
		89A605EC24328972009C1096 /* BolusArrow.swift */ = {isa = PBXFileReference; lastKnownFileType = sourcecode.swift; path = BolusArrow.swift; sourceTree = "<group>"; };
		89A605EE2432925D009C1096 /* CompletionCheckmark.swift */ = {isa = PBXFileReference; lastKnownFileType = sourcecode.swift; path = CompletionCheckmark.swift; sourceTree = "<group>"; };
		89A605F02432BD18009C1096 /* BolusConfirmationVisual.swift */ = {isa = PBXFileReference; lastKnownFileType = sourcecode.swift; path = BolusConfirmationVisual.swift; sourceTree = "<group>"; };
		89ADE13A226BFA0F0067222B /* TestingScenariosManager.swift */ = {isa = PBXFileReference; lastKnownFileType = sourcecode.swift; path = TestingScenariosManager.swift; sourceTree = "<group>"; };
		89CA2B2F226C0161004D9350 /* DirectoryObserver.swift */ = {isa = PBXFileReference; lastKnownFileType = sourcecode.swift; path = DirectoryObserver.swift; sourceTree = "<group>"; };
		89CA2B31226C18B8004D9350 /* TestingScenariosTableViewController.swift */ = {isa = PBXFileReference; lastKnownFileType = sourcecode.swift; path = TestingScenariosTableViewController.swift; sourceTree = "<group>"; };
		89CA2B3C226E6B13004D9350 /* LocalTestingScenariosManager.swift */ = {isa = PBXFileReference; lastKnownFileType = sourcecode.swift; path = LocalTestingScenariosManager.swift; sourceTree = "<group>"; };
		89CAB36224C8FE95009EE3CE /* PredictedGlucoseChartView.swift */ = {isa = PBXFileReference; lastKnownFileType = sourcecode.swift; path = PredictedGlucoseChartView.swift; sourceTree = "<group>"; };
		89D1503D24B506EB00EDE253 /* Dictionary.swift */ = {isa = PBXFileReference; lastKnownFileType = sourcecode.swift; path = Dictionary.swift; sourceTree = "<group>"; };
		89D6953D23B6DF8A002B3066 /* PotentialCarbEntryTableViewCell.swift */ = {isa = PBXFileReference; lastKnownFileType = sourcecode.swift; path = PotentialCarbEntryTableViewCell.swift; sourceTree = "<group>"; };
		89E08FC1242E73DC000D719B /* CarbAmountPositionKey.swift */ = {isa = PBXFileReference; lastKnownFileType = sourcecode.swift; path = CarbAmountPositionKey.swift; sourceTree = "<group>"; };
		89E08FC3242E73F0000D719B /* GramLabelPositionKey.swift */ = {isa = PBXFileReference; lastKnownFileType = sourcecode.swift; path = GramLabelPositionKey.swift; sourceTree = "<group>"; };
		89E08FC5242E7506000D719B /* CarbAndDateInput.swift */ = {isa = PBXFileReference; lastKnownFileType = sourcecode.swift; path = CarbAndDateInput.swift; sourceTree = "<group>"; };
		89E08FC7242E76E9000D719B /* AnyTransition.swift */ = {isa = PBXFileReference; lastKnownFileType = sourcecode.swift; path = AnyTransition.swift; sourceTree = "<group>"; };
		89E08FC9242E7714000D719B /* UIFont.swift */ = {isa = PBXFileReference; lastKnownFileType = sourcecode.swift; path = UIFont.swift; sourceTree = "<group>"; };
		89E08FCB242E790C000D719B /* Comparable.swift */ = {isa = PBXFileReference; lastKnownFileType = sourcecode.swift; path = Comparable.swift; sourceTree = "<group>"; };
		89E08FCF242E8B2B000D719B /* BolusConfirmationView.swift */ = {isa = PBXFileReference; lastKnownFileType = sourcecode.swift; path = BolusConfirmationView.swift; sourceTree = "<group>"; };
		89E267FB2292456700A3F2AF /* FeatureFlags.swift */ = {isa = PBXFileReference; lastKnownFileType = sourcecode.swift; path = FeatureFlags.swift; sourceTree = "<group>"; };
		89E267FE229267DF00A3F2AF /* Optional.swift */ = {isa = PBXFileReference; lastKnownFileType = sourcecode.swift; path = Optional.swift; sourceTree = "<group>"; };
		89F9118E24352F1600ECCAF3 /* DigitalCrownRotation.swift */ = {isa = PBXFileReference; lastKnownFileType = sourcecode.swift; path = DigitalCrownRotation.swift; sourceTree = "<group>"; };
		89F9119124358E2B00ECCAF3 /* CarbEntryInputMode.swift */ = {isa = PBXFileReference; lastKnownFileType = sourcecode.swift; path = CarbEntryInputMode.swift; sourceTree = "<group>"; };
		89F9119324358E4500ECCAF3 /* CarbAbsorptionTime.swift */ = {isa = PBXFileReference; lastKnownFileType = sourcecode.swift; path = CarbAbsorptionTime.swift; sourceTree = "<group>"; };
		89F9119524358E6900ECCAF3 /* BolusPickerValues.swift */ = {isa = PBXFileReference; lastKnownFileType = sourcecode.swift; path = BolusPickerValues.swift; sourceTree = "<group>"; };
		89FE21AC24AC57E30033F501 /* Collection.swift */ = {isa = PBXFileReference; lastKnownFileType = sourcecode.swift; path = Collection.swift; sourceTree = "<group>"; };
		A900531A28D60862000BC15B /* Loop.shortcut */ = {isa = PBXFileReference; lastKnownFileType = file; path = Loop.shortcut; sourceTree = "<group>"; };
		A900531B28D608CA000BC15B /* Cancel Override.shortcut */ = {isa = PBXFileReference; lastKnownFileType = file; path = "Cancel Override.shortcut"; sourceTree = "<group>"; };
		A900531C28D6090D000BC15B /* Loop Remote Overrides.shortcut */ = {isa = PBXFileReference; lastKnownFileType = file; path = "Loop Remote Overrides.shortcut"; sourceTree = "<group>"; };
		A91D2A3E26CF0FF80023B075 /* IconTitleSubtitleTableViewCell.swift */ = {isa = PBXFileReference; lastKnownFileType = sourcecode.swift; path = IconTitleSubtitleTableViewCell.swift; sourceTree = "<group>"; };
		A91E4C2024F867A700BE9213 /* StoredAlertTests.swift */ = {isa = PBXFileReference; lastKnownFileType = sourcecode.swift; path = StoredAlertTests.swift; sourceTree = "<group>"; };
		A91E4C2224F86F1000BE9213 /* CriticalEventLogExportManagerTests.swift */ = {isa = PBXFileReference; lastKnownFileType = sourcecode.swift; path = CriticalEventLogExportManagerTests.swift; sourceTree = "<group>"; };
		A9347F2E24E7508A00C99C34 /* WatchHistoricalCarbs.swift */ = {isa = PBXFileReference; lastKnownFileType = sourcecode.swift; path = WatchHistoricalCarbs.swift; sourceTree = "<group>"; };
		A9347F3024E7521800C99C34 /* CarbBackfillRequestUserInfo.swift */ = {isa = PBXFileReference; lastKnownFileType = sourcecode.swift; path = CarbBackfillRequestUserInfo.swift; sourceTree = "<group>"; };
		A951C5FF23E8AB51003E26DC /* Version.xcconfig */ = {isa = PBXFileReference; lastKnownFileType = text.xcconfig; path = Version.xcconfig; sourceTree = "<group>"; };
		A963B279252CEBAE0062AA12 /* SetBolusUserInfoTests.swift */ = {isa = PBXFileReference; lastKnownFileType = sourcecode.swift; path = SetBolusUserInfoTests.swift; sourceTree = "<group>"; };
		A966152423EA5A25005D8B29 /* DefaultAssets.xcassets */ = {isa = PBXFileReference; lastKnownFileType = folder.assetcatalog; path = DefaultAssets.xcassets; sourceTree = "<group>"; };
		A966152523EA5A25005D8B29 /* DerivedAssets.xcassets */ = {isa = PBXFileReference; lastKnownFileType = folder.assetcatalog; path = DerivedAssets.xcassets; sourceTree = "<group>"; };
		A966152823EA5A37005D8B29 /* DefaultAssets.xcassets */ = {isa = PBXFileReference; lastKnownFileType = folder.assetcatalog; path = DefaultAssets.xcassets; sourceTree = "<group>"; };
		A966152923EA5A37005D8B29 /* DerivedAssets.xcassets */ = {isa = PBXFileReference; lastKnownFileType = folder.assetcatalog; path = DerivedAssets.xcassets; sourceTree = "<group>"; };
		A967D94B24F99B9300CDDF8A /* OutputStream.swift */ = {isa = PBXFileReference; lastKnownFileType = sourcecode.swift; path = OutputStream.swift; sourceTree = "<group>"; };
		A96DAC232838325900D94E38 /* DiagnosticLog.swift */ = {isa = PBXFileReference; fileEncoding = 4; lastKnownFileType = sourcecode.swift; path = DiagnosticLog.swift; sourceTree = "<group>"; };
		A96DAC292838EF8A00D94E38 /* DiagnosticLogTests.swift */ = {isa = PBXFileReference; fileEncoding = 4; lastKnownFileType = sourcecode.swift; path = DiagnosticLogTests.swift; sourceTree = "<group>"; };
		A96DAC2B2838F31200D94E38 /* SharedLogging.swift */ = {isa = PBXFileReference; lastKnownFileType = sourcecode.swift; path = SharedLogging.swift; sourceTree = "<group>"; };
		A977A2F324ACFECF0059C207 /* CriticalEventLogExportManager.swift */ = {isa = PBXFileReference; lastKnownFileType = sourcecode.swift; path = CriticalEventLogExportManager.swift; sourceTree = "<group>"; };
		A97F250725E056D500F0EE19 /* OnboardingManager.swift */ = {isa = PBXFileReference; lastKnownFileType = sourcecode.swift; path = OnboardingManager.swift; sourceTree = "<group>"; };
		A98556842493F901000FD662 /* AlertStore+SimulatedCoreData.swift */ = {isa = PBXFileReference; lastKnownFileType = sourcecode.swift; path = "AlertStore+SimulatedCoreData.swift"; sourceTree = "<group>"; };
		A987CD4824A58A0100439ADC /* ZipArchive.swift */ = {isa = PBXFileReference; lastKnownFileType = sourcecode.swift; path = ZipArchive.swift; sourceTree = "<group>"; };
		A999D40524663D18004C89D4 /* PumpManagerError.swift */ = {isa = PBXFileReference; lastKnownFileType = sourcecode.swift; path = PumpManagerError.swift; sourceTree = "<group>"; };
		A9A056B224B93C62007CF06D /* CriticalEventLogExportView.swift */ = {isa = PBXFileReference; lastKnownFileType = sourcecode.swift; path = CriticalEventLogExportView.swift; sourceTree = "<group>"; };
		A9A056B424B94123007CF06D /* CriticalEventLogExportViewModel.swift */ = {isa = PBXFileReference; lastKnownFileType = sourcecode.swift; path = CriticalEventLogExportViewModel.swift; sourceTree = "<group>"; };
		A9B607AF247F000F00792BE4 /* UserNotifications+Loop.swift */ = {isa = PBXFileReference; lastKnownFileType = sourcecode.swift; path = "UserNotifications+Loop.swift"; sourceTree = "<group>"; };
		A9B996EF27235191002DC09C /* LoopWarning.swift */ = {isa = PBXFileReference; lastKnownFileType = sourcecode.swift; path = LoopWarning.swift; sourceTree = "<group>"; };
		A9B996F127238705002DC09C /* DosingDecisionStore.swift */ = {isa = PBXFileReference; lastKnownFileType = sourcecode.swift; path = DosingDecisionStore.swift; sourceTree = "<group>"; };
		A9BD28E6272226B40071DF15 /* TestLocalizedError.swift */ = {isa = PBXFileReference; lastKnownFileType = sourcecode.swift; path = TestLocalizedError.swift; sourceTree = "<group>"; };
		A9C1719625366F780053BCBD /* WatchHistoricalGlucoseTest.swift */ = {isa = PBXFileReference; lastKnownFileType = sourcecode.swift; path = WatchHistoricalGlucoseTest.swift; sourceTree = "<group>"; };
		A9C62D832331700D00535612 /* DiagnosticLog+Subsystem.swift */ = {isa = PBXFileReference; fileEncoding = 4; lastKnownFileType = sourcecode.swift; path = "DiagnosticLog+Subsystem.swift"; sourceTree = "<group>"; };
		A9C62D852331703000535612 /* Service.swift */ = {isa = PBXFileReference; fileEncoding = 4; lastKnownFileType = sourcecode.swift; path = Service.swift; sourceTree = "<group>"; };
		A9C62D862331703000535612 /* LoggingServicesManager.swift */ = {isa = PBXFileReference; fileEncoding = 4; lastKnownFileType = sourcecode.swift; path = LoggingServicesManager.swift; sourceTree = "<group>"; };
		A9C62D872331703000535612 /* ServicesManager.swift */ = {isa = PBXFileReference; fileEncoding = 4; lastKnownFileType = sourcecode.swift; path = ServicesManager.swift; sourceTree = "<group>"; };
		A9C62D8D2331708700535612 /* AuthenticationTableViewCell+NibLoadable.swift */ = {isa = PBXFileReference; fileEncoding = 4; lastKnownFileType = sourcecode.swift; path = "AuthenticationTableViewCell+NibLoadable.swift"; sourceTree = "<group>"; };
		A9CBE457248AB564008E7BA2 /* DoseStore+SimulatedCoreData.swift */ = {isa = PBXFileReference; lastKnownFileType = sourcecode.swift; path = "DoseStore+SimulatedCoreData.swift"; sourceTree = "<group>"; };
		A9CBE459248ACBE1008E7BA2 /* DosingDecisionStore+SimulatedCoreData.swift */ = {isa = PBXFileReference; lastKnownFileType = sourcecode.swift; path = "DosingDecisionStore+SimulatedCoreData.swift"; sourceTree = "<group>"; };
		A9CBE45B248ACC03008E7BA2 /* SettingsStore+SimulatedCoreData.swift */ = {isa = PBXFileReference; lastKnownFileType = sourcecode.swift; path = "SettingsStore+SimulatedCoreData.swift"; sourceTree = "<group>"; };
		A9D5C5B525DC6C6A00534873 /* LoopAppManager.swift */ = {isa = PBXFileReference; lastKnownFileType = sourcecode.swift; path = LoopAppManager.swift; sourceTree = "<group>"; };
		A9DAE7CF2332D77F006AE942 /* LoopTests.swift */ = {isa = PBXFileReference; fileEncoding = 4; lastKnownFileType = sourcecode.swift; path = LoopTests.swift; sourceTree = "<group>"; };
		A9DCF2D525B0F3C500C89088 /* LoopUIColorPalette+Default.swift */ = {isa = PBXFileReference; lastKnownFileType = sourcecode.swift; path = "LoopUIColorPalette+Default.swift"; sourceTree = "<group>"; };
		A9DF02CA24F72B9E00B7C988 /* CriticalEventLogTests.swift */ = {isa = PBXFileReference; lastKnownFileType = sourcecode.swift; path = CriticalEventLogTests.swift; sourceTree = "<group>"; };
		A9DFAFB224F0415E00950D1E /* CarbBackfillRequestUserInfoTests.swift */ = {isa = PBXFileReference; lastKnownFileType = sourcecode.swift; path = CarbBackfillRequestUserInfoTests.swift; sourceTree = "<group>"; };
		A9DFAFB424F048A000950D1E /* WatchHistoricalCarbsTests.swift */ = {isa = PBXFileReference; lastKnownFileType = sourcecode.swift; path = WatchHistoricalCarbsTests.swift; sourceTree = "<group>"; };
		A9F5F1F4251050EC00E7C8A4 /* ZipArchiveTests.swift */ = {isa = PBXFileReference; lastKnownFileType = sourcecode.swift; path = ZipArchiveTests.swift; sourceTree = "<group>"; };
		A9F66FC2247F451500096EA7 /* UIDevice+Loop.swift */ = {isa = PBXFileReference; lastKnownFileType = sourcecode.swift; path = "UIDevice+Loop.swift"; sourceTree = "<group>"; };
		A9F703722489BC8500C98AD8 /* CarbStore+SimulatedCoreData.swift */ = {isa = PBXFileReference; lastKnownFileType = sourcecode.swift; path = "CarbStore+SimulatedCoreData.swift"; sourceTree = "<group>"; };
		A9F703742489C9A000C98AD8 /* GlucoseStore+SimulatedCoreData.swift */ = {isa = PBXFileReference; lastKnownFileType = sourcecode.swift; path = "GlucoseStore+SimulatedCoreData.swift"; sourceTree = "<group>"; };
		A9F703762489D8AA00C98AD8 /* PersistentDeviceLog+SimulatedCoreData.swift */ = {isa = PBXFileReference; lastKnownFileType = sourcecode.swift; path = "PersistentDeviceLog+SimulatedCoreData.swift"; sourceTree = "<group>"; };
		A9FB75F0252BE320004C7D3F /* BolusDosingDecision.swift */ = {isa = PBXFileReference; lastKnownFileType = sourcecode.swift; path = BolusDosingDecision.swift; sourceTree = "<group>"; };
		B4001CED28CBBC82002FB414 /* AlertManagementView.swift */ = {isa = PBXFileReference; lastKnownFileType = sourcecode.swift; path = AlertManagementView.swift; sourceTree = "<group>"; };
		B40D07C6251A89D500C1C6D7 /* GlucoseDisplay.swift */ = {isa = PBXFileReference; lastKnownFileType = sourcecode.swift; path = GlucoseDisplay.swift; sourceTree = "<group>"; };
		B42C951324A3C76000857C73 /* CGMStatusHUDViewModel.swift */ = {isa = PBXFileReference; fileEncoding = 4; lastKnownFileType = sourcecode.swift; path = CGMStatusHUDViewModel.swift; sourceTree = "<group>"; };
		B42D124228D371C400E43D22 /* AlertMuter.swift */ = {isa = PBXFileReference; fileEncoding = 4; lastKnownFileType = sourcecode.swift; path = AlertMuter.swift; sourceTree = "<group>"; };
		B43CF07D29434EC4008A520B /* HowMuteAlertWorkView.swift */ = {isa = PBXFileReference; lastKnownFileType = sourcecode.swift; path = HowMuteAlertWorkView.swift; sourceTree = "<group>"; };
		B43DA44024D9C12100CAFF4E /* DismissibleHostingController.swift */ = {isa = PBXFileReference; lastKnownFileType = sourcecode.swift; path = DismissibleHostingController.swift; sourceTree = "<group>"; };
		B48B0BAB24900093009A48DE /* PumpStatusHUDView.swift */ = {isa = PBXFileReference; lastKnownFileType = sourcecode.swift; path = PumpStatusHUDView.swift; sourceTree = "<group>"; };
		B490A03C24D04F9400F509FA /* Color.swift */ = {isa = PBXFileReference; lastKnownFileType = sourcecode.swift; path = Color.swift; sourceTree = "<group>"; };
		B490A03E24D0550F00F509FA /* GlucoseRangeCategory.swift */ = {isa = PBXFileReference; lastKnownFileType = sourcecode.swift; path = GlucoseRangeCategory.swift; sourceTree = "<group>"; };
		B490A04024D0559D00F509FA /* DeviceLifecycleProgressState.swift */ = {isa = PBXFileReference; lastKnownFileType = sourcecode.swift; path = DeviceLifecycleProgressState.swift; sourceTree = "<group>"; };
		B490A04224D055D900F509FA /* DeviceStatusHighlight.swift */ = {isa = PBXFileReference; lastKnownFileType = sourcecode.swift; path = DeviceStatusHighlight.swift; sourceTree = "<group>"; };
		B4BC56372518DEA900373647 /* CGMStatusHUDViewModelTests.swift */ = {isa = PBXFileReference; lastKnownFileType = sourcecode.swift; path = CGMStatusHUDViewModelTests.swift; sourceTree = "<group>"; };
		B4C9859325D5A3BB009FD9CA /* StatusBadgeHUDView.swift */ = {isa = PBXFileReference; lastKnownFileType = sourcecode.swift; path = StatusBadgeHUDView.swift; sourceTree = "<group>"; };
		B4CAD8782549D2540057946B /* LoopCompletionFreshnessTests.swift */ = {isa = PBXFileReference; lastKnownFileType = sourcecode.swift; path = LoopCompletionFreshnessTests.swift; sourceTree = "<group>"; };
		B4D4534028E5CA7900F1A8D9 /* AlertMuterTests.swift */ = {isa = PBXFileReference; lastKnownFileType = sourcecode.swift; path = AlertMuterTests.swift; sourceTree = "<group>"; };
		B4D620D324D9EDB900043B3C /* GuidanceColors.swift */ = {isa = PBXFileReference; lastKnownFileType = sourcecode.swift; path = GuidanceColors.swift; sourceTree = "<group>"; };
		B4E2022F2661063E009421B5 /* AutomaticDosingStatus.swift */ = {isa = PBXFileReference; lastKnownFileType = sourcecode.swift; path = AutomaticDosingStatus.swift; sourceTree = "<group>"; };
		B4E96D4A248A6B6E002DABAD /* DeviceStatusHUDView.swift */ = {isa = PBXFileReference; lastKnownFileType = sourcecode.swift; path = DeviceStatusHUDView.swift; sourceTree = "<group>"; };
		B4E96D4E248A6E20002DABAD /* CGMStatusHUDView.swift */ = {isa = PBXFileReference; lastKnownFileType = sourcecode.swift; path = CGMStatusHUDView.swift; sourceTree = "<group>"; };
		B4E96D52248A7386002DABAD /* GlucoseValueHUDView.swift */ = {isa = PBXFileReference; lastKnownFileType = sourcecode.swift; path = GlucoseValueHUDView.swift; sourceTree = "<group>"; };
		B4E96D54248A7509002DABAD /* GlucoseTrendHUDView.swift */ = {isa = PBXFileReference; lastKnownFileType = sourcecode.swift; path = GlucoseTrendHUDView.swift; sourceTree = "<group>"; };
		B4E96D56248A7B0F002DABAD /* StatusHighlightHUDView.swift */ = {isa = PBXFileReference; lastKnownFileType = sourcecode.swift; path = StatusHighlightHUDView.swift; sourceTree = "<group>"; };
		B4E96D58248A7F9A002DABAD /* StatusHighlightHUDView.xib */ = {isa = PBXFileReference; lastKnownFileType = file.xib; path = StatusHighlightHUDView.xib; sourceTree = "<group>"; };
		B4E96D5A248A8229002DABAD /* StatusBarHUDView.swift */ = {isa = PBXFileReference; lastKnownFileType = sourcecode.swift; path = StatusBarHUDView.swift; sourceTree = "<group>"; };
		B4E96D5C248A82A2002DABAD /* StatusBarHUDView.xib */ = {isa = PBXFileReference; lastKnownFileType = file.xib; path = StatusBarHUDView.xib; sourceTree = "<group>"; };
		B4F3D25024AF890C0095CE44 /* BluetoothStateManager.swift */ = {isa = PBXFileReference; lastKnownFileType = sourcecode.swift; path = BluetoothStateManager.swift; sourceTree = "<group>"; };
		B4FEEF7C24B8A71F00A8DF9B /* DeviceDataManager+DeviceStatus.swift */ = {isa = PBXFileReference; lastKnownFileType = sourcecode.swift; path = "DeviceDataManager+DeviceStatus.swift"; sourceTree = "<group>"; };
		C1004DEF2981F5B700B8CF94 /* da */ = {isa = PBXFileReference; lastKnownFileType = text.plist.strings; name = da; path = da.lproj/InfoPlist.strings; sourceTree = "<group>"; };
		C1004DF12981F5B700B8CF94 /* da */ = {isa = PBXFileReference; lastKnownFileType = text.plist.strings; name = da; path = da.lproj/InfoPlist.strings; sourceTree = "<group>"; };
		C1004DF42981F5B700B8CF94 /* da */ = {isa = PBXFileReference; lastKnownFileType = text.plist.strings; name = da; path = da.lproj/Localizable.strings; sourceTree = "<group>"; };
		C1004DF72981F5B700B8CF94 /* da */ = {isa = PBXFileReference; lastKnownFileType = text.plist.strings; name = da; path = da.lproj/InfoPlist.strings; sourceTree = "<group>"; };
		C1004DF92981F5B700B8CF94 /* da */ = {isa = PBXFileReference; lastKnownFileType = text.plist.strings; name = da; path = da.lproj/Localizable.strings; sourceTree = "<group>"; };
		C1004DFA2981F5B700B8CF94 /* da */ = {isa = PBXFileReference; lastKnownFileType = text.plist.strings; name = da; path = da.lproj/InfoPlist.strings; sourceTree = "<group>"; };
		C1004DFB2981F5B700B8CF94 /* da */ = {isa = PBXFileReference; lastKnownFileType = text.plist.strings; name = da; path = da.lproj/InfoPlist.strings; sourceTree = "<group>"; };
		C1004DFC2981F5B700B8CF94 /* da */ = {isa = PBXFileReference; lastKnownFileType = text.plist.strings; name = da; path = da.lproj/InfoPlist.strings; sourceTree = "<group>"; };
		C1004DFD2981F67A00B8CF94 /* sv */ = {isa = PBXFileReference; lastKnownFileType = text.plist.strings; name = sv; path = sv.lproj/InfoPlist.strings; sourceTree = "<group>"; };
		C1004DFE2981F67A00B8CF94 /* sv */ = {isa = PBXFileReference; lastKnownFileType = text.plist.strings; name = sv; path = sv.lproj/InfoPlist.strings; sourceTree = "<group>"; };
		C1004DFF2981F67A00B8CF94 /* sv */ = {isa = PBXFileReference; lastKnownFileType = text.plist.strings; name = sv; path = sv.lproj/Localizable.strings; sourceTree = "<group>"; };
		C1004E002981F67A00B8CF94 /* sv */ = {isa = PBXFileReference; lastKnownFileType = text.plist.strings; name = sv; path = sv.lproj/InfoPlist.strings; sourceTree = "<group>"; };
		C1004E012981F67A00B8CF94 /* sv */ = {isa = PBXFileReference; lastKnownFileType = text.plist.strings; name = sv; path = sv.lproj/Localizable.strings; sourceTree = "<group>"; };
		C1004E022981F67A00B8CF94 /* sv */ = {isa = PBXFileReference; lastKnownFileType = text.plist.strings; name = sv; path = sv.lproj/InfoPlist.strings; sourceTree = "<group>"; };
		C1004E032981F67A00B8CF94 /* sv */ = {isa = PBXFileReference; lastKnownFileType = text.plist.strings; name = sv; path = sv.lproj/InfoPlist.strings; sourceTree = "<group>"; };
		C1004E042981F67A00B8CF94 /* sv */ = {isa = PBXFileReference; lastKnownFileType = text.plist.strings; name = sv; path = sv.lproj/InfoPlist.strings; sourceTree = "<group>"; };
		C1004E052981F6A100B8CF94 /* ro */ = {isa = PBXFileReference; lastKnownFileType = text.plist.strings; name = ro; path = ro.lproj/InfoPlist.strings; sourceTree = "<group>"; };
		C1004E062981F6A100B8CF94 /* ro */ = {isa = PBXFileReference; lastKnownFileType = text.plist.strings; name = ro; path = ro.lproj/InfoPlist.strings; sourceTree = "<group>"; };
		C1004E072981F6A100B8CF94 /* ro */ = {isa = PBXFileReference; lastKnownFileType = text.plist.strings; name = ro; path = ro.lproj/Localizable.strings; sourceTree = "<group>"; };
		C1004E082981F6A100B8CF94 /* ro */ = {isa = PBXFileReference; lastKnownFileType = text.plist.strings; name = ro; path = ro.lproj/InfoPlist.strings; sourceTree = "<group>"; };
		C1004E092981F6A100B8CF94 /* ro */ = {isa = PBXFileReference; lastKnownFileType = text.plist.strings; name = ro; path = ro.lproj/Localizable.strings; sourceTree = "<group>"; };
		C1004E0A2981F6A100B8CF94 /* ro */ = {isa = PBXFileReference; lastKnownFileType = text.plist.strings; name = ro; path = ro.lproj/InfoPlist.strings; sourceTree = "<group>"; };
		C1004E0B2981F6A100B8CF94 /* ro */ = {isa = PBXFileReference; lastKnownFileType = text.plist.strings; name = ro; path = ro.lproj/InfoPlist.strings; sourceTree = "<group>"; };
		C1004E0C2981F6A100B8CF94 /* ro */ = {isa = PBXFileReference; lastKnownFileType = text.plist.strings; name = ro; path = ro.lproj/InfoPlist.strings; sourceTree = "<group>"; };
		C1004E0D2981F6E200B8CF94 /* nl */ = {isa = PBXFileReference; lastKnownFileType = text.plist.strings; name = nl; path = nl.lproj/InfoPlist.strings; sourceTree = "<group>"; };
		C1004E0E2981F6E200B8CF94 /* nl */ = {isa = PBXFileReference; lastKnownFileType = text.plist.strings; name = nl; path = nl.lproj/InfoPlist.strings; sourceTree = "<group>"; };
		C1004E0F2981F6E200B8CF94 /* nl */ = {isa = PBXFileReference; lastKnownFileType = text.plist.strings; name = nl; path = nl.lproj/Localizable.strings; sourceTree = "<group>"; };
		C1004E102981F6E200B8CF94 /* nl */ = {isa = PBXFileReference; lastKnownFileType = text.plist.strings; name = nl; path = nl.lproj/InfoPlist.strings; sourceTree = "<group>"; };
		C1004E112981F6E200B8CF94 /* nl */ = {isa = PBXFileReference; lastKnownFileType = text.plist.strings; name = nl; path = nl.lproj/Localizable.strings; sourceTree = "<group>"; };
		C1004E122981F6E200B8CF94 /* nl */ = {isa = PBXFileReference; lastKnownFileType = text.plist.strings; name = nl; path = nl.lproj/InfoPlist.strings; sourceTree = "<group>"; };
		C1004E132981F6E200B8CF94 /* nl */ = {isa = PBXFileReference; lastKnownFileType = text.plist.strings; name = nl; path = nl.lproj/InfoPlist.strings; sourceTree = "<group>"; };
		C1004E142981F6E200B8CF94 /* nl */ = {isa = PBXFileReference; lastKnownFileType = text.plist.strings; name = nl; path = nl.lproj/InfoPlist.strings; sourceTree = "<group>"; };
		C1004E152981F6F500B8CF94 /* nb */ = {isa = PBXFileReference; lastKnownFileType = text.plist.strings; name = nb; path = nb.lproj/InfoPlist.strings; sourceTree = "<group>"; };
		C1004E162981F6F500B8CF94 /* nb */ = {isa = PBXFileReference; lastKnownFileType = text.plist.strings; name = nb; path = nb.lproj/InfoPlist.strings; sourceTree = "<group>"; };
		C1004E172981F6F500B8CF94 /* nb */ = {isa = PBXFileReference; lastKnownFileType = text.plist.strings; name = nb; path = nb.lproj/Localizable.strings; sourceTree = "<group>"; };
		C1004E182981F6F500B8CF94 /* nb */ = {isa = PBXFileReference; lastKnownFileType = text.plist.strings; name = nb; path = nb.lproj/InfoPlist.strings; sourceTree = "<group>"; };
		C1004E192981F6F500B8CF94 /* nb */ = {isa = PBXFileReference; lastKnownFileType = text.plist.strings; name = nb; path = nb.lproj/Localizable.strings; sourceTree = "<group>"; };
		C1004E1A2981F6F500B8CF94 /* nb */ = {isa = PBXFileReference; lastKnownFileType = text.plist.strings; name = nb; path = nb.lproj/InfoPlist.strings; sourceTree = "<group>"; };
		C1004E1B2981F6F500B8CF94 /* nb */ = {isa = PBXFileReference; lastKnownFileType = text.plist.strings; name = nb; path = nb.lproj/InfoPlist.strings; sourceTree = "<group>"; };
		C1004E1C2981F6F500B8CF94 /* nb */ = {isa = PBXFileReference; lastKnownFileType = text.plist.strings; name = nb; path = nb.lproj/InfoPlist.strings; sourceTree = "<group>"; };
		C1004E1D2981F72D00B8CF94 /* fr */ = {isa = PBXFileReference; lastKnownFileType = text.plist.strings; name = fr; path = fr.lproj/InfoPlist.strings; sourceTree = "<group>"; };
		C1004E1E2981F72D00B8CF94 /* fr */ = {isa = PBXFileReference; lastKnownFileType = text.plist.strings; name = fr; path = fr.lproj/InfoPlist.strings; sourceTree = "<group>"; };
		C1004E1F2981F72D00B8CF94 /* fr */ = {isa = PBXFileReference; lastKnownFileType = text.plist.strings; name = fr; path = fr.lproj/Localizable.strings; sourceTree = "<group>"; };
		C1004E202981F72D00B8CF94 /* fr */ = {isa = PBXFileReference; lastKnownFileType = text.plist.strings; name = fr; path = fr.lproj/InfoPlist.strings; sourceTree = "<group>"; };
		C1004E212981F72D00B8CF94 /* fr */ = {isa = PBXFileReference; lastKnownFileType = text.plist.strings; name = fr; path = fr.lproj/Localizable.strings; sourceTree = "<group>"; };
		C1004E222981F72D00B8CF94 /* fr */ = {isa = PBXFileReference; lastKnownFileType = text.plist.strings; name = fr; path = fr.lproj/InfoPlist.strings; sourceTree = "<group>"; };
		C1004E232981F72D00B8CF94 /* fr */ = {isa = PBXFileReference; lastKnownFileType = text.plist.strings; name = fr; path = fr.lproj/InfoPlist.strings; sourceTree = "<group>"; };
		C1004E242981F72D00B8CF94 /* fr */ = {isa = PBXFileReference; lastKnownFileType = text.plist.strings; name = fr; path = fr.lproj/InfoPlist.strings; sourceTree = "<group>"; };
		C1004E252981F74300B8CF94 /* fi */ = {isa = PBXFileReference; lastKnownFileType = text.plist.strings; name = fi; path = fi.lproj/InfoPlist.strings; sourceTree = "<group>"; };
		C1004E262981F74300B8CF94 /* fi */ = {isa = PBXFileReference; lastKnownFileType = text.plist.strings; name = fi; path = fi.lproj/Localizable.strings; sourceTree = "<group>"; };
		C1004E272981F74300B8CF94 /* fi */ = {isa = PBXFileReference; lastKnownFileType = text.plist.strings; name = fi; path = fi.lproj/InfoPlist.strings; sourceTree = "<group>"; };
		C1004E282981F74300B8CF94 /* fi */ = {isa = PBXFileReference; lastKnownFileType = text.plist.strings; name = fi; path = fi.lproj/Localizable.strings; sourceTree = "<group>"; };
		C1004E292981F74300B8CF94 /* fi */ = {isa = PBXFileReference; lastKnownFileType = text.plist.strings; name = fi; path = fi.lproj/InfoPlist.strings; sourceTree = "<group>"; };
		C1004E2A2981F74300B8CF94 /* fi */ = {isa = PBXFileReference; lastKnownFileType = text.plist.strings; name = fi; path = fi.lproj/InfoPlist.strings; sourceTree = "<group>"; };
		C1004E2B2981F74300B8CF94 /* fi */ = {isa = PBXFileReference; lastKnownFileType = text.plist.strings; name = fi; path = fi.lproj/InfoPlist.strings; sourceTree = "<group>"; };
		C1004E2C2981F75B00B8CF94 /* es */ = {isa = PBXFileReference; lastKnownFileType = text.plist.strings; name = es; path = es.lproj/InfoPlist.strings; sourceTree = "<group>"; };
		C1004E2D2981F75B00B8CF94 /* es */ = {isa = PBXFileReference; lastKnownFileType = text.plist.strings; name = es; path = es.lproj/InfoPlist.strings; sourceTree = "<group>"; };
		C1004E2E2981F75B00B8CF94 /* es */ = {isa = PBXFileReference; lastKnownFileType = text.plist.strings; name = es; path = es.lproj/InfoPlist.strings; sourceTree = "<group>"; };
		C1004E2F2981F75B00B8CF94 /* es */ = {isa = PBXFileReference; lastKnownFileType = text.plist.strings; name = es; path = es.lproj/InfoPlist.strings; sourceTree = "<group>"; };
		C1004E302981F77B00B8CF94 /* de */ = {isa = PBXFileReference; lastKnownFileType = text.plist.strings; name = de; path = de.lproj/InfoPlist.strings; sourceTree = "<group>"; };
		C1004E312981F77B00B8CF94 /* de */ = {isa = PBXFileReference; lastKnownFileType = text.plist.strings; name = de; path = de.lproj/InfoPlist.strings; sourceTree = "<group>"; };
		C1004E322981F77B00B8CF94 /* de */ = {isa = PBXFileReference; lastKnownFileType = text.plist.strings; name = de; path = de.lproj/Localizable.strings; sourceTree = "<group>"; };
		C1004E332981F77B00B8CF94 /* de */ = {isa = PBXFileReference; lastKnownFileType = text.plist.strings; name = de; path = de.lproj/InfoPlist.strings; sourceTree = "<group>"; };
		C1004E342981F77B00B8CF94 /* de */ = {isa = PBXFileReference; lastKnownFileType = text.plist.strings; name = de; path = de.lproj/InfoPlist.strings; sourceTree = "<group>"; };
		C1004E352981F77B00B8CF94 /* de */ = {isa = PBXFileReference; lastKnownFileType = text.plist.strings; name = de; path = de.lproj/InfoPlist.strings; sourceTree = "<group>"; };
		C101947127DD473C004E7EB8 /* MockKitUI.framework */ = {isa = PBXFileReference; explicitFileType = wrapper.framework; path = MockKitUI.framework; sourceTree = BUILT_PRODUCTS_DIR; };
		C1092BFD29F8116700AE3D1C /* apply-info-customizations.sh */ = {isa = PBXFileReference; lastKnownFileType = text.script.sh; path = "apply-info-customizations.sh"; sourceTree = "<group>"; };
		C110888C2A3913C600BA4898 /* BuildDetails.swift */ = {isa = PBXFileReference; lastKnownFileType = sourcecode.swift; path = BuildDetails.swift; sourceTree = "<group>"; };
		C11613482983096D00777E7C /* nb */ = {isa = PBXFileReference; lastKnownFileType = text.plist.strings; name = nb; path = nb.lproj/InfoPlist.strings; sourceTree = "<group>"; };
		C116134B2983096D00777E7C /* nb */ = {isa = PBXFileReference; lastKnownFileType = text.plist.strings; name = nb; path = nb.lproj/Localizable.strings; sourceTree = "<group>"; };
		C116134D2983096D00777E7C /* nb */ = {isa = PBXFileReference; lastKnownFileType = text.plist.strings; name = nb; path = nb.lproj/ckcomplication.strings; sourceTree = "<group>"; };
		C11A2BCE29830A3100AC5135 /* fr */ = {isa = PBXFileReference; lastKnownFileType = text.plist.strings; name = fr; path = fr.lproj/Localizable.strings; sourceTree = "<group>"; };
		C11A2BCF29830A3100AC5135 /* fr */ = {isa = PBXFileReference; lastKnownFileType = text.plist.strings; name = fr; path = fr.lproj/ckcomplication.strings; sourceTree = "<group>"; };
		C11AA5C7258736CF00BDE12F /* DerivedAssetsBase.xcassets */ = {isa = PBXFileReference; lastKnownFileType = folder.assetcatalog; path = DerivedAssetsBase.xcassets; sourceTree = "<group>"; };
		C11B9D5D286778D000500CF8 /* LoopKitUI.framework */ = {isa = PBXFileReference; explicitFileType = wrapper.framework; path = LoopKitUI.framework; sourceTree = BUILT_PRODUCTS_DIR; };
		C11B9D60286779C000500CF8 /* MockKit.framework */ = {isa = PBXFileReference; explicitFileType = wrapper.framework; path = MockKit.framework; sourceTree = BUILT_PRODUCTS_DIR; };
		C11B9D61286779C000500CF8 /* MockKitUI.framework */ = {isa = PBXFileReference; explicitFileType = wrapper.framework; path = MockKitUI.framework; sourceTree = BUILT_PRODUCTS_DIR; };
		C11BD0542523CFED00236B08 /* SimpleBolusViewModel.swift */ = {isa = PBXFileReference; lastKnownFileType = sourcecode.swift; path = SimpleBolusViewModel.swift; sourceTree = "<group>"; };
		C1201E2B23ECDBD0002DA84A /* WatchContextRequestUserInfo.swift */ = {isa = PBXFileReference; lastKnownFileType = sourcecode.swift; path = WatchContextRequestUserInfo.swift; sourceTree = "<group>"; };
		C121D8CF29C7866D00DA0520 /* cs */ = {isa = PBXFileReference; lastKnownFileType = text.plist.strings; name = cs; path = cs.lproj/Main.strings; sourceTree = "<group>"; };
		C121D8D029C7866D00DA0520 /* cs */ = {isa = PBXFileReference; lastKnownFileType = text.plist.strings; name = cs; path = cs.lproj/Localizable.strings; sourceTree = "<group>"; };
		C121D8D129C7866D00DA0520 /* cs */ = {isa = PBXFileReference; lastKnownFileType = text.plist.strings; name = cs; path = cs.lproj/Localizable.strings; sourceTree = "<group>"; };
		C121D8D229C7866D00DA0520 /* cs */ = {isa = PBXFileReference; lastKnownFileType = text.plist.strings; name = cs; path = cs.lproj/Interface.strings; sourceTree = "<group>"; };
		C122DEF829BBFAAE00321F8D /* ru */ = {isa = PBXFileReference; lastKnownFileType = text.plist.strings; name = ru; path = ru.lproj/InfoPlist.strings; sourceTree = "<group>"; };
		C122DEF929BBFAAE00321F8D /* ru */ = {isa = PBXFileReference; lastKnownFileType = text.plist.strings; name = ru; path = ru.lproj/Localizable.strings; sourceTree = "<group>"; };
		C122DEFA29BBFAAE00321F8D /* ru */ = {isa = PBXFileReference; lastKnownFileType = text.plist.strings; name = ru; path = ru.lproj/Localizable.strings; sourceTree = "<group>"; };
		C122DEFB29BBFAAE00321F8D /* ru */ = {isa = PBXFileReference; lastKnownFileType = text.plist.strings; name = ru; path = ru.lproj/InfoPlist.strings; sourceTree = "<group>"; };
		C122DEFC29BBFAAE00321F8D /* ru */ = {isa = PBXFileReference; lastKnownFileType = text.plist.strings; name = ru; path = ru.lproj/InfoPlist.strings; sourceTree = "<group>"; };
		C122DEFD29BBFAAE00321F8D /* ru */ = {isa = PBXFileReference; lastKnownFileType = text.plist.strings; name = ru; path = ru.lproj/Localizable.strings; sourceTree = "<group>"; };
		C122DEFE29BBFAAE00321F8D /* ru */ = {isa = PBXFileReference; lastKnownFileType = text.plist.strings; name = ru; path = ru.lproj/ckcomplication.strings; sourceTree = "<group>"; };
		C122DEFF29BBFAAE00321F8D /* ru */ = {isa = PBXFileReference; lastKnownFileType = text.plist.strings; name = ru; path = ru.lproj/InfoPlist.strings; sourceTree = "<group>"; };
		C122DF0029BBFAAE00321F8D /* ru */ = {isa = PBXFileReference; lastKnownFileType = text.plist.strings; name = ru; path = ru.lproj/InfoPlist.strings; sourceTree = "<group>"; };
		C12BCCF929BBFA480066A158 /* cs */ = {isa = PBXFileReference; lastKnownFileType = text.plist.strings; name = cs; path = cs.lproj/Localizable.strings; sourceTree = "<group>"; };
		C12CB9AC23106A3C00F84978 /* it */ = {isa = PBXFileReference; lastKnownFileType = text.plist.strings; name = it; path = it.lproj/Intents.strings; sourceTree = "<group>"; };
		C12CB9AE23106A5C00F84978 /* fr */ = {isa = PBXFileReference; lastKnownFileType = text.plist.strings; name = fr; path = fr.lproj/Intents.strings; sourceTree = "<group>"; };
		C12CB9B023106A5F00F84978 /* de */ = {isa = PBXFileReference; lastKnownFileType = text.plist.strings; name = de; path = de.lproj/Intents.strings; sourceTree = "<group>"; };
		C12CB9B223106A6000F84978 /* zh-Hans */ = {isa = PBXFileReference; lastKnownFileType = text.plist.strings; name = "zh-Hans"; path = "zh-Hans.lproj/Intents.strings"; sourceTree = "<group>"; };
		C12CB9B423106A6100F84978 /* nl */ = {isa = PBXFileReference; lastKnownFileType = text.plist.strings; name = nl; path = nl.lproj/Intents.strings; sourceTree = "<group>"; };
		C12CB9B623106A6200F84978 /* nb */ = {isa = PBXFileReference; lastKnownFileType = text.plist.strings; name = nb; path = nb.lproj/Intents.strings; sourceTree = "<group>"; };
		C12CB9B823106A6300F84978 /* pl */ = {isa = PBXFileReference; lastKnownFileType = text.plist.strings; name = pl; path = pl.lproj/Intents.strings; sourceTree = "<group>"; };
		C13072B92A76AF31009A7C58 /* live_capture_predicted_glucose.json */ = {isa = PBXFileReference; lastKnownFileType = text.json; path = live_capture_predicted_glucose.json; sourceTree = "<group>"; };
		C13072BD2A76AF97009A7C58 /* live_capture_doses.json */ = {isa = PBXFileReference; lastKnownFileType = text.json; path = live_capture_doses.json; sourceTree = "<group>"; };
		C13072BF2A76B041009A7C58 /* live_capture_carb_entries.json */ = {isa = PBXFileReference; lastKnownFileType = text.json; path = live_capture_carb_entries.json; sourceTree = "<group>"; };
		C13072C32A76B0B1009A7C58 /* live_capture_historic_glucose.json */ = {isa = PBXFileReference; lastKnownFileType = text.json; path = live_capture_historic_glucose.json; sourceTree = "<group>"; };
		C13DA2AF24F6C7690098BB29 /* UIViewController.swift */ = {isa = PBXFileReference; lastKnownFileType = sourcecode.swift; path = UIViewController.swift; sourceTree = "<group>"; };
		C148CEE624FD91BD00711B3B /* DeliveryUncertaintyAlertManager.swift */ = {isa = PBXFileReference; lastKnownFileType = sourcecode.swift; path = DeliveryUncertaintyAlertManager.swift; sourceTree = "<group>"; };
		C14952142995822A0095AA84 /* ru */ = {isa = PBXFileReference; lastKnownFileType = text.plist.strings; name = ru; path = ru.lproj/InfoPlist.strings; sourceTree = "<group>"; };
		C14952152995822A0095AA84 /* ru */ = {isa = PBXFileReference; lastKnownFileType = text.plist.strings; name = ru; path = ru.lproj/InfoPlist.strings; sourceTree = "<group>"; };
		C155A8F32986396E009BD257 /* de */ = {isa = PBXFileReference; lastKnownFileType = text.plist.strings; name = de; path = de.lproj/InfoPlist.strings; sourceTree = "<group>"; };
		C155A8F42986396E009BD257 /* de */ = {isa = PBXFileReference; lastKnownFileType = text.plist.strings; name = de; path = de.lproj/Localizable.strings; sourceTree = "<group>"; };
		C155A8F52986396E009BD257 /* de */ = {isa = PBXFileReference; lastKnownFileType = text.plist.strings; name = de; path = de.lproj/ckcomplication.strings; sourceTree = "<group>"; };
		C159C8192867857000A86EC0 /* LoopKitUI.framework */ = {isa = PBXFileReference; explicitFileType = wrapper.framework; path = LoopKitUI.framework; sourceTree = BUILT_PRODUCTS_DIR; };
		C159C8212867859800A86EC0 /* MockKitUI.framework */ = {isa = PBXFileReference; explicitFileType = wrapper.framework; path = MockKitUI.framework; sourceTree = BUILT_PRODUCTS_DIR; };
		C159C82E286787EF00A86EC0 /* LoopKit.framework */ = {isa = PBXFileReference; explicitFileType = wrapper.framework; path = LoopKit.framework; sourceTree = BUILT_PRODUCTS_DIR; };
		C15A581F29C7866600D3A5A1 /* ar */ = {isa = PBXFileReference; lastKnownFileType = text.plist.strings; name = ar; path = ar.lproj/Localizable.strings; sourceTree = "<group>"; };
		C15A582029C7866600D3A5A1 /* ar */ = {isa = PBXFileReference; lastKnownFileType = text.plist.strings; name = ar; path = ar.lproj/InfoPlist.strings; sourceTree = "<group>"; };
		C15A582129C7866600D3A5A1 /* ar */ = {isa = PBXFileReference; lastKnownFileType = text.plist.strings; name = ar; path = ar.lproj/Localizable.strings; sourceTree = "<group>"; };
		C15A582229C7866600D3A5A1 /* ar */ = {isa = PBXFileReference; lastKnownFileType = text.plist.strings; name = ar; path = ar.lproj/Localizable.strings; sourceTree = "<group>"; };
		C15A582329C7866600D3A5A1 /* ar */ = {isa = PBXFileReference; lastKnownFileType = text.plist.strings; name = ar; path = ar.lproj/InfoPlist.strings; sourceTree = "<group>"; };
		C165756E2534C468004AE16E /* SimpleBolusViewModelTests.swift */ = {isa = PBXFileReference; lastKnownFileType = sourcecode.swift; path = SimpleBolusViewModelTests.swift; sourceTree = "<group>"; };
		C16575702538A36B004AE16E /* CGMStalenessMonitor.swift */ = {isa = PBXFileReference; lastKnownFileType = sourcecode.swift; path = CGMStalenessMonitor.swift; sourceTree = "<group>"; };
		C16575722538AFF6004AE16E /* CGMStalenessMonitorTests.swift */ = {isa = PBXFileReference; lastKnownFileType = sourcecode.swift; path = CGMStalenessMonitorTests.swift; sourceTree = "<group>"; };
		C16575742539FD60004AE16E /* LoopCoreConstants.swift */ = {isa = PBXFileReference; lastKnownFileType = sourcecode.swift; path = LoopCoreConstants.swift; sourceTree = "<group>"; };
		C16B983D26B4893300256B05 /* DoseEnactor.swift */ = {isa = PBXFileReference; lastKnownFileType = sourcecode.swift; path = DoseEnactor.swift; sourceTree = "<group>"; };
		C16B983F26B4898800256B05 /* DoseEnactorTests.swift */ = {isa = PBXFileReference; lastKnownFileType = sourcecode.swift; path = DoseEnactorTests.swift; sourceTree = "<group>"; };
		C16DA84122E8E112008624C2 /* PluginManager.swift */ = {isa = PBXFileReference; lastKnownFileType = sourcecode.swift; path = PluginManager.swift; sourceTree = "<group>"; };
		C1742331259BEADC00399C9D /* ManualEntryDoseView.swift */ = {isa = PBXFileReference; lastKnownFileType = sourcecode.swift; path = ManualEntryDoseView.swift; sourceTree = "<group>"; };
		C174233B259BEB0F00399C9D /* ManualEntryDoseViewModel.swift */ = {isa = PBXFileReference; lastKnownFileType = sourcecode.swift; path = ManualEntryDoseViewModel.swift; sourceTree = "<group>"; };
		C174571329830930009EFCF2 /* ar */ = {isa = PBXFileReference; lastKnownFileType = text.plist.strings; name = ar; path = ar.lproj/Localizable.strings; sourceTree = "<group>"; };
		C174571429830930009EFCF2 /* ar */ = {isa = PBXFileReference; lastKnownFileType = text.plist.strings; name = ar; path = ar.lproj/InfoPlist.strings; sourceTree = "<group>"; };
		C174571529830930009EFCF2 /* ar */ = {isa = PBXFileReference; lastKnownFileType = text.plist.strings; name = ar; path = ar.lproj/Localizable.strings; sourceTree = "<group>"; };
		C1750AEB255B013300B8011C /* Minizip.framework */ = {isa = PBXFileReference; explicitFileType = wrapper.framework; path = Minizip.framework; sourceTree = BUILT_PRODUCTS_DIR; };
		C1777A6525A125F100595963 /* ManualEntryDoseViewModelTests.swift */ = {isa = PBXFileReference; lastKnownFileType = sourcecode.swift; path = ManualEntryDoseViewModelTests.swift; sourceTree = "<group>"; };
		C17824991E1999FA00D9D25C /* CaseCountable.swift */ = {isa = PBXFileReference; fileEncoding = 4; lastKnownFileType = sourcecode.swift; path = CaseCountable.swift; sourceTree = "<group>"; };
		C178249F1E19CF9800D9D25C /* GlucoseThresholdTableViewController.swift */ = {isa = PBXFileReference; fileEncoding = 4; lastKnownFileType = sourcecode.swift; path = GlucoseThresholdTableViewController.swift; sourceTree = "<group>"; };
		C17824A41E1AD4D100D9D25C /* ManualBolusRecommendation.swift */ = {isa = PBXFileReference; fileEncoding = 4; lastKnownFileType = sourcecode.swift; path = ManualBolusRecommendation.swift; sourceTree = "<group>"; };
		C1814B85225E507C008D2D8E /* Sequence.swift */ = {isa = PBXFileReference; lastKnownFileType = sourcecode.swift; path = Sequence.swift; sourceTree = "<group>"; };
		C186B73F298309A700F83024 /* es */ = {isa = PBXFileReference; lastKnownFileType = text.plist.strings; name = es; path = es.lproj/Localizable.strings; sourceTree = "<group>"; };
		C18886E629830A5E004C982D /* nl */ = {isa = PBXFileReference; lastKnownFileType = text.plist.strings; name = nl; path = nl.lproj/InfoPlist.strings; sourceTree = "<group>"; };
		C18886E729830A5E004C982D /* nl */ = {isa = PBXFileReference; lastKnownFileType = text.plist.strings; name = nl; path = nl.lproj/Localizable.strings; sourceTree = "<group>"; };
		C18886E829830A5E004C982D /* nl */ = {isa = PBXFileReference; lastKnownFileType = text.plist.strings; name = nl; path = nl.lproj/ckcomplication.strings; sourceTree = "<group>"; };
		C18913B42524F24C007B0683 /* DeviceDataManager+SimpleBolusViewModelDelegate.swift */ = {isa = PBXFileReference; lastKnownFileType = sourcecode.swift; path = "DeviceDataManager+SimpleBolusViewModelDelegate.swift"; sourceTree = "<group>"; };
		C18A491222FCC22800FDA733 /* build-derived-assets.sh */ = {isa = PBXFileReference; fileEncoding = 4; lastKnownFileType = text.script.sh; path = "build-derived-assets.sh"; sourceTree = "<group>"; };
		C18A491322FCC22900FDA733 /* make_scenario.py */ = {isa = PBXFileReference; fileEncoding = 4; lastKnownFileType = text.script.python; path = make_scenario.py; sourceTree = "<group>"; };
		C18A491522FCC22900FDA733 /* copy-plugins.sh */ = {isa = PBXFileReference; fileEncoding = 4; lastKnownFileType = text.script.sh; path = "copy-plugins.sh"; sourceTree = "<group>"; };
		C18B725E299581C600F138D3 /* da */ = {isa = PBXFileReference; lastKnownFileType = text.plist.strings; name = da; path = da.lproj/InfoPlist.strings; sourceTree = "<group>"; };
		C18B725F299581C600F138D3 /* da */ = {isa = PBXFileReference; lastKnownFileType = text.plist.strings; name = da; path = da.lproj/Localizable.strings; sourceTree = "<group>"; };
		C18B7260299581C600F138D3 /* da */ = {isa = PBXFileReference; lastKnownFileType = text.plist.strings; name = da; path = da.lproj/ckcomplication.strings; sourceTree = "<group>"; };
		C19008FD25225D3900721625 /* SimpleBolusCalculator.swift */ = {isa = PBXFileReference; lastKnownFileType = sourcecode.swift; path = SimpleBolusCalculator.swift; sourceTree = "<group>"; };
		C19008FF252271BB00721625 /* SimpleBolusCalculatorTests.swift */ = {isa = PBXFileReference; lastKnownFileType = sourcecode.swift; path = SimpleBolusCalculatorTests.swift; sourceTree = "<group>"; };
		C191D2A025B3ACAA00C26C0B /* DosingStrategySelectionView.swift */ = {isa = PBXFileReference; lastKnownFileType = sourcecode.swift; path = DosingStrategySelectionView.swift; sourceTree = "<group>"; };
		C192C5FE29C78711001EFEA6 /* vi */ = {isa = PBXFileReference; lastKnownFileType = text.plist.strings; name = vi; path = vi.lproj/Localizable.strings; sourceTree = "<group>"; };
		C192C5FF29C78711001EFEA6 /* vi */ = {isa = PBXFileReference; lastKnownFileType = text.plist.strings; name = vi; path = vi.lproj/InfoPlist.strings; sourceTree = "<group>"; };
		C192C60029C78711001EFEA6 /* vi */ = {isa = PBXFileReference; lastKnownFileType = text.plist.strings; name = vi; path = vi.lproj/Localizable.strings; sourceTree = "<group>"; };
		C192C60129C78711001EFEA6 /* vi */ = {isa = PBXFileReference; lastKnownFileType = text.plist.strings; name = vi; path = vi.lproj/InfoPlist.strings; sourceTree = "<group>"; };
		C192C60229C78711001EFEA6 /* vi */ = {isa = PBXFileReference; lastKnownFileType = text.plist.strings; name = vi; path = vi.lproj/Localizable.strings; sourceTree = "<group>"; };
		C192C60329C78711001EFEA6 /* vi */ = {isa = PBXFileReference; lastKnownFileType = text.plist.strings; name = vi; path = vi.lproj/InfoPlist.strings; sourceTree = "<group>"; };
		C192C60429C78711001EFEA6 /* vi */ = {isa = PBXFileReference; lastKnownFileType = text.plist.strings; name = vi; path = vi.lproj/InfoPlist.strings; sourceTree = "<group>"; };
		C19A2247298951AC000E4E71 /* en */ = {isa = PBXFileReference; lastKnownFileType = text.plist.strings; name = en; path = en.lproj/Localizable.strings; sourceTree = "<group>"; };
		C19C8BB928651DFB0056D5E4 /* TrueTime.framework */ = {isa = PBXFileReference; explicitFileType = wrapper.framework; path = TrueTime.framework; sourceTree = BUILT_PRODUCTS_DIR; };
		C19C8BC228651EAE0056D5E4 /* LoopTestingKit.framework */ = {isa = PBXFileReference; explicitFileType = wrapper.framework; path = LoopTestingKit.framework; sourceTree = BUILT_PRODUCTS_DIR; };
		C19C8BC728651F0A0056D5E4 /* MockKit.framework */ = {isa = PBXFileReference; explicitFileType = wrapper.framework; path = MockKit.framework; sourceTree = BUILT_PRODUCTS_DIR; };
		C19C8C20286776C20056D5E4 /* LoopKit.framework */ = {isa = PBXFileReference; explicitFileType = wrapper.framework; path = LoopKit.framework; sourceTree = BUILT_PRODUCTS_DIR; };
		C19E387B298638CE00851444 /* tr */ = {isa = PBXFileReference; lastKnownFileType = text.plist.strings; name = tr; path = tr.lproj/InfoPlist.strings; sourceTree = "<group>"; };
		C19E387C298638CE00851444 /* tr */ = {isa = PBXFileReference; lastKnownFileType = text.plist.strings; name = tr; path = tr.lproj/InfoPlist.strings; sourceTree = "<group>"; };
		C19E387D298638CE00851444 /* tr */ = {isa = PBXFileReference; lastKnownFileType = text.plist.strings; name = tr; path = tr.lproj/Localizable.strings; sourceTree = "<group>"; };
		C19E387E298638CE00851444 /* tr */ = {isa = PBXFileReference; lastKnownFileType = text.plist.strings; name = tr; path = tr.lproj/InfoPlist.strings; sourceTree = "<group>"; };
		C19E96DD23D2733F003F79B0 /* LoopCompletionFreshness.swift */ = {isa = PBXFileReference; lastKnownFileType = sourcecode.swift; path = LoopCompletionFreshness.swift; sourceTree = "<group>"; };
		C19F496225630504003632D7 /* Minizip.framework */ = {isa = PBXFileReference; explicitFileType = wrapper.framework; path = Minizip.framework; sourceTree = BUILT_PRODUCTS_DIR; };
		C1AD41FF256D61E500164DDD /* Comparable.swift */ = {isa = PBXFileReference; lastKnownFileType = sourcecode.swift; path = Comparable.swift; sourceTree = "<group>"; };
		C1AD48CE298639890013B994 /* fr */ = {isa = PBXFileReference; lastKnownFileType = text.plist.strings; name = fr; path = fr.lproj/InfoPlist.strings; sourceTree = "<group>"; };
		C1AD62FE29BBFAA80002685D /* ro */ = {isa = PBXFileReference; lastKnownFileType = text.plist.strings; name = ro; path = ro.lproj/InfoPlist.strings; sourceTree = "<group>"; };
		C1AD62FF29BBFAA80002685D /* ro */ = {isa = PBXFileReference; lastKnownFileType = text.plist.strings; name = ro; path = ro.lproj/Localizable.strings; sourceTree = "<group>"; };
		C1AD630029BBFAA80002685D /* ro */ = {isa = PBXFileReference; lastKnownFileType = text.plist.strings; name = ro; path = ro.lproj/ckcomplication.strings; sourceTree = "<group>"; };
		C1AF062229426300002C1B19 /* ManualGlucoseEntryRow.swift */ = {isa = PBXFileReference; lastKnownFileType = sourcecode.swift; path = ManualGlucoseEntryRow.swift; sourceTree = "<group>"; };
		C1B0CFD429C786BF0045B04D /* ja */ = {isa = PBXFileReference; lastKnownFileType = text.plist.strings; name = ja; path = ja.lproj/Localizable.strings; sourceTree = "<group>"; };
		C1B0CFD529C786BF0045B04D /* ja */ = {isa = PBXFileReference; lastKnownFileType = text.plist.strings; name = ja; path = ja.lproj/InfoPlist.strings; sourceTree = "<group>"; };
		C1B0CFD629C786BF0045B04D /* ja */ = {isa = PBXFileReference; lastKnownFileType = text.plist.strings; name = ja; path = ja.lproj/Localizable.strings; sourceTree = "<group>"; };
		C1B0CFD729C786BF0045B04D /* ja */ = {isa = PBXFileReference; lastKnownFileType = text.plist.strings; name = ja; path = ja.lproj/InfoPlist.strings; sourceTree = "<group>"; };
		C1B0CFD829C786BF0045B04D /* ja */ = {isa = PBXFileReference; lastKnownFileType = text.plist.strings; name = ja; path = ja.lproj/Localizable.strings; sourceTree = "<group>"; };
		C1B0CFD929C786BF0045B04D /* ja */ = {isa = PBXFileReference; lastKnownFileType = text.plist.strings; name = ja; path = ja.lproj/InfoPlist.strings; sourceTree = "<group>"; };
		C1B0CFDA29C786BF0045B04D /* ja */ = {isa = PBXFileReference; lastKnownFileType = text.plist.strings; name = ja; path = ja.lproj/InfoPlist.strings; sourceTree = "<group>"; };
		C1B267992995824000BCB7C1 /* tr */ = {isa = PBXFileReference; lastKnownFileType = text.plist.strings; name = tr; path = tr.lproj/Localizable.strings; sourceTree = "<group>"; };
		C1B2679A2995824000BCB7C1 /* tr */ = {isa = PBXFileReference; lastKnownFileType = text.plist.strings; name = tr; path = tr.lproj/InfoPlist.strings; sourceTree = "<group>"; };
		C1B2679B2995824000BCB7C1 /* tr */ = {isa = PBXFileReference; lastKnownFileType = text.plist.strings; name = tr; path = tr.lproj/Localizable.strings; sourceTree = "<group>"; };
		C1B2679C2995824000BCB7C1 /* tr */ = {isa = PBXFileReference; lastKnownFileType = text.plist.strings; name = tr; path = tr.lproj/ckcomplication.strings; sourceTree = "<group>"; };
		C1B2679D2995824000BCB7C1 /* tr */ = {isa = PBXFileReference; lastKnownFileType = text.plist.strings; name = tr; path = tr.lproj/InfoPlist.strings; sourceTree = "<group>"; };
		C1BCB5AF298309C4001C50FF /* it */ = {isa = PBXFileReference; lastKnownFileType = text.plist.strings; name = it; path = it.lproj/InfoPlist.strings; sourceTree = "<group>"; };
		C1BCB5B0298309C4001C50FF /* it */ = {isa = PBXFileReference; lastKnownFileType = text.plist.strings; name = it; path = it.lproj/InfoPlist.strings; sourceTree = "<group>"; };
		C1BCB5B1298309C4001C50FF /* it */ = {isa = PBXFileReference; lastKnownFileType = text.plist.strings; name = it; path = it.lproj/Localizable.strings; sourceTree = "<group>"; };
		C1BCB5B2298309C4001C50FF /* it */ = {isa = PBXFileReference; lastKnownFileType = text.plist.strings; name = it; path = it.lproj/InfoPlist.strings; sourceTree = "<group>"; };
		C1BCB5B3298309C4001C50FF /* it */ = {isa = PBXFileReference; lastKnownFileType = text.plist.strings; name = it; path = it.lproj/Localizable.strings; sourceTree = "<group>"; };
		C1BCB5B4298309C4001C50FF /* it */ = {isa = PBXFileReference; lastKnownFileType = text.plist.strings; name = it; path = it.lproj/InfoPlist.strings; sourceTree = "<group>"; };
		C1BCB5B5298309C4001C50FF /* it */ = {isa = PBXFileReference; lastKnownFileType = text.plist.strings; name = it; path = it.lproj/InfoPlist.strings; sourceTree = "<group>"; };
		C1BCB5B6298309C4001C50FF /* it */ = {isa = PBXFileReference; lastKnownFileType = text.plist.strings; name = it; path = it.lproj/Localizable.strings; sourceTree = "<group>"; };
		C1BCB5B7298309C4001C50FF /* it */ = {isa = PBXFileReference; lastKnownFileType = text.plist.strings; name = it; path = it.lproj/ckcomplication.strings; sourceTree = "<group>"; };
		C1BCB5B8298309C4001C50FF /* it */ = {isa = PBXFileReference; lastKnownFileType = text.plist.strings; name = it; path = it.lproj/InfoPlist.strings; sourceTree = "<group>"; };
		C1BCB5B9298309C4001C50FF /* it */ = {isa = PBXFileReference; lastKnownFileType = text.plist.strings; name = it; path = it.lproj/InfoPlist.strings; sourceTree = "<group>"; };
		C1C247882995823200371B88 /* sk */ = {isa = PBXFileReference; lastKnownFileType = text.plist.strings; name = sk; path = sk.lproj/Intents.strings; sourceTree = "<group>"; };
		C1C247892995823200371B88 /* sk */ = {isa = PBXFileReference; lastKnownFileType = text.plist.strings; name = sk; path = sk.lproj/Localizable.strings; sourceTree = "<group>"; };
		C1C2478B2995823200371B88 /* sk */ = {isa = PBXFileReference; lastKnownFileType = text.plist.strings; name = sk; path = sk.lproj/InfoPlist.strings; sourceTree = "<group>"; };
		C1C2478C2995823200371B88 /* sk */ = {isa = PBXFileReference; lastKnownFileType = text.plist.strings; name = sk; path = sk.lproj/Localizable.strings; sourceTree = "<group>"; };
		C1C2478D2995823200371B88 /* sk */ = {isa = PBXFileReference; lastKnownFileType = text.plist.strings; name = sk; path = sk.lproj/Localizable.strings; sourceTree = "<group>"; };
		C1C2478E2995823200371B88 /* sk */ = {isa = PBXFileReference; lastKnownFileType = text.plist.strings; name = sk; path = sk.lproj/MainInterface.strings; sourceTree = "<group>"; };
		C1C2478F2995823200371B88 /* sk */ = {isa = PBXFileReference; lastKnownFileType = text.plist.strings; name = sk; path = sk.lproj/InfoPlist.strings; sourceTree = "<group>"; };
		C1C247902995823200371B88 /* sk */ = {isa = PBXFileReference; lastKnownFileType = text.plist.strings; name = sk; path = sk.lproj/InfoPlist.strings; sourceTree = "<group>"; };
		C1C247912995823200371B88 /* sk */ = {isa = PBXFileReference; lastKnownFileType = text.plist.strings; name = sk; path = sk.lproj/Localizable.strings; sourceTree = "<group>"; };
		C1C31277297E4BFE00296DA4 /* ar */ = {isa = PBXFileReference; lastKnownFileType = text.plist.strings; name = ar; path = ar.lproj/Main.strings; sourceTree = "<group>"; };
		C1C31278297E4BFE00296DA4 /* ar */ = {isa = PBXFileReference; lastKnownFileType = text.plist.strings; name = ar; path = ar.lproj/MainInterface.strings; sourceTree = "<group>"; };
		C1C31279297E4BFE00296DA4 /* ar */ = {isa = PBXFileReference; lastKnownFileType = text.plist.strings; name = ar; path = ar.lproj/Interface.strings; sourceTree = "<group>"; };
		C1C3127A297E4BFE00296DA4 /* ar */ = {isa = PBXFileReference; lastKnownFileType = text.plist.strings; name = ar; path = ar.lproj/Main.strings; sourceTree = "<group>"; };
		C1C3127C297E4BFE00296DA4 /* ar */ = {isa = PBXFileReference; lastKnownFileType = text.plist.strings; name = ar; path = ar.lproj/Localizable.strings; sourceTree = "<group>"; };
		C1C3127D297E4C0100296DA4 /* ar */ = {isa = PBXFileReference; lastKnownFileType = text.plist.strings; name = ar; path = ar.lproj/InfoPlist.strings; sourceTree = "<group>"; };
		C1C3127E297E4C0100296DA4 /* ar */ = {isa = PBXFileReference; lastKnownFileType = text.plist.strings; name = ar; path = ar.lproj/ckcomplication.strings; sourceTree = "<group>"; };
		C1C3127F297E4C0400296DA4 /* ar */ = {isa = PBXFileReference; lastKnownFileType = text.plist.strings; name = ar; path = ar.lproj/Intents.strings; sourceTree = "<group>"; };
		C1C31280297E4C0400296DA4 /* ar */ = {isa = PBXFileReference; lastKnownFileType = text.plist.strings; name = ar; path = ar.lproj/Localizable.strings; sourceTree = "<group>"; };
		C1C31281297E4C0400296DA4 /* ar */ = {isa = PBXFileReference; lastKnownFileType = text.plist.strings; name = ar; path = ar.lproj/InfoPlist.strings; sourceTree = "<group>"; };
		C1C31282297E4F6E00296DA4 /* ar */ = {isa = PBXFileReference; lastKnownFileType = text.plist.strings; name = ar; path = ar.lproj/Localizable.strings; sourceTree = "<group>"; };
		C1C5357529C6346A00E32DF9 /* cs */ = {isa = PBXFileReference; lastKnownFileType = text.plist.strings; name = cs; path = cs.lproj/Intents.strings; sourceTree = "<group>"; };
		C1C660D0252E4DD5009B5C32 /* LoopConstants.swift */ = {isa = PBXFileReference; lastKnownFileType = sourcecode.swift; path = LoopConstants.swift; sourceTree = "<group>"; };
		C1D0B62F2986D4D90098D215 /* LocalizedString.swift */ = {isa = PBXFileReference; lastKnownFileType = sourcecode.swift; path = LocalizedString.swift; sourceTree = "<group>"; };
		C1D197FE232CF92D0096D646 /* capture-build-details.sh */ = {isa = PBXFileReference; fileEncoding = 4; lastKnownFileType = text.script.sh; path = "capture-build-details.sh"; sourceTree = "<group>"; };
		C1D289B422F90A52003FFBD9 /* BasalDeliveryState.swift */ = {isa = PBXFileReference; lastKnownFileType = sourcecode.swift; path = BasalDeliveryState.swift; sourceTree = "<group>"; };
		C1DA986B2843B6F9001D04CC /* PersistedProperty.swift */ = {isa = PBXFileReference; lastKnownFileType = sourcecode.swift; path = PersistedProperty.swift; sourceTree = "<group>"; };
		C1DE5D22251BFC4D00439E49 /* SimpleBolusView.swift */ = {isa = PBXFileReference; fileEncoding = 4; lastKnownFileType = sourcecode.swift; path = SimpleBolusView.swift; sourceTree = "<group>"; };
		C1E2773D224177C000354103 /* ClockKit.framework */ = {isa = PBXFileReference; lastKnownFileType = wrapper.framework; name = ClockKit.framework; path = Platforms/WatchOS.platform/Developer/SDKs/WatchOS.sdk/System/Library/Frameworks/ClockKit.framework; sourceTree = DEVELOPER_DIR; };
		C1E2774722433D7A00354103 /* MKRingProgressView.framework */ = {isa = PBXFileReference; explicitFileType = wrapper.framework; path = MKRingProgressView.framework; sourceTree = BUILT_PRODUCTS_DIR; };
		C1E3862428247B7100F561A4 /* StoredLoopNotRunningNotification.swift */ = {isa = PBXFileReference; lastKnownFileType = sourcecode.swift; path = StoredLoopNotRunningNotification.swift; sourceTree = "<group>"; };
		C1E5A6DE29C7870100703C90 /* sv */ = {isa = PBXFileReference; lastKnownFileType = text.plist.strings; name = sv; path = sv.lproj/Localizable.strings; sourceTree = "<group>"; };
		C1E693CA29C786E200410918 /* pt-BR */ = {isa = PBXFileReference; lastKnownFileType = text.plist.strings; name = "pt-BR"; path = "pt-BR.lproj/Localizable.strings"; sourceTree = "<group>"; };
		C1E693CB29C786E200410918 /* pt-BR */ = {isa = PBXFileReference; lastKnownFileType = text.plist.strings; name = "pt-BR"; path = "pt-BR.lproj/InfoPlist.strings"; sourceTree = "<group>"; };
		C1E693CC29C786E200410918 /* pt-BR */ = {isa = PBXFileReference; lastKnownFileType = text.plist.strings; name = "pt-BR"; path = "pt-BR.lproj/Localizable.strings"; sourceTree = "<group>"; };
		C1E693CD29C786E200410918 /* pt-BR */ = {isa = PBXFileReference; lastKnownFileType = text.plist.strings; name = "pt-BR"; path = "pt-BR.lproj/InfoPlist.strings"; sourceTree = "<group>"; };
		C1E693CE29C786E200410918 /* pt-BR */ = {isa = PBXFileReference; lastKnownFileType = text.plist.strings; name = "pt-BR"; path = "pt-BR.lproj/Localizable.strings"; sourceTree = "<group>"; };
		C1E693CF29C786E200410918 /* pt-BR */ = {isa = PBXFileReference; lastKnownFileType = text.plist.strings; name = "pt-BR"; path = "pt-BR.lproj/InfoPlist.strings"; sourceTree = "<group>"; };
		C1E693D029C786E200410918 /* pt-BR */ = {isa = PBXFileReference; lastKnownFileType = text.plist.strings; name = "pt-BR"; path = "pt-BR.lproj/InfoPlist.strings"; sourceTree = "<group>"; };
		C1E9CB5A295101570022387B /* install-scenarios.sh */ = {isa = PBXFileReference; lastKnownFileType = text.script.sh; path = "install-scenarios.sh"; sourceTree = "<group>"; };
		C1EB0D1D299581D900628475 /* es */ = {isa = PBXFileReference; lastKnownFileType = text.plist.strings; name = es; path = es.lproj/InfoPlist.strings; sourceTree = "<group>"; };
		C1EB0D1E299581D900628475 /* es */ = {isa = PBXFileReference; lastKnownFileType = text.plist.strings; name = es; path = es.lproj/Localizable.strings; sourceTree = "<group>"; };
		C1EB0D1F299581D900628475 /* es */ = {isa = PBXFileReference; lastKnownFileType = text.plist.strings; name = es; path = es.lproj/InfoPlist.strings; sourceTree = "<group>"; };
		C1EB0D20299581D900628475 /* es */ = {isa = PBXFileReference; lastKnownFileType = text.plist.strings; name = es; path = es.lproj/InfoPlist.strings; sourceTree = "<group>"; };
		C1EB0D21299581D900628475 /* es */ = {isa = PBXFileReference; lastKnownFileType = text.plist.strings; name = es; path = es.lproj/Localizable.strings; sourceTree = "<group>"; };
		C1EB0D22299581D900628475 /* es */ = {isa = PBXFileReference; lastKnownFileType = text.plist.strings; name = es; path = es.lproj/ckcomplication.strings; sourceTree = "<group>"; };
		C1EE9E802A38D0FB0064784A /* BuildDetails.plist */ = {isa = PBXFileReference; lastKnownFileType = text.plist.xml; path = BuildDetails.plist; sourceTree = "<group>"; };
		C1EF747128D6A44A00C8C083 /* CrashRecoveryManager.swift */ = {isa = PBXFileReference; lastKnownFileType = sourcecode.swift; path = CrashRecoveryManager.swift; sourceTree = "<group>"; };
		C1F2075B26D6F9B0007AB7EB /* ProfileExpirationAlerter.swift */ = {isa = PBXFileReference; lastKnownFileType = sourcecode.swift; path = ProfileExpirationAlerter.swift; sourceTree = "<group>"; };
		C1F48FF62995821600C8BD69 /* pl */ = {isa = PBXFileReference; lastKnownFileType = text.plist.strings; name = pl; path = pl.lproj/InfoPlist.strings; sourceTree = "<group>"; };
		C1F48FF72995821600C8BD69 /* pl */ = {isa = PBXFileReference; lastKnownFileType = text.plist.strings; name = pl; path = pl.lproj/InfoPlist.strings; sourceTree = "<group>"; };
		C1F48FF82995821600C8BD69 /* pl */ = {isa = PBXFileReference; lastKnownFileType = text.plist.strings; name = pl; path = pl.lproj/Localizable.strings; sourceTree = "<group>"; };
		C1F48FF92995821600C8BD69 /* pl */ = {isa = PBXFileReference; lastKnownFileType = text.plist.strings; name = pl; path = pl.lproj/InfoPlist.strings; sourceTree = "<group>"; };
		C1F48FFA2995821600C8BD69 /* pl */ = {isa = PBXFileReference; lastKnownFileType = text.plist.strings; name = pl; path = pl.lproj/Localizable.strings; sourceTree = "<group>"; };
		C1F48FFB2995821600C8BD69 /* pl */ = {isa = PBXFileReference; lastKnownFileType = text.plist.strings; name = pl; path = pl.lproj/InfoPlist.strings; sourceTree = "<group>"; };
		C1F48FFC2995821600C8BD69 /* pl */ = {isa = PBXFileReference; lastKnownFileType = text.plist.strings; name = pl; path = pl.lproj/InfoPlist.strings; sourceTree = "<group>"; };
		C1F48FFD2995821600C8BD69 /* pl */ = {isa = PBXFileReference; lastKnownFileType = text.plist.strings; name = pl; path = pl.lproj/Localizable.strings; sourceTree = "<group>"; };
		C1F48FFE2995821600C8BD69 /* pl */ = {isa = PBXFileReference; lastKnownFileType = text.plist.strings; name = pl; path = pl.lproj/ckcomplication.strings; sourceTree = "<group>"; };
		C1F48FFF2995821600C8BD69 /* pl */ = {isa = PBXFileReference; lastKnownFileType = text.plist.strings; name = pl; path = pl.lproj/InfoPlist.strings; sourceTree = "<group>"; };
		C1F490002995821600C8BD69 /* pl */ = {isa = PBXFileReference; lastKnownFileType = text.plist.strings; name = pl; path = pl.lproj/InfoPlist.strings; sourceTree = "<group>"; };
		C1F4FD5929C7869800D7ACBC /* fi */ = {isa = PBXFileReference; lastKnownFileType = text.plist.strings; name = fi; path = fi.lproj/Localizable.strings; sourceTree = "<group>"; };
		C1F7822527CC056900C0919A /* SettingsManager.swift */ = {isa = PBXFileReference; lastKnownFileType = sourcecode.swift; path = SettingsManager.swift; sourceTree = "<group>"; };
		C1F8B1D122375E4200DD66CF /* BolusProgressTableViewCell.swift */ = {isa = PBXFileReference; lastKnownFileType = sourcecode.swift; path = BolusProgressTableViewCell.swift; sourceTree = "<group>"; };
		C1F8B1DB223862D500DD66CF /* BolusProgressTableViewCell.xib */ = {isa = PBXFileReference; lastKnownFileType = file.xib; path = BolusProgressTableViewCell.xib; sourceTree = "<group>"; };
		C1FAB5BE29C786B000D25073 /* hi */ = {isa = PBXFileReference; lastKnownFileType = text.plist.strings; name = hi; path = hi.lproj/Localizable.strings; sourceTree = "<group>"; };
		C1FAB5BF29C786B000D25073 /* hi */ = {isa = PBXFileReference; lastKnownFileType = text.plist.strings; name = hi; path = hi.lproj/Main.strings; sourceTree = "<group>"; };
		C1FAB5C029C786B000D25073 /* hi */ = {isa = PBXFileReference; lastKnownFileType = text.plist.strings; name = hi; path = hi.lproj/Localizable.strings; sourceTree = "<group>"; };
		C1FAB5C129C786B000D25073 /* hi */ = {isa = PBXFileReference; lastKnownFileType = text.plist.strings; name = hi; path = hi.lproj/Localizable.strings; sourceTree = "<group>"; };
		C1FAB5C229C786B000D25073 /* hi */ = {isa = PBXFileReference; lastKnownFileType = text.plist.strings; name = hi; path = hi.lproj/Interface.strings; sourceTree = "<group>"; };
		C1FB428B217806A300FAB378 /* StateColorPalette.swift */ = {isa = PBXFileReference; fileEncoding = 4; lastKnownFileType = sourcecode.swift; path = StateColorPalette.swift; sourceTree = "<group>"; };
		C1FB428E217921D600FAB378 /* PumpManagerUI.swift */ = {isa = PBXFileReference; lastKnownFileType = sourcecode.swift; path = PumpManagerUI.swift; sourceTree = "<group>"; };
		C1FDCBFC29C786F90056E652 /* sk */ = {isa = PBXFileReference; lastKnownFileType = text.plist.strings; name = sk; path = sk.lproj/Main.strings; sourceTree = "<group>"; };
		C1FDCBFD29C786F90056E652 /* sk */ = {isa = PBXFileReference; lastKnownFileType = text.plist.strings; name = sk; path = sk.lproj/Localizable.strings; sourceTree = "<group>"; };
		C1FDCBFE29C786F90056E652 /* sk */ = {isa = PBXFileReference; lastKnownFileType = text.plist.strings; name = sk; path = sk.lproj/Localizable.strings; sourceTree = "<group>"; };
		C1FDCBFF29C786F90056E652 /* sk */ = {isa = PBXFileReference; lastKnownFileType = text.plist.strings; name = sk; path = sk.lproj/Localizable.strings; sourceTree = "<group>"; };
		C1FDCC0029C786F90056E652 /* sk */ = {isa = PBXFileReference; lastKnownFileType = text.plist.strings; name = sk; path = sk.lproj/Localizable.strings; sourceTree = "<group>"; };
		C1FDCC0129C786F90056E652 /* sk */ = {isa = PBXFileReference; lastKnownFileType = text.plist.strings; name = sk; path = sk.lproj/InfoPlist.strings; sourceTree = "<group>"; };
		C1FDCC0229C786F90056E652 /* sk */ = {isa = PBXFileReference; lastKnownFileType = text.plist.strings; name = sk; path = sk.lproj/InfoPlist.strings; sourceTree = "<group>"; };
		C1FDCC0329C786F90056E652 /* sk */ = {isa = PBXFileReference; lastKnownFileType = text.plist.strings; name = sk; path = sk.lproj/Interface.strings; sourceTree = "<group>"; };
		C1FF3D4929C786A900BDC1EC /* he */ = {isa = PBXFileReference; lastKnownFileType = text.plist.strings; name = he; path = he.lproj/Localizable.strings; sourceTree = "<group>"; };
		C1FF3D4A29C786A900BDC1EC /* he */ = {isa = PBXFileReference; lastKnownFileType = text.plist.strings; name = he; path = he.lproj/InfoPlist.strings; sourceTree = "<group>"; };
		C1FF3D4B29C786A900BDC1EC /* he */ = {isa = PBXFileReference; lastKnownFileType = text.plist.strings; name = he; path = he.lproj/Localizable.strings; sourceTree = "<group>"; };
		C1FF3D4C29C786A900BDC1EC /* he */ = {isa = PBXFileReference; lastKnownFileType = text.plist.strings; name = he; path = he.lproj/Localizable.strings; sourceTree = "<group>"; };
		C1FF3D4D29C786A900BDC1EC /* he */ = {isa = PBXFileReference; lastKnownFileType = text.plist.strings; name = he; path = he.lproj/InfoPlist.strings; sourceTree = "<group>"; };
		DD3DBD282A33AFE9000F8B5B /* IntegralRetrospectiveCorrectionSelectionView.swift */ = {isa = PBXFileReference; lastKnownFileType = sourcecode.swift; path = IntegralRetrospectiveCorrectionSelectionView.swift; sourceTree = "<group>"; };
		DDC389F52A2B61750066E2E8 /* ApplicationFactorStrategy.swift */ = {isa = PBXFileReference; lastKnownFileType = sourcecode.swift; path = ApplicationFactorStrategy.swift; sourceTree = "<group>"; };
		DDC389F72A2B620B0066E2E8 /* GlucoseBasedApplicationFactorStrategy.swift */ = {isa = PBXFileReference; lastKnownFileType = sourcecode.swift; path = GlucoseBasedApplicationFactorStrategy.swift; sourceTree = "<group>"; };
		DDC389F92A2B62470066E2E8 /* ConstantApplicationFactorStrategy.swift */ = {isa = PBXFileReference; lastKnownFileType = sourcecode.swift; path = ConstantApplicationFactorStrategy.swift; sourceTree = "<group>"; };
		DDC389FB2A2BC6670066E2E8 /* SettingsView+algorithmExperimentsSection.swift */ = {isa = PBXFileReference; lastKnownFileType = sourcecode.swift; path = "SettingsView+algorithmExperimentsSection.swift"; sourceTree = "<group>"; };
		DDC389FD2A2C4C830066E2E8 /* GlucoseBasedApplicationFactorSelectionView.swift */ = {isa = PBXFileReference; lastKnownFileType = sourcecode.swift; path = GlucoseBasedApplicationFactorSelectionView.swift; sourceTree = "<group>"; };
		E90909CC24E34AC500F963D2 /* high_and_rising_with_cob_momentum_effect.json */ = {isa = PBXFileReference; fileEncoding = 4; lastKnownFileType = text.json; path = high_and_rising_with_cob_momentum_effect.json; sourceTree = "<group>"; };
		E90909CD24E34AC500F963D2 /* high_and_rising_with_cob_insulin_effect.json */ = {isa = PBXFileReference; fileEncoding = 4; lastKnownFileType = text.json; path = high_and_rising_with_cob_insulin_effect.json; sourceTree = "<group>"; };
		E90909CE24E34AC500F963D2 /* high_and_rising_with_cob_predicted_glucose.json */ = {isa = PBXFileReference; fileEncoding = 4; lastKnownFileType = text.json; path = high_and_rising_with_cob_predicted_glucose.json; sourceTree = "<group>"; };
		E90909CF24E34AC500F963D2 /* high_and_rising_with_cob_carb_effect.json */ = {isa = PBXFileReference; fileEncoding = 4; lastKnownFileType = text.json; path = high_and_rising_with_cob_carb_effect.json; sourceTree = "<group>"; };
		E90909D024E34AC500F963D2 /* high_and_rising_with_cob_counteraction_effect.json */ = {isa = PBXFileReference; fileEncoding = 4; lastKnownFileType = text.json; path = high_and_rising_with_cob_counteraction_effect.json; sourceTree = "<group>"; };
		E90909D724E34F1500F963D2 /* low_and_falling_predicted_glucose.json */ = {isa = PBXFileReference; fileEncoding = 4; lastKnownFileType = text.json; path = low_and_falling_predicted_glucose.json; sourceTree = "<group>"; };
		E90909D824E34F1500F963D2 /* low_and_falling_carb_effect.json */ = {isa = PBXFileReference; fileEncoding = 4; lastKnownFileType = text.json; path = low_and_falling_carb_effect.json; sourceTree = "<group>"; };
		E90909D924E34F1500F963D2 /* low_and_falling_counteraction_effect.json */ = {isa = PBXFileReference; fileEncoding = 4; lastKnownFileType = text.json; path = low_and_falling_counteraction_effect.json; sourceTree = "<group>"; };
		E90909DA24E34F1600F963D2 /* low_and_falling_insulin_effect.json */ = {isa = PBXFileReference; fileEncoding = 4; lastKnownFileType = text.json; path = low_and_falling_insulin_effect.json; sourceTree = "<group>"; };
		E90909DB24E34F1600F963D2 /* low_and_falling_momentum_effect.json */ = {isa = PBXFileReference; fileEncoding = 4; lastKnownFileType = text.json; path = low_and_falling_momentum_effect.json; sourceTree = "<group>"; };
		E90909E224E3530200F963D2 /* low_with_low_treatment_carb_effect.json */ = {isa = PBXFileReference; fileEncoding = 4; lastKnownFileType = text.json; path = low_with_low_treatment_carb_effect.json; sourceTree = "<group>"; };
		E90909E324E3530200F963D2 /* low_with_low_treatment_insulin_effect.json */ = {isa = PBXFileReference; fileEncoding = 4; lastKnownFileType = text.json; path = low_with_low_treatment_insulin_effect.json; sourceTree = "<group>"; };
		E90909E424E3530200F963D2 /* low_with_low_treatment_predicted_glucose.json */ = {isa = PBXFileReference; fileEncoding = 4; lastKnownFileType = text.json; path = low_with_low_treatment_predicted_glucose.json; sourceTree = "<group>"; };
		E90909E524E3530200F963D2 /* low_with_low_treatment_momentum_effect.json */ = {isa = PBXFileReference; fileEncoding = 4; lastKnownFileType = text.json; path = low_with_low_treatment_momentum_effect.json; sourceTree = "<group>"; };
		E90909E624E3530200F963D2 /* low_with_low_treatment_counteraction_effect.json */ = {isa = PBXFileReference; fileEncoding = 4; lastKnownFileType = text.json; path = low_with_low_treatment_counteraction_effect.json; sourceTree = "<group>"; };
		E90909ED24E35B4000F963D2 /* high_and_falling_predicted_glucose.json */ = {isa = PBXFileReference; fileEncoding = 4; lastKnownFileType = text.json; path = high_and_falling_predicted_glucose.json; sourceTree = "<group>"; };
		E90909EF24E35B4C00F963D2 /* high_and_falling_counteraction_effect.json */ = {isa = PBXFileReference; fileEncoding = 4; lastKnownFileType = text.json; path = high_and_falling_counteraction_effect.json; sourceTree = "<group>"; };
		E90909F024E35B4C00F963D2 /* high_and_falling_carb_effect.json */ = {isa = PBXFileReference; fileEncoding = 4; lastKnownFileType = text.json; path = high_and_falling_carb_effect.json; sourceTree = "<group>"; };
		E90909F124E35B4C00F963D2 /* high_and_falling_insulin_effect.json */ = {isa = PBXFileReference; fileEncoding = 4; lastKnownFileType = text.json; path = high_and_falling_insulin_effect.json; sourceTree = "<group>"; };
		E90909F524E35B7C00F963D2 /* high_and_falling_momentum_effect.json */ = {isa = PBXFileReference; fileEncoding = 4; lastKnownFileType = text.json; path = high_and_falling_momentum_effect.json; sourceTree = "<group>"; };
		E93E865324DB6CBA00FF40C8 /* retrospective_output.json */ = {isa = PBXFileReference; fileEncoding = 4; lastKnownFileType = text.json; path = retrospective_output.json; sourceTree = "<group>"; };
		E93E865524DB731900FF40C8 /* predicted_glucose_without_retrospective.json */ = {isa = PBXFileReference; fileEncoding = 4; lastKnownFileType = text.json; path = predicted_glucose_without_retrospective.json; sourceTree = "<group>"; };
		E93E865724DB75BD00FF40C8 /* predicted_glucose_very_negative.json */ = {isa = PBXFileReference; fileEncoding = 4; lastKnownFileType = text.json; path = predicted_glucose_very_negative.json; sourceTree = "<group>"; };
		E93E86A724DDCC4400FF40C8 /* MockDoseStore.swift */ = {isa = PBXFileReference; lastKnownFileType = sourcecode.swift; path = MockDoseStore.swift; sourceTree = "<group>"; };
		E93E86AF24DDE1BD00FF40C8 /* MockGlucoseStore.swift */ = {isa = PBXFileReference; lastKnownFileType = sourcecode.swift; path = MockGlucoseStore.swift; sourceTree = "<group>"; };
		E93E86B124DDE21D00FF40C8 /* MockCarbStore.swift */ = {isa = PBXFileReference; lastKnownFileType = sourcecode.swift; path = MockCarbStore.swift; sourceTree = "<group>"; };
		E93E86B424E1FDC400FF40C8 /* flat_and_stable_insulin_effect.json */ = {isa = PBXFileReference; fileEncoding = 4; lastKnownFileType = text.json; path = flat_and_stable_insulin_effect.json; sourceTree = "<group>"; };
		E93E86B524E1FDC400FF40C8 /* flat_and_stable_momentum_effect.json */ = {isa = PBXFileReference; fileEncoding = 4; lastKnownFileType = text.json; path = flat_and_stable_momentum_effect.json; sourceTree = "<group>"; };
		E93E86B624E1FDC400FF40C8 /* flat_and_stable_predicted_glucose.json */ = {isa = PBXFileReference; fileEncoding = 4; lastKnownFileType = text.json; path = flat_and_stable_predicted_glucose.json; sourceTree = "<group>"; };
		E93E86B824E1FDC400FF40C8 /* flat_and_stable_carb_effect.json */ = {isa = PBXFileReference; fileEncoding = 4; lastKnownFileType = text.json; path = flat_and_stable_carb_effect.json; sourceTree = "<group>"; };
		E93E86C224E1FE6100FF40C8 /* flat_and_stable_counteraction_effect.json */ = {isa = PBXFileReference; fileEncoding = 4; lastKnownFileType = text.json; path = flat_and_stable_counteraction_effect.json; sourceTree = "<group>"; };
		E93E86C524E2E02200FF40C8 /* high_and_stable_insulin_effect.json */ = {isa = PBXFileReference; fileEncoding = 4; lastKnownFileType = text.json; path = high_and_stable_insulin_effect.json; sourceTree = "<group>"; };
		E93E86C624E2E02200FF40C8 /* high_and_stable_carb_effect.json */ = {isa = PBXFileReference; fileEncoding = 4; lastKnownFileType = text.json; path = high_and_stable_carb_effect.json; sourceTree = "<group>"; };
		E93E86C724E2E02200FF40C8 /* high_and_stable_predicted_glucose.json */ = {isa = PBXFileReference; fileEncoding = 4; lastKnownFileType = text.json; path = high_and_stable_predicted_glucose.json; sourceTree = "<group>"; };
		E93E86C824E2E02200FF40C8 /* high_and_stable_counteraction_effect.json */ = {isa = PBXFileReference; fileEncoding = 4; lastKnownFileType = text.json; path = high_and_stable_counteraction_effect.json; sourceTree = "<group>"; };
		E93E86C924E2E02200FF40C8 /* high_and_stable_momentum_effect.json */ = {isa = PBXFileReference; fileEncoding = 4; lastKnownFileType = text.json; path = high_and_stable_momentum_effect.json; sourceTree = "<group>"; };
		E942DE6D253BE5E100AC532D /* Loop Intent Extension.entitlements */ = {isa = PBXFileReference; lastKnownFileType = text.plist.entitlements; path = "Loop Intent Extension.entitlements"; sourceTree = "<group>"; };
		E950CA9029002D9000B5B692 /* LoopDataManagerDosingTests.swift */ = {isa = PBXFileReference; lastKnownFileType = sourcecode.swift; path = LoopDataManagerDosingTests.swift; sourceTree = "<group>"; };
		E95D380024EADE7C005E2F50 /* DoseStoreProtocol.swift */ = {isa = PBXFileReference; lastKnownFileType = sourcecode.swift; path = DoseStoreProtocol.swift; sourceTree = "<group>"; };
		E95D380224EADF36005E2F50 /* CarbStoreProtocol.swift */ = {isa = PBXFileReference; lastKnownFileType = sourcecode.swift; path = CarbStoreProtocol.swift; sourceTree = "<group>"; };
		E95D380424EADF78005E2F50 /* GlucoseStoreProtocol.swift */ = {isa = PBXFileReference; lastKnownFileType = sourcecode.swift; path = GlucoseStoreProtocol.swift; sourceTree = "<group>"; };
		E98A55EC24EDD6380008715D /* LatestStoredSettingsProvider.swift */ = {isa = PBXFileReference; lastKnownFileType = sourcecode.swift; path = LatestStoredSettingsProvider.swift; sourceTree = "<group>"; };
		E98A55EE24EDD6E60008715D /* DosingDecisionStoreProtocol.swift */ = {isa = PBXFileReference; lastKnownFileType = sourcecode.swift; path = DosingDecisionStoreProtocol.swift; sourceTree = "<group>"; };
		E98A55F024EDD85E0008715D /* MockDosingDecisionStore.swift */ = {isa = PBXFileReference; lastKnownFileType = sourcecode.swift; path = MockDosingDecisionStore.swift; sourceTree = "<group>"; };
		E98A55F224EDD9530008715D /* MockSettingsStore.swift */ = {isa = PBXFileReference; lastKnownFileType = sourcecode.swift; path = MockSettingsStore.swift; sourceTree = "<group>"; };
		E98A55F424EEE15A0008715D /* OnOffSelectionController.swift */ = {isa = PBXFileReference; lastKnownFileType = sourcecode.swift; path = OnOffSelectionController.swift; sourceTree = "<group>"; };
		E98A55F624EEE1E10008715D /* OnOffSelectionView.swift */ = {isa = PBXFileReference; lastKnownFileType = sourcecode.swift; path = OnOffSelectionView.swift; sourceTree = "<group>"; };
		E98A55F824EEFC200008715D /* OnOffSelectionViewModel.swift */ = {isa = PBXFileReference; lastKnownFileType = sourcecode.swift; path = OnOffSelectionViewModel.swift; sourceTree = "<group>"; };
		E9B07F7C253BBA6500BAD8F8 /* Loop Intent Extension.appex */ = {isa = PBXFileReference; explicitFileType = "wrapper.app-extension"; includeInIndex = 0; path = "Loop Intent Extension.appex"; sourceTree = BUILT_PRODUCTS_DIR; };
		E9B07F7E253BBA6500BAD8F8 /* IntentHandler.swift */ = {isa = PBXFileReference; lastKnownFileType = sourcecode.swift; path = IntentHandler.swift; sourceTree = "<group>"; };
		E9B07F80253BBA6500BAD8F8 /* Info.plist */ = {isa = PBXFileReference; lastKnownFileType = text.plist.xml; path = Info.plist; sourceTree = "<group>"; };
		E9B07F86253BBA6500BAD8F8 /* IntentsUI.framework */ = {isa = PBXFileReference; lastKnownFileType = wrapper.framework; name = IntentsUI.framework; path = System/Library/Frameworks/IntentsUI.framework; sourceTree = SDKROOT; };
		E9B07FED253BBC7100BAD8F8 /* OverrideIntentHandler.swift */ = {isa = PBXFileReference; lastKnownFileType = sourcecode.swift; path = OverrideIntentHandler.swift; sourceTree = "<group>"; };
		E9B08015253BBD7300BAD8F8 /* UserDefaults+LoopIntents.swift */ = {isa = PBXFileReference; lastKnownFileType = sourcecode.swift; path = "UserDefaults+LoopIntents.swift"; sourceTree = "<group>"; };
		E9B08020253BBDE900BAD8F8 /* IntentExtensionInfo.swift */ = {isa = PBXFileReference; lastKnownFileType = sourcecode.swift; path = IntentExtensionInfo.swift; sourceTree = "<group>"; };
		E9B3551B292844010076AB04 /* MissedMealNotification.swift */ = {isa = PBXFileReference; lastKnownFileType = sourcecode.swift; path = MissedMealNotification.swift; sourceTree = "<group>"; };
		E9B3552129358C440076AB04 /* MealDetectionManager.swift */ = {isa = PBXFileReference; lastKnownFileType = sourcecode.swift; path = MealDetectionManager.swift; sourceTree = "<group>"; };
		E9B35525293590980076AB04 /* MissedMealSettings.swift */ = {isa = PBXFileReference; lastKnownFileType = sourcecode.swift; path = MissedMealSettings.swift; sourceTree = "<group>"; };
		E9B3552C293592B40076AB04 /* MealDetectionManagerTests.swift */ = {isa = PBXFileReference; lastKnownFileType = sourcecode.swift; path = MealDetectionManagerTests.swift; sourceTree = "<group>"; };
		E9B3552E2935968E0076AB04 /* HKHealthStoreMock.swift */ = {isa = PBXFileReference; lastKnownFileType = sourcecode.swift; path = HKHealthStoreMock.swift; sourceTree = "<group>"; };
		E9B35532293706CA0076AB04 /* needs_clamping_counteraction_effect.json */ = {isa = PBXFileReference; fileEncoding = 4; lastKnownFileType = text.json; path = needs_clamping_counteraction_effect.json; sourceTree = "<group>"; };
		E9B35533293706CA0076AB04 /* dynamic_autofill_counteraction_effect.json */ = {isa = PBXFileReference; fileEncoding = 4; lastKnownFileType = text.json; path = dynamic_autofill_counteraction_effect.json; sourceTree = "<group>"; };
		E9B35534293706CB0076AB04 /* missed_meal_counteraction_effect.json */ = {isa = PBXFileReference; fileEncoding = 4; lastKnownFileType = text.json; path = missed_meal_counteraction_effect.json; sourceTree = "<group>"; };
		E9B35535293706CB0076AB04 /* noisy_cgm_counteraction_effect.json */ = {isa = PBXFileReference; fileEncoding = 4; lastKnownFileType = text.json; path = noisy_cgm_counteraction_effect.json; sourceTree = "<group>"; };
		E9B35536293706CB0076AB04 /* realistic_report_counteraction_effect.json */ = {isa = PBXFileReference; fileEncoding = 4; lastKnownFileType = text.json; path = realistic_report_counteraction_effect.json; sourceTree = "<group>"; };
		E9B35537293706CB0076AB04 /* long_interval_counteraction_effect.json */ = {isa = PBXFileReference; fileEncoding = 4; lastKnownFileType = text.json; path = long_interval_counteraction_effect.json; sourceTree = "<group>"; };
		E9BB27AA23B85C3500FB4987 /* SleepStore.swift */ = {isa = PBXFileReference; lastKnownFileType = sourcecode.swift; path = SleepStore.swift; sourceTree = "<group>"; };
		E9C00EEF24C620EF00628F35 /* LoopSettings.swift */ = {isa = PBXFileReference; lastKnownFileType = sourcecode.swift; path = LoopSettings.swift; sourceTree = "<group>"; };
		E9C00EF424C623EF00628F35 /* LoopSettings+Loop.swift */ = {isa = PBXFileReference; lastKnownFileType = sourcecode.swift; path = "LoopSettings+Loop.swift"; sourceTree = "<group>"; };
		E9C58A7124DB489100487A17 /* LoopDataManagerTests.swift */ = {isa = PBXFileReference; lastKnownFileType = sourcecode.swift; path = LoopDataManagerTests.swift; sourceTree = "<group>"; };
		E9C58A7724DB529A00487A17 /* momentum_effect_bouncing.json */ = {isa = PBXFileReference; fileEncoding = 4; lastKnownFileType = text.json; path = momentum_effect_bouncing.json; sourceTree = "<group>"; };
		E9C58A7824DB529A00487A17 /* basal_profile.json */ = {isa = PBXFileReference; fileEncoding = 4; lastKnownFileType = text.json; path = basal_profile.json; sourceTree = "<group>"; };
		E9C58A7924DB529A00487A17 /* dynamic_glucose_effect_partially_observed.json */ = {isa = PBXFileReference; fileEncoding = 4; lastKnownFileType = text.json; path = dynamic_glucose_effect_partially_observed.json; sourceTree = "<group>"; };
		E9C58A7A24DB529A00487A17 /* counteraction_effect_falling_glucose.json */ = {isa = PBXFileReference; fileEncoding = 4; lastKnownFileType = text.json; path = counteraction_effect_falling_glucose.json; sourceTree = "<group>"; };
		E9C58A7B24DB529A00487A17 /* insulin_effect.json */ = {isa = PBXFileReference; fileEncoding = 4; lastKnownFileType = text.json; path = insulin_effect.json; sourceTree = "<group>"; };
		F5D9C01727DABBE0002E48F6 /* tr */ = {isa = PBXFileReference; lastKnownFileType = text.plist.strings; name = tr; path = tr.lproj/Intents.strings; sourceTree = "<group>"; };
		F5D9C01927DABBE0002E48F6 /* tr */ = {isa = PBXFileReference; lastKnownFileType = text.plist.strings; name = tr; path = tr.lproj/Main.strings; sourceTree = "<group>"; };
		F5D9C01A27DABBE1002E48F6 /* tr */ = {isa = PBXFileReference; lastKnownFileType = text.plist.strings; name = tr; path = tr.lproj/MainInterface.strings; sourceTree = "<group>"; };
		F5D9C01B27DABBE1002E48F6 /* tr */ = {isa = PBXFileReference; lastKnownFileType = text.plist.strings; name = tr; path = tr.lproj/Interface.strings; sourceTree = "<group>"; };
		F5D9C01C27DABBE1002E48F6 /* tr */ = {isa = PBXFileReference; lastKnownFileType = text.plist.strings; name = tr; path = tr.lproj/Main.strings; sourceTree = "<group>"; };
		F5D9C01E27DABBE2002E48F6 /* tr */ = {isa = PBXFileReference; lastKnownFileType = text.plist.strings; name = tr; path = tr.lproj/Localizable.strings; sourceTree = "<group>"; };
		F5D9C01F27DABBE2002E48F6 /* tr */ = {isa = PBXFileReference; lastKnownFileType = text.plist.strings; name = tr; path = tr.lproj/Localizable.strings; sourceTree = "<group>"; };
		F5D9C02027DABBE2002E48F6 /* tr */ = {isa = PBXFileReference; lastKnownFileType = text.plist.strings; name = tr; path = tr.lproj/InfoPlist.strings; sourceTree = "<group>"; };
		F5D9C02127DABBE3002E48F6 /* tr */ = {isa = PBXFileReference; lastKnownFileType = text.plist.strings; name = tr; path = tr.lproj/Localizable.strings; sourceTree = "<group>"; };
		F5D9C02227DABBE3002E48F6 /* tr */ = {isa = PBXFileReference; lastKnownFileType = text.plist.strings; name = tr; path = tr.lproj/Localizable.strings; sourceTree = "<group>"; };
		F5D9C02327DABBE3002E48F6 /* tr */ = {isa = PBXFileReference; lastKnownFileType = text.plist.strings; name = tr; path = tr.lproj/InfoPlist.strings; sourceTree = "<group>"; };
		F5D9C02427DABBE3002E48F6 /* tr */ = {isa = PBXFileReference; lastKnownFileType = text.plist.strings; name = tr; path = tr.lproj/InfoPlist.strings; sourceTree = "<group>"; };
		F5D9C02527DABBE4002E48F6 /* tr */ = {isa = PBXFileReference; lastKnownFileType = text.plist.strings; name = tr; path = tr.lproj/Localizable.strings; sourceTree = "<group>"; };
		F5D9C02727DABBE4002E48F6 /* tr */ = {isa = PBXFileReference; lastKnownFileType = text.plist.strings; name = tr; path = tr.lproj/Localizable.strings; sourceTree = "<group>"; };
		F5E0BDD327E1D71C0033557E /* he */ = {isa = PBXFileReference; lastKnownFileType = text.plist.strings; name = he; path = he.lproj/Intents.strings; sourceTree = "<group>"; };
		F5E0BDD527E1D71D0033557E /* he */ = {isa = PBXFileReference; lastKnownFileType = text.plist.strings; name = he; path = he.lproj/Main.strings; sourceTree = "<group>"; };
		F5E0BDD627E1D71D0033557E /* he */ = {isa = PBXFileReference; lastKnownFileType = text.plist.strings; name = he; path = he.lproj/MainInterface.strings; sourceTree = "<group>"; };
		F5E0BDD727E1D71E0033557E /* he */ = {isa = PBXFileReference; lastKnownFileType = text.plist.strings; name = he; path = he.lproj/Interface.strings; sourceTree = "<group>"; };
		F5E0BDD827E1D71E0033557E /* he */ = {isa = PBXFileReference; lastKnownFileType = text.plist.strings; name = he; path = he.lproj/Main.strings; sourceTree = "<group>"; };
		F5E0BDDA27E1D71F0033557E /* he */ = {isa = PBXFileReference; lastKnownFileType = text.plist.strings; name = he; path = he.lproj/Localizable.strings; sourceTree = "<group>"; };
		F5E0BDDB27E1D7200033557E /* he */ = {isa = PBXFileReference; lastKnownFileType = text.plist.strings; name = he; path = he.lproj/Localizable.strings; sourceTree = "<group>"; };
		F5E0BDDC27E1D7200033557E /* he */ = {isa = PBXFileReference; lastKnownFileType = text.plist.strings; name = he; path = he.lproj/InfoPlist.strings; sourceTree = "<group>"; };
		F5E0BDDD27E1D7210033557E /* he */ = {isa = PBXFileReference; lastKnownFileType = text.plist.strings; name = he; path = he.lproj/Localizable.strings; sourceTree = "<group>"; };
		F5E0BDDE27E1D7210033557E /* he */ = {isa = PBXFileReference; lastKnownFileType = text.plist.strings; name = he; path = he.lproj/Localizable.strings; sourceTree = "<group>"; };
		F5E0BDDF27E1D7210033557E /* he */ = {isa = PBXFileReference; lastKnownFileType = text.plist.strings; name = he; path = he.lproj/InfoPlist.strings; sourceTree = "<group>"; };
		F5E0BDE027E1D7220033557E /* he */ = {isa = PBXFileReference; lastKnownFileType = text.plist.strings; name = he; path = he.lproj/InfoPlist.strings; sourceTree = "<group>"; };
		F5E0BDE127E1D7230033557E /* he */ = {isa = PBXFileReference; lastKnownFileType = text.plist.strings; name = he; path = he.lproj/Localizable.strings; sourceTree = "<group>"; };
		F5E0BDE327E1D7230033557E /* he */ = {isa = PBXFileReference; lastKnownFileType = text.plist.strings; name = he; path = he.lproj/Localizable.strings; sourceTree = "<group>"; };
/* End PBXFileReference section */

/* Begin PBXFrameworksBuildPhase section */
		14B1735928AED9EC006CCD7C /* Frameworks */ = {
			isa = PBXFrameworksBuildPhase;
			buildActionMask = 2147483647;
			files = (
				14B1736028AED9EC006CCD7C /* SwiftUI.framework in Frameworks */,
				14B1735E28AED9EC006CCD7C /* WidgetKit.framework in Frameworks */,
				1419606928D9554E00BA86E0 /* LoopKitUI.framework in Frameworks */,
				1419606A28D955BC00BA86E0 /* MockKitUI.framework in Frameworks */,
				1481F9BB28DA26F4004C5AEB /* LoopUI.framework in Frameworks */,
				1419606428D9550400BA86E0 /* LoopKitUI.framework in Frameworks */,
			);
			runOnlyForDeploymentPostprocessing = 0;
		};
		43105EF81BADC8F9009CD81E /* Frameworks */ = {
			isa = PBXFrameworksBuildPhase;
			buildActionMask = 2147483647;
			files = (
			);
			runOnlyForDeploymentPostprocessing = 0;
		};
		43776F891B8022E90074EA36 /* Frameworks */ = {
			isa = PBXFrameworksBuildPhase;
			buildActionMask = 2147483647;
			files = (
				C1D6EEA02A06C7270047DE5C /* MKRingProgressView in Frameworks */,
				43F5C2C91B929C09003EB13D /* HealthKit.framework in Frameworks */,
				43D9FFD621EAE05D00AF44BF /* LoopCore.framework in Frameworks */,
				C11B9D64286779C000500CF8 /* MockKitUI.framework in Frameworks */,
				4F7528941DFE1E9500C322D6 /* LoopUI.framework in Frameworks */,
				C11B9D62286779C000500CF8 /* MockKit.framework in Frameworks */,
				C19C8BBE28651E3D0056D5E4 /* LoopKit.framework in Frameworks */,
				C19C8BBA28651DFB0056D5E4 /* TrueTime.framework in Frameworks */,
				C1F00C60285A802A006302C5 /* SwiftCharts in Frameworks */,
				C19C8BC328651EAE0056D5E4 /* LoopTestingKit.framework in Frameworks */,
				C1735B1E2A0809830082BB8A /* ZIPFoundation in Frameworks */,
				C19C8BCE28651F520056D5E4 /* LoopKitUI.framework in Frameworks */,
			);
			runOnlyForDeploymentPostprocessing = 0;
		};
		43A9437B1B926B7B0051FA24 /* Frameworks */ = {
			isa = PBXFrameworksBuildPhase;
			buildActionMask = 2147483647;
			files = (
				43D9002F21EB234400AF44BF /* LoopCore.framework in Frameworks */,
				C1E2773E224177C000354103 /* ClockKit.framework in Frameworks */,
				4344628220A7A37F00C4BE6F /* CoreBluetooth.framework in Frameworks */,
				C19C8C1E28663B040056D5E4 /* LoopKit.framework in Frameworks */,
				4396BD50225159C0005AA4D3 /* HealthKit.framework in Frameworks */,
			);
			runOnlyForDeploymentPostprocessing = 0;
		};
		43D9002321EB209400AF44BF /* Frameworks */ = {
			isa = PBXFrameworksBuildPhase;
			buildActionMask = 2147483647;
			files = (
				43D9002D21EB225D00AF44BF /* HealthKit.framework in Frameworks */,
				C159C82F286787EF00A86EC0 /* LoopKit.framework in Frameworks */,
			);
			runOnlyForDeploymentPostprocessing = 0;
		};
		43D9FFCC21EAE05D00AF44BF /* Frameworks */ = {
			isa = PBXFrameworksBuildPhase;
			buildActionMask = 2147483647;
			files = (
				C19C8C21286776C20056D5E4 /* LoopKit.framework in Frameworks */,
			);
			runOnlyForDeploymentPostprocessing = 0;
		};
		43E2D9081D20C581004DA55F /* Frameworks */ = {
			isa = PBXFrameworksBuildPhase;
			buildActionMask = 2147483647;
			files = (
<<<<<<< HEAD
				C15A8C492A7305B1009D736B /* SwiftCharts in Frameworks */,
=======
				C117B7952A743C0E00FDD015 /* SwiftCharts in Frameworks */,
>>>>>>> 7b234dba
			);
			runOnlyForDeploymentPostprocessing = 0;
		};
		4F70C1D91DE8DCA7006380B7 /* Frameworks */ = {
			isa = PBXFrameworksBuildPhase;
			buildActionMask = 2147483647;
			files = (
				C159C825286785E000A86EC0 /* LoopUI.framework in Frameworks */,
				C1CCF1172858FBAD0035389C /* SwiftCharts in Frameworks */,
				C159C828286785E100A86EC0 /* LoopKitUI.framework in Frameworks */,
				C159C82A286785E300A86EC0 /* MockKitUI.framework in Frameworks */,
				C159C82D2867876500A86EC0 /* NotificationCenter.framework in Frameworks */,
			);
			runOnlyForDeploymentPostprocessing = 0;
		};
		4F7528871DFE1DC600C322D6 /* Frameworks */ = {
			isa = PBXFrameworksBuildPhase;
			buildActionMask = 2147483647;
			files = (
				C1CCF1122858FA900035389C /* LoopCore.framework in Frameworks */,
				C11B9D5B286778A800500CF8 /* SwiftCharts in Frameworks */,
				C11B9D5E286778D000500CF8 /* LoopKitUI.framework in Frameworks */,
			);
			runOnlyForDeploymentPostprocessing = 0;
		};
		E9B07F79253BBA6500BAD8F8 /* Frameworks */ = {
			isa = PBXFrameworksBuildPhase;
			buildActionMask = 2147483647;
			files = (
			);
			runOnlyForDeploymentPostprocessing = 0;
		};
/* End PBXFrameworksBuildPhase section */

/* Begin PBXGroup section */
		14B1736128AED9EC006CCD7C /* Loop Widget Extension */ = {
			isa = PBXGroup;
			children = (
				84AA81D42A4A2813000B658B /* Bootstrap */,
				84AA81D12A4A2778000B658B /* Components */,
				84AA81D92A4A2966000B658B /* Helpers */,
				84AA81DE2A4A2B3D000B658B /* Timeline */,
				84AA81DF2A4A2B7A000B658B /* Widgets */,
				84AA81D22A4A27A3000B658B /* LoopWidgets.swift */,
			);
			path = "Loop Widget Extension";
			sourceTree = "<group>";
		};
		1DA6499D2441266400F61E75 /* Alerts */ = {
			isa = PBXGroup;
			children = (
				1DB1065024467E18005542BD /* AlertManager.swift */,
				1D05219C2469F1F5000EBBDE /* AlertStore.swift */,
				1D080CBB2473214A00356610 /* AlertStore.xcdatamodeld */,
				1DA649A8244126DA00F61E75 /* InAppModalAlertScheduler.swift */,
				1D05219A2469E9DF000EBBDE /* StoredAlert.swift */,
				1D4A3E2B2478628500FD601B /* StoredAlert+CoreDataClass.swift */,
				1D4A3E2C2478628500FD601B /* StoredAlert+CoreDataProperties.swift */,
				1DA649A6244126CD00F61E75 /* UserNotificationAlertScheduler.swift */,
			);
			path = Alerts;
			sourceTree = "<group>";
		};
		1DA7A83F24476E8C008257F0 /* Managers */ = {
			isa = PBXGroup;
			children = (
				1DA7A84024476E98008257F0 /* Alerts */,
				C16575722538AFF6004AE16E /* CGMStalenessMonitorTests.swift */,
				A91E4C2224F86F1000BE9213 /* CriticalEventLogExportManagerTests.swift */,
				C16B983F26B4898800256B05 /* DoseEnactorTests.swift */,
				E9C58A7124DB489100487A17 /* LoopDataManagerTests.swift */,
				E950CA9029002D9000B5B692 /* LoopDataManagerDosingTests.swift */,
				E9B3552C293592B40076AB04 /* MealDetectionManagerTests.swift */,
				1D70C40026EC0F9D00C62570 /* SupportManagerTests.swift */,
				A9F5F1F4251050EC00E7C8A4 /* ZipArchiveTests.swift */,
			);
			path = Managers;
			sourceTree = "<group>";
		};
		1DA7A84024476E98008257F0 /* Alerts */ = {
			isa = PBXGroup;
			children = (
				1D80313C24746274002810DF /* AlertStoreTests.swift */,
				1DA7A84124476EAD008257F0 /* AlertManagerTests.swift */,
				1DA7A84324477698008257F0 /* InAppModalAlertSchedulerTests.swift */,
				1DFE9E162447B6270082C280 /* UserNotificationAlertSchedulerTests.swift */,
				A91E4C2024F867A700BE9213 /* StoredAlertTests.swift */,
				B4D4534028E5CA7900F1A8D9 /* AlertMuterTests.swift */,
			);
			path = Alerts;
			sourceTree = "<group>";
		};
		4328E0121CFBE1B700E199AA /* Controllers */ = {
			isa = PBXGroup;
			children = (
				4328E0151CFBE1DA00E199AA /* ActionHUDController.swift */,
				4328E01D1CFBE25F00E199AA /* CarbAndBolusFlowController.swift */,
				4345E40521F68E18009E00E5 /* CarbEntryListController.swift */,
				4FFEDFBE20E5CF22000BFC58 /* ChartHUDController.swift */,
				4F82654F20E69F9A0031A8F5 /* HUDInterfaceController.swift */,
				43511CED220FC61700566C63 /* HUDRowController.swift */,
				43A943891B926B7B0051FA24 /* NotificationController.swift */,
				892FB4CE220402C0005293EC /* OverrideSelectionController.swift */,
				4345E40321F68AD9009E00E5 /* TextRowController.swift */,
				E98A55F424EEE15A0008715D /* OnOffSelectionController.swift */,
			);
			path = Controllers;
			sourceTree = "<group>";
		};
		4328E01F1CFBE2B100E199AA /* Extensions */ = {
			isa = PBXGroup;
			children = (
				898ECA68218ABDA9001E9D35 /* CLKTextProvider+Compound.h */,
				898ECA66218ABDA8001E9D35 /* WatchApp Extension-Bridging-Header.h */,
				898ECA67218ABDA8001E9D35 /* CLKTextProvider+Compound.m */,
				4344629120A7C19800C4BE6F /* ButtonGroup.swift */,
				898ECA64218ABD9A001E9D35 /* CGRect.swift */,
				4328E0221CFBE2C500E199AA /* CLKComplicationTemplate.swift */,
				89FE21AC24AC57E30033F501 /* Collection.swift */,
				89E08FCB242E790C000D719B /* Comparable.swift */,
				4F7E8AC420E2AB9600AEA65E /* Date.swift */,
				43785E952120E4010057DED1 /* INRelevantShortcutStore+Loop.swift */,
				4328E0231CFBE2C500E199AA /* NSUserDefaults+WatchApp.swift */,
				4328E0241CFBE2C500E199AA /* UIColor.swift */,
				4F2C15801E0495B200E160D4 /* WatchContext+WatchApp.swift */,
				43CB2B2A1D924D450079823D /* WCSession.swift */,
				4328E0251CFBE2C500E199AA /* WKAlertAction.swift */,
				4328E02E1CFBF81800E199AA /* WKInterfaceImage.swift */,
				43517916230A0E1A0072ECC0 /* WKInterfaceLabel.swift */,
			);
			path = Extensions;
			sourceTree = "<group>";
		};
		4345E3F621F03C2E009E00E5 /* Display */ = {
			isa = PBXGroup;
			children = (
				4345E3F721F03D2A009E00E5 /* DatesAndNumberCell.swift */,
				4345E3F921F0473B009E00E5 /* TextCell.swift */,
			);
			path = Display;
			sourceTree = "<group>";
		};
		43757D131C06F26C00910CB9 /* Models */ = {
			isa = PBXGroup;
			children = (
				DDC389F52A2B61750066E2E8 /* ApplicationFactorStrategy.swift */,
				B4E2022F2661063E009421B5 /* AutomaticDosingStatus.swift */,
				A9FB75F0252BE320004C7D3F /* BolusDosingDecision.swift */,
				DDC389F92A2B62470066E2E8 /* ConstantApplicationFactorStrategy.swift */,
				C1EF747128D6A44A00C8C083 /* CrashRecoveryManager.swift */,
				DDC389F72A2B620B0066E2E8 /* GlucoseBasedApplicationFactorStrategy.swift */,
				B40D07C6251A89D500C1C6D7 /* GlucoseDisplay.swift */,
				43C2FAE01EB656A500364AFF /* GlucoseEffectVelocity.swift */,
				C1C660D0252E4DD5009B5C32 /* LoopConstants.swift */,
				436A0DA41D236A2A00104B24 /* LoopError.swift */,
				E9C00EF424C623EF00628F35 /* LoopSettings+Loop.swift */,
				A9B996EF27235191002DC09C /* LoopWarning.swift */,
				C17824A41E1AD4D100D9D25C /* ManualBolusRecommendation.swift */,
				4F526D601DF8D9A900A04910 /* NetBasal.swift */,
				438D42F81D7C88BC003244B0 /* PredictionInputEffect.swift */,
				A99A114029A581D6007919CE /* Remote */,
				C19008FD25225D3900721625 /* SimpleBolusCalculator.swift */,
				C1E3862428247B7100F561A4 /* StoredLoopNotRunningNotification.swift */,
				4328E0311CFC068900E199AA /* WatchContext+LoopKit.swift */,
				A987CD4824A58A0100439ADC /* ZipArchive.swift */,
			);
			path = Models;
			sourceTree = "<group>";
		};
		43776F831B8022E90074EA36 = {
			isa = PBXGroup;
			children = (
				C18A491122FCC20B00FDA733 /* Scripts */,
				4FF4D0FA1E1834BD00846527 /* Common */,
				43776F8E1B8022E90074EA36 /* Loop */,
				4F70C1DF1DE8DCA7006380B7 /* Loop Status Extension */,
				43D9FFD021EAE05D00AF44BF /* LoopCore */,
				4F75288C1DFE1DC600C322D6 /* LoopUI */,
				43A943731B926B7B0051FA24 /* WatchApp */,
				43A943821B926B7B0051FA24 /* WatchApp Extension */,
				43F78D2C1C8FC58F002152D1 /* LoopTests */,
				43D9FFA321EA9A0C00AF44BF /* Learn */,
				E9B07F7D253BBA6500BAD8F8 /* Loop Intent Extension */,
				14B1736128AED9EC006CCD7C /* Loop Widget Extension */,
				A900531928D60852000BC15B /* Shortcuts */,
				968DCD53F724DE56FFE51920 /* Frameworks */,
				43776F8D1B8022E90074EA36 /* Products */,
				437D9BA11D7B5203007245E8 /* Loop.xcconfig */,
				A951C5FF23E8AB51003E26DC /* Version.xcconfig */,
			);
			sourceTree = "<group>";
		};
		43776F8D1B8022E90074EA36 /* Products */ = {
			isa = PBXGroup;
			children = (
				43776F8C1B8022E90074EA36 /* Loop.app */,
				43A943721B926B7B0051FA24 /* WatchApp.app */,
				43A9437E1B926B7B0051FA24 /* WatchApp Extension.appex */,
				43E2D90B1D20C581004DA55F /* LoopTests.xctest */,
				4F70C1DC1DE8DCA7006380B7 /* Loop Status Extension.appex */,
				4F75288B1DFE1DC600C322D6 /* LoopUI.framework */,
				43D9FFCF21EAE05D00AF44BF /* LoopCore.framework */,
				43D9002A21EB209400AF44BF /* LoopCore.framework */,
				E9B07F7C253BBA6500BAD8F8 /* Loop Intent Extension.appex */,
				14B1735C28AED9EC006CCD7C /* Loop Widget Extension.appex */,
			);
			name = Products;
			sourceTree = "<group>";
		};
		43776F8E1B8022E90074EA36 /* Loop */ = {
			isa = PBXGroup;
			children = (
				C16DA84022E8E104008624C2 /* Plugins */,
				7D7076651FE06EE4004AC8EA /* Localizable.strings */,
				7D7076511FE06EE1004AC8EA /* InfoPlist.strings */,
				43EDEE6B1CF2E12A00393BE3 /* Loop.entitlements */,
				43F5C2D41B92A4A6003EB13D /* Info.plist */,
				C1EE9E802A38D0FB0064784A /* BuildDetails.plist */,
				43776F8F1B8022E90074EA36 /* AppDelegate.swift */,
				1D12D3B82548EFDD00B53E8B /* main.swift */,
				43776F9A1B8022E90074EA36 /* LaunchScreen.storyboard */,
				43776F951B8022E90074EA36 /* Main.storyboard */,
				A966152423EA5A25005D8B29 /* DefaultAssets.xcassets */,
				A966152523EA5A25005D8B29 /* DerivedAssets.xcassets */,
				C11AA5C7258736CF00BDE12F /* DerivedAssetsBase.xcassets */,
				43E344A01B9E144300C85C07 /* Extensions */,
				43F5C2E41B93C5D4003EB13D /* Managers */,
				43757D131C06F26C00910CB9 /* Models */,
				43F5C2CE1B92A2A0003EB13D /* View Controllers */,
				43F5C2CF1B92A2ED003EB13D /* Views */,
				897A5A9724C22DCE00C4E71D /* View Models */,
			);
			path = Loop;
			sourceTree = "<group>";
		};
		43A943731B926B7B0051FA24 /* WatchApp */ = {
			isa = PBXGroup;
			children = (
				C1C73F0F1DE3D0270022FC89 /* InfoPlist.strings */,
				43F5C2D61B92A4DC003EB13D /* Info.plist */,
				43A943741B926B7B0051FA24 /* Interface.storyboard */,
				A966152823EA5A37005D8B29 /* DefaultAssets.xcassets */,
				A966152923EA5A37005D8B29 /* DerivedAssets.xcassets */,
			);
			path = WatchApp;
			sourceTree = "<group>";
		};
		43A943821B926B7B0051FA24 /* WatchApp Extension */ = {
			isa = PBXGroup;
			children = (
				63F5E17A297DDF3900A62D4B /* ckcomplication.strings */,
				7D7076601FE06EE3004AC8EA /* Localizable.strings */,
				43D533BB1CFD1DD7009E3085 /* WatchApp Extension.entitlements */,
				43A943911B926B7B0051FA24 /* Info.plist */,
				4B67E2C6289B4EDB002D92AF /* InfoPlist.strings */,
				43A9438D1B926B7B0051FA24 /* ComplicationController.swift */,
				43A943871B926B7B0051FA24 /* ExtensionDelegate.swift */,
				43A9438F1B926B7B0051FA24 /* Assets.xcassets */,
				4328E0121CFBE1B700E199AA /* Controllers */,
				4328E01F1CFBE2B100E199AA /* Extensions */,
				4FE3475F20D5D7FA00A86D03 /* Managers */,
				898ECA5D218ABD17001E9D35 /* Models */,
				4F75F0052100146B00B5570E /* Scenes */,
				43A943831B926B7B0051FA24 /* Supporting Files */,
				891B508324342BCA005DA578 /* View Models */,
				895788A3242E6947002CB114 /* Views */,
			);
			path = "WatchApp Extension";
			sourceTree = "<group>";
		};
		43A943831B926B7B0051FA24 /* Supporting Files */ = {
			isa = PBXGroup;
			children = (
				43A943841B926B7B0051FA24 /* PushNotificationPayload.apns */,
			);
			name = "Supporting Files";
			sourceTree = "<group>";
		};
		43C05CB321EBE268006FB252 /* Extensions */ = {
			isa = PBXGroup;
			children = (
				43C05CB421EBE274006FB252 /* Date.swift */,
				4345E3FD21F04A50009E00E5 /* DateIntervalFormatter.swift */,
				43D9F81F21EF0906000578CD /* NSNumber.swift */,
				43C5F259222C921B00905D10 /* OSLog.swift */,
				43D9F81921EC593C000578CD /* UITableViewCell.swift */,
				C1814B85225E507C008D2D8E /* Sequence.swift */,
			);
			path = Extensions;
			sourceTree = "<group>";
		};
		43C05CBB21EBF743006FB252 /* View Controllers */ = {
			isa = PBXGroup;
			children = (
				43C05CC121EC06E4006FB252 /* LessonConfigurationViewController.swift */,
				43D9F82321EFF1AB000578CD /* LessonResultsViewController.swift */,
				43C05CBC21EBF77D006FB252 /* LessonsViewController.swift */,
			);
			path = "View Controllers";
			sourceTree = "<group>";
		};
		43C05CBE21EBFF66006FB252 /* Lessons */ = {
			isa = PBXGroup;
			children = (
				43C728F4222266F000C62969 /* ModalDayLesson.swift */,
				43C05CB021EBBDB9006FB252 /* TimeInRangeLesson.swift */,
			);
			path = Lessons;
			sourceTree = "<group>";
		};
		43C05CC321EC0868006FB252 /* Configuration */ = {
			isa = PBXGroup;
			children = (
				43D9F81721EC51CC000578CD /* DateEntry.swift */,
				43C05CC921EC382B006FB252 /* NumberEntry.swift */,
				43D9F81D21EF0609000578CD /* NumberRangeEntry.swift */,
				43D9F82121EF0A7A000578CD /* QuantityRangeEntry.swift */,
				43C728F62222700000C62969 /* DateIntervalEntry.swift */,
			);
			path = Configuration;
			sourceTree = "<group>";
		};
		43C5F255222C7B6300905D10 /* Models */ = {
			isa = PBXGroup;
			children = (
				43C5F256222C7B7200905D10 /* TimeComponents.swift */,
			);
			path = Models;
			sourceTree = "<group>";
		};
		43D9FFA321EA9A0C00AF44BF /* Learn */ = {
			isa = PBXGroup;
			children = (
				43D9FFA421EA9A0C00AF44BF /* AppDelegate.swift */,
				43C05CBF21EBFFA4006FB252 /* Lesson.swift */,
				43C05CC321EC0868006FB252 /* Configuration */,
				4345E3F621F03C2E009E00E5 /* Display */,
				43C05CB321EBE268006FB252 /* Extensions */,
				43C05CBE21EBFF66006FB252 /* Lessons */,
				43D9FFBE21EAB20B00AF44BF /* Managers */,
				43C5F255222C7B6300905D10 /* Models */,
				43C05CBB21EBF743006FB252 /* View Controllers */,
				43D9FFB521EA9B0100AF44BF /* Learn.entitlements */,
				43D9FFA821EA9A0C00AF44BF /* Main.storyboard */,
				43D9FFAB21EA9A0F00AF44BF /* Assets.xcassets */,
				43D9FFB021EA9A0F00AF44BF /* Info.plist */,
				80F864E42433BF5D0026EC26 /* InfoPlist.strings */,
				7D9BEEE72335A6B3005DCFD6 /* Localizable.strings */,
			);
			path = Learn;
			sourceTree = "<group>";
		};
		43D9FFBE21EAB20B00AF44BF /* Managers */ = {
			isa = PBXGroup;
			children = (
				43D9FFBF21EAB22E00AF44BF /* DataManager.swift */,
				43C728F8222A448700C62969 /* DayCalculator.swift */,
			);
			path = Managers;
			sourceTree = "<group>";
		};
		43D9FFD021EAE05D00AF44BF /* LoopCore */ = {
			isa = PBXGroup;
			children = (
				C1DA986B2843B6F9001D04CC /* PersistedProperty.swift */,
				43DE92581C5479E4001FFDE1 /* PotentialCarbEntryUserInfo.swift */,
				43C05CB721EBEA54006FB252 /* HKUnit.swift */,
				434FF1E91CF26C29000DB779 /* IdentifiableClass.swift */,
				C19E96DD23D2733F003F79B0 /* LoopCompletionFreshness.swift */,
				430B29892041F54A00BA9F93 /* NSUserDefaults.swift */,
				431E73471FF95A900069B5F7 /* PersistenceController.swift */,
				43D848AF1E7DCBE100DADCBC /* Result.swift */,
				43D9FFD121EAE05D00AF44BF /* LoopCore.h */,
				43D9FFD221EAE05D00AF44BF /* Info.plist */,
				4B60626A287E286000BF8BBB /* Localizable.strings */,
				E9C00EEF24C620EF00628F35 /* LoopSettings.swift */,
				C16575742539FD60004AE16E /* LoopCoreConstants.swift */,
				E9B3551B292844010076AB04 /* MissedMealNotification.swift */,
				C1D0B62F2986D4D90098D215 /* LocalizedString.swift */,
			);
			path = LoopCore;
			sourceTree = "<group>";
		};
		43E344A01B9E144300C85C07 /* Extensions */ = {
			isa = PBXGroup;
			children = (
				A98556842493F901000FD662 /* AlertStore+SimulatedCoreData.swift */,
				C1D289B422F90A52003FFBD9 /* BasalDeliveryState.swift */,
				A9F703722489BC8500C98AD8 /* CarbStore+SimulatedCoreData.swift */,
				C17824991E1999FA00D9D25C /* CaseCountable.swift */,
				4F6663931E905FD2009E74FC /* ChartColorPalette+Loop.swift */,
				4389916A1E91B689000EEF90 /* ChartSettings+Loop.swift */,
				4F08DE8E1E7BB871006741EA /* CollectionType+Loop.swift */,
				43CE7CDD1CA8B63E003CC1B0 /* Data.swift */,
				892A5D58222F0A27008961AB /* Debug.swift */,
				1D9650C72523FBA100A1370B /* DeviceDataManager+BolusEntryViewModelDelegate.swift */,
				B4FEEF7C24B8A71F00A8DF9B /* DeviceDataManager+DeviceStatus.swift */,
				A96DAC232838325900D94E38 /* DiagnosticLog.swift */,
				C18913B42524F24C007B0683 /* DeviceDataManager+SimpleBolusViewModelDelegate.swift */,
				A9C62D832331700D00535612 /* DiagnosticLog+Subsystem.swift */,
				89D1503D24B506EB00EDE253 /* Dictionary.swift */,
				89CA2B2F226C0161004D9350 /* DirectoryObserver.swift */,
				A9CBE457248AB564008E7BA2 /* DoseStore+SimulatedCoreData.swift */,
				A9B996F127238705002DC09C /* DosingDecisionStore.swift */,
				A9CBE459248ACBE1008E7BA2 /* DosingDecisionStore+SimulatedCoreData.swift */,
				142CB7582A60BF2E0075748A /* EditMode.swift */,
				A9F703742489C9A000C98AD8 /* GlucoseStore+SimulatedCoreData.swift */,
				A9DCF2D525B0F3C500C89088 /* LoopUIColorPalette+Default.swift */,
				89E267FE229267DF00A3F2AF /* Optional.swift */,
				A967D94B24F99B9300CDDF8A /* OutputStream.swift */,
				895FE0942201234000FCF18A /* OverrideSelectionViewController.swift */,
				A9F703762489D8AA00C98AD8 /* PersistentDeviceLog+SimulatedCoreData.swift */,
				A999D40524663D18004C89D4 /* PumpManagerError.swift */,
				892A5D682230C41D008961AB /* RangeReplaceableCollection.swift */,
				A9CBE45B248ACC03008E7BA2 /* SettingsStore+SimulatedCoreData.swift */,
				C1FB428B217806A300FAB378 /* StateColorPalette.swift */,
				43F89CA222BDFBBC006BB54E /* UIActivityIndicatorView.swift */,
				43F41C361D3BF32400C11ED6 /* UIAlertController.swift */,
				A9F66FC2247F451500096EA7 /* UIDevice+Loop.swift */,
				8968B1112408B3520074BB48 /* UIFont.swift */,
				437CEEE31CDE5C0A003C8C80 /* UIImage.swift */,
				434FF1ED1CF27EEF000DB779 /* UITableViewCell.swift */,
				C13DA2AF24F6C7690098BB29 /* UIViewController.swift */,
				430B29922041F5B200BA9F93 /* UserDefaults+Loop.swift */,
				A9B607AF247F000F00792BE4 /* UserNotifications+Loop.swift */,
			);
			path = Extensions;
			sourceTree = "<group>";
		};
		43F5C2CE1B92A2A0003EB13D /* View Controllers */ = {
			isa = PBXGroup;
			children = (
				43A51E1E1EB6D62A000736CC /* CarbAbsorptionViewController.swift */,
				892D7C5023B54A14008A9656 /* CarbEntryViewController.swift */,
				43A51E201EB6DBDD000736CC /* LoopChartsTableViewController.swift */,
				433EA4C31D9F71C800CD78FB /* CommandResponseViewController.swift */,
				C178249F1E19CF9800D9D25C /* GlucoseThresholdTableViewController.swift */,
				4302F4E21D4EA54200F0FCAF /* InsulinDeliveryTableViewController.swift */,
				437D9BA21D7BC977007245E8 /* PredictionTableViewController.swift */,
				439A7941211F631C0041B75F /* RootNavigationController.swift */,
				43E3449E1B9D68E900C85C07 /* StatusTableViewController.swift */,
				89CA2B31226C18B8004D9350 /* TestingScenariosTableViewController.swift */,
				4302F4E01D4E9C8900F0FCAF /* TextFieldTableViewController.swift */,
			);
			path = "View Controllers";
			sourceTree = "<group>";
		};
		43F5C2CF1B92A2ED003EB13D /* Views */ = {
			isa = PBXGroup;
			children = (
				B4001CED28CBBC82002FB414 /* AlertManagementView.swift */,
				897A5A9524C2175B00C4E71D /* BolusEntryView.swift */,
				C1F8B1D122375E4200DD66CF /* BolusProgressTableViewCell.swift */,
				C1F8B1DB223862D500DD66CF /* BolusProgressTableViewCell.xib */,
				43B260481ED248FB008CAA77 /* CarbEntryTableViewCell.swift */,
				431A8C3F1EC6E8AB00823B9C /* CircleMaskView.swift */,
				A9A056B224B93C62007CF06D /* CriticalEventLogExportView.swift */,
				C191D2A025B3ACAA00C26C0B /* DosingStrategySelectionView.swift */,
				142CB75A2A60BFC30075748A /* FavoriteFoodsView.swift */,
				43D381611EBD9759007F8C8F /* HeaderValuesTableViewCell.swift */,
				B43CF07D29434EC4008A520B /* HowMuteAlertWorkView.swift */,
				430D85881F44037000AF2D4F /* HUDViewTableViewCell.swift */,
				A91D2A3E26CF0FF80023B075 /* IconTitleSubtitleTableViewCell.swift */,
				C1742331259BEADC00399C9D /* ManualEntryDoseView.swift */,
				1DA46B5F2492E2E300D71A63 /* NotificationsCriticalAlertPermissionsView.swift */,
				899433B723FE129700FA4BEA /* OverrideBadgeView.swift */,
				89D6953D23B6DF8A002B3066 /* PotentialCarbEntryTableViewCell.swift */,
				89CAB36224C8FE95009EE3CE /* PredictedGlucoseChartView.swift */,
				438D42FA1D7D11A4003244B0 /* PredictionInputEffectTableViewCell.swift */,
				439706E522D2E84900C81566 /* PredictionSettingTableViewCell.swift */,
				1DE09BA824A3E23F009EE9F9 /* SettingsView.swift */,
				DDC389FB2A2BC6670066E2E8 /* SettingsView+algorithmExperimentsSection.swift */,
				C1DE5D22251BFC4D00439E49 /* SimpleBolusView.swift */,
				43F64DD81D9C92C900D24DC6 /* TitleSubtitleTableViewCell.swift */,
				4311FB9A1F37FE1B00D4C0A7 /* TitleSubtitleTextFieldTableViewCell.swift */,
				C1AF062229426300002C1B19 /* ManualGlucoseEntryRow.swift */,
				DDC389FD2A2C4C830066E2E8 /* GlucoseBasedApplicationFactorSelectionView.swift */,
				DD3DBD282A33AFE9000F8B5B /* IntegralRetrospectiveCorrectionSelectionView.swift */,
			);
			path = Views;
			sourceTree = "<group>";
		};
		43F5C2E41B93C5D4003EB13D /* Managers */ = {
			isa = PBXGroup;
			children = (
				B42D124228D371C400E43D22 /* AlertMuter.swift */,
				1D6B1B6626866D89009AC446 /* AlertPermissionsChecker.swift */,
				439897361CD2F80600223065 /* AnalyticsServicesManager.swift */,
				B4F3D25024AF890C0095CE44 /* BluetoothStateManager.swift */,
				439BED291E76093C00B0AED5 /* CGMManager.swift */,
				C16575702538A36B004AE16E /* CGMStalenessMonitor.swift */,
				A977A2F324ACFECF0059C207 /* CriticalEventLogExportManager.swift */,
				C148CEE624FD91BD00711B3B /* DeliveryUncertaintyAlertManager.swift */,
				43DBF0521C93EC8200B3C386 /* DeviceDataManager.swift */,
				C16B983D26B4893300256B05 /* DoseEnactor.swift */,
				89CA2B3C226E6B13004D9350 /* LocalTestingScenariosManager.swift */,
				A9C62D862331703000535612 /* LoggingServicesManager.swift */,
				A9D5C5B525DC6C6A00534873 /* LoopAppManager.swift */,
				43A567681C94880B00334FAC /* LoopDataManager.swift */,
				43C094491CACCC73001F6403 /* NotificationManager.swift */,
				A97F250725E056D500F0EE19 /* OnboardingManager.swift */,
				432E73CA1D24B3D6009AD15D /* RemoteDataServicesManager.swift */,
				A9C62D852331703000535612 /* Service.swift */,
				A9C62D872331703000535612 /* ServicesManager.swift */,
				C1F7822527CC056900C0919A /* SettingsManager.swift */,
				E9BB27AA23B85C3500FB4987 /* SleepStore.swift */,
				43FCEEA8221A615B0013DD30 /* StatusChartsManager.swift */,
				1D63DEA426E950D400F46FA5 /* SupportManager.swift */,
				4F70C20F1DE8FAC5006380B7 /* ExtensionDataManager.swift */,
				89ADE13A226BFA0F0067222B /* TestingScenariosManager.swift */,
				1D82E69F25377C6B009131FB /* TrustedTimeChecker.swift */,
				4328E0341CFC0AE100E199AA /* WatchDataManager.swift */,
				1DA6499D2441266400F61E75 /* Alerts */,
				E95D37FF24EADE68005E2F50 /* Store Protocols */,
				E9B355232935906B0076AB04 /* Missed Meal Detection */,
				C1F2075B26D6F9B0007AB7EB /* ProfileExpirationAlerter.swift */,
				A96DAC2B2838F31200D94E38 /* SharedLogging.swift */,
				7E69CFFB2A16A77E00203CBD /* ResetLoopManager.swift */,
				84AA81E42A4A3981000B658B /* DeeplinkManager.swift */,
			);
			path = Managers;
			sourceTree = "<group>";
		};
		43F78D2C1C8FC58F002152D1 /* LoopTests */ = {
			isa = PBXGroup;
			children = (
				E9C58A7624DB510500487A17 /* Fixtures */,
				B4CAD8772549D2330057946B /* LoopCore */,
				1DA7A83F24476E8C008257F0 /* Managers */,
				A9E6DFED246A0460005B1A1C /* Models */,
				B4BC56362518DE8800373647 /* ViewModels */,
				43E2D90F1D20C581004DA55F /* Info.plist */,
				A9DF02CA24F72B9E00B7C988 /* CriticalEventLogTests.swift */,
				A96DAC292838EF8A00D94E38 /* DiagnosticLogTests.swift */,
				A9DAE7CF2332D77F006AE942 /* LoopTests.swift */,
				8968B113240C55F10074BB48 /* LoopSettingsTests.swift */,
				E93E86AC24DDE02C00FF40C8 /* Mock Stores */,
			);
			path = LoopTests;
			sourceTree = "<group>";
		};
		4F70C1DF1DE8DCA7006380B7 /* Loop Status Extension */ = {
			isa = PBXGroup;
			children = (
				7D7076371FE06EDE004AC8EA /* Localizable.strings */,
				4F70C1FD1DE8E662006380B7 /* Loop Status Extension.entitlements */,
				4F70C1E51DE8DCA7006380B7 /* Info.plist */,
				C1004DF62981F5B700B8CF94 /* InfoPlist.strings */,
				43BFF0CC1E466C8400FF19A9 /* StateColorPalette.swift */,
				43FCEEB0221A863E0013DD30 /* StatusChartsManager.swift */,
				4F70C1E01DE8DCA7006380B7 /* StatusViewController.swift */,
				4F70C1E21DE8DCA7006380B7 /* MainInterface.storyboard */,
			);
			path = "Loop Status Extension";
			sourceTree = "<group>";
		};
		4F75288C1DFE1DC600C322D6 /* LoopUI */ = {
			isa = PBXGroup;
			children = (
				7D23667B21250C5A0028B67D /* Common */,
				7D70764C1FE06EE1004AC8EA /* Localizable.strings */,
				7D7076471FE06EE0004AC8EA /* InfoPlist.strings */,
				4FB76FC41E8C576800B39636 /* Extensions */,
				4F7528A61DFE20AE00C322D6 /* Models */,
				B42C950F24A3C44F00857C73 /* ViewModel */,
				4F7528931DFE1E1600C322D6 /* Views */,
				4F75288D1DFE1DC600C322D6 /* LoopUI.h */,
				4F75288E1DFE1DC600C322D6 /* Info.plist */,
				4F2C15941E09BF3C00E160D4 /* HUDView.xib */,
				4F2C15961E09E94E00E160D4 /* HUDAssets.xcassets */,
				B4E96D58248A7F9A002DABAD /* StatusHighlightHUDView.xib */,
				B4E96D5C248A82A2002DABAD /* StatusBarHUDView.xib */,
			);
			path = LoopUI;
			sourceTree = "<group>";
		};
		4F7528931DFE1E1600C322D6 /* Views */ = {
			isa = PBXGroup;
			children = (
				437CEEBF1CD6FCD8003C8C80 /* BasalRateHUDView.swift */,
				43B371851CE583890013C5A6 /* BasalStateView.swift */,
				B4E96D4E248A6E20002DABAD /* CGMStatusHUDView.swift */,
				B4C9859325D5A3BB009FD9CA /* StatusBadgeHUDView.swift */,
				B4E96D4A248A6B6E002DABAD /* DeviceStatusHUDView.swift */,
				4337615E1D52F487004A3647 /* GlucoseHUDView.swift */,
				B4E96D54248A7509002DABAD /* GlucoseTrendHUDView.swift */,
				B4E96D52248A7386002DABAD /* GlucoseValueHUDView.swift */,
				4F2C15921E09BF2C00E160D4 /* HUDView.swift */,
				437CEEBD1CD6E0CB003C8C80 /* LoopCompletionHUDView.swift */,
				438DADC71CDE8F8B007697A5 /* LoopStateView.swift */,
				B48B0BAB24900093009A48DE /* PumpStatusHUDView.swift */,
				B4E96D5A248A8229002DABAD /* StatusBarHUDView.swift */,
				B4E96D56248A7B0F002DABAD /* StatusHighlightHUDView.swift */,
			);
			path = Views;
			sourceTree = "<group>";
		};
		4F7528A61DFE20AE00C322D6 /* Models */ = {
			isa = PBXGroup;
			children = (
				4326BA631F3A44D9007CCAD4 /* ChartLineModel.swift */,
			);
			path = Models;
			sourceTree = "<group>";
		};
		4F75F0052100146B00B5570E /* Scenes */ = {
			isa = PBXGroup;
			children = (
				4F75F00120FCFE8C00B5570E /* GlucoseChartScene.swift */,
				4372E495213DCDD30068E043 /* GlucoseChartValueHashable.swift */,
			);
			path = Scenes;
			sourceTree = "<group>";
		};
		4FB76FC41E8C576800B39636 /* Extensions */ = {
			isa = PBXGroup;
			children = (
				A9C62D8D2331708700535612 /* AuthenticationTableViewCell+NibLoadable.swift */,
				B490A03C24D04F9400F509FA /* Color.swift */,
				43FCEEAC221A66780013DD30 /* DateFormatter.swift */,
				B490A04024D0559D00F509FA /* DeviceLifecycleProgressState.swift */,
				B490A04224D055D900F509FA /* DeviceStatusHighlight.swift */,
				B43DA44024D9C12100CAFF4E /* DismissibleHostingController.swift */,
				B490A03E24D0550F00F509FA /* GlucoseRangeCategory.swift */,
				B4D620D324D9EDB900043B3C /* GuidanceColors.swift */,
				1DB1CA4C24A55F0000B3B94C /* Image.swift */,
				434F54561D287FDB002A9274 /* NibLoadable.swift */,
				43BFF0B11E45C18400FF19A9 /* UIColor.swift */,
				C1AD41FF256D61E500164DDD /* Comparable.swift */,
			);
			path = Extensions;
			sourceTree = "<group>";
		};
		4FE3475F20D5D7FA00A86D03 /* Managers */ = {
			isa = PBXGroup;
			children = (
				4FDDD23620DC51DF00D04B16 /* LoopDataManager.swift */,
				898ECA62218ABD21001E9D35 /* ComplicationChartManager.swift */,
			);
			path = Managers;
			sourceTree = "<group>";
		};
		4FF4D0FA1E1834BD00846527 /* Common */ = {
			isa = PBXGroup;
			children = (
				4FF4D0FC1E1834CC00846527 /* Extensions */,
				4FF4D0FB1E1834C400846527 /* Models */,
				43785E9B2120E7060057DED1 /* Intents.intentdefinition */,
				89E267FB2292456700A3F2AF /* FeatureFlags.swift */,
				7D9BEEF52335CF8D005DCFD6 /* Localizable.strings */,
			);
			path = Common;
			sourceTree = "<group>";
		};
		4FF4D0FB1E1834C400846527 /* Models */ = {
			isa = PBXGroup;
			children = (
				89F9119324358E4500ECCAF3 /* CarbAbsorptionTime.swift */,
				A9347F3024E7521800C99C34 /* CarbBackfillRequestUserInfo.swift */,
				4F11D3BF20DCBEEC006E072C /* GlucoseBackfillRequestUserInfo.swift */,
				4372E48F213CFCE70068E043 /* LoopSettingsUserInfo.swift */,
				43C3B6F620BBCAA30026CAFA /* PumpManager.swift */,
				C1FB428E217921D600FAB378 /* PumpManagerUI.swift */,
				435400331C9F878D00D5819C /* SetBolusUserInfo.swift */,
				4F70C2111DE900EA006380B7 /* StatusExtensionContext.swift */,
				89A1B66D24ABFDF800117AC2 /* SupportedBolusVolumesUserInfo.swift */,
				4FF4D0FF1E18374700846527 /* WatchContext.swift */,
				C1201E2B23ECDBD0002DA84A /* WatchContextRequestUserInfo.swift */,
				A9347F2E24E7508A00C99C34 /* WatchHistoricalCarbs.swift */,
				4F11D3C120DD80B3006E072C /* WatchHistoricalGlucose.swift */,
				4F7E8AC620E2AC0300AEA65E /* WatchPredictedGlucose.swift */,
				E9B08020253BBDE900BAD8F8 /* IntentExtensionInfo.swift */,
				C110888C2A3913C600BA4898 /* BuildDetails.swift */,
			);
			path = Models;
			sourceTree = "<group>";
		};
		4FF4D0FC1E1834CC00846527 /* Extensions */ = {
			isa = PBXGroup;
			children = (
				4372E48A213CB5F00068E043 /* Double.swift */,
				4F526D5E1DF2459000A04910 /* HKUnit.swift */,
				43C513181E864C4E001547C7 /* GlucoseRangeSchedule.swift */,
				43785E922120A01B0057DED1 /* NewCarbEntryIntent+Loop.swift */,
				430DA58D1D4AEC230097D1CA /* NSBundle.swift */,
				439897341CD2F7DE00223065 /* NSTimeInterval.swift */,
				439A7943211FE22F0041B75F /* NSUserActivity.swift */,
				4FC8C8001DEB93E400A1452E /* NSUserDefaults+StatusExtension.swift */,
				43BFF0B31E45C1BE00FF19A9 /* NumberFormatter.swift */,
				4374B5EE209D84BE00D17AA8 /* OSLog.swift */,
				4372E486213C86240068E043 /* SampleValue.swift */,
				4374B5F3209D89A900D17AA8 /* TextFieldTableViewCell.swift */,
				43BFF0C31E4659E700FF19A9 /* UIColor+HIG.swift */,
				E9B08015253BBD7300BAD8F8 /* UserDefaults+LoopIntents.swift */,
			);
			path = Extensions;
			sourceTree = "<group>";
		};
		7D23667B21250C5A0028B67D /* Common */ = {
			isa = PBXGroup;
			children = (
				7D23667C21250C7E0028B67D /* LocalizedString.swift */,
			);
			path = Common;
			sourceTree = "<group>";
		};
		84AA81D12A4A2778000B658B /* Components */ = {
			isa = PBXGroup;
			children = (
				14B1736E28AEDBF6006CCD7C /* BasalView.swift */,
				14B1737028AEDBF6006CCD7C /* GlucoseView.swift */,
				14B1737128AEDBF6006CCD7C /* LoopCircleView.swift */,
				84AA81E22A4A36FB000B658B /* SystemActionLink.swift */,
				84AA81E62A4A4DEF000B658B /* PumpView.swift */,
			);
			path = Components;
			sourceTree = "<group>";
		};
		84AA81D42A4A2813000B658B /* Bootstrap */ = {
			isa = PBXGroup;
			children = (
				C116134A2983096D00777E7C /* Localizable.strings */,
				C11613472983096D00777E7C /* InfoPlist.strings */,
				14B1736D28AEDA63006CCD7C /* LoopWidgetExtension.entitlements */,
				14B1736428AED9EE006CCD7C /* Assets.xcassets */,
				14B1736628AED9EE006CCD7C /* Info.plist */,
			);
			path = Bootstrap;
			sourceTree = "<group>";
		};
		84AA81D92A4A2966000B658B /* Helpers */ = {
			isa = PBXGroup;
			children = (
				84AA81DA2A4A2973000B658B /* Date.swift */,
				84AA81D52A4A28AF000B658B /* WidgetBackground.swift */,
			);
			path = Helpers;
			sourceTree = "<group>";
		};
		84AA81DE2A4A2B3D000B658B /* Timeline */ = {
			isa = PBXGroup;
			children = (
				84AA81D72A4A2910000B658B /* StatusWidgetTimelimeEntry.swift */,
				84AA81DC2A4A2999000B658B /* StatusWidgetTimelineProvider.swift */,
			);
			path = Timeline;
			sourceTree = "<group>";
		};
		84AA81DF2A4A2B7A000B658B /* Widgets */ = {
			isa = PBXGroup;
			children = (
				14B1736F28AEDBF6006CCD7C /* SystemStatusWidget.swift */,
			);
			path = Widgets;
			sourceTree = "<group>";
		};
		891B508324342BCA005DA578 /* View Models */ = {
			isa = PBXGroup;
			children = (
				891B508424342BE1005DA578 /* CarbAndBolusFlowViewModel.swift */,
				E98A55F824EEFC200008715D /* OnOffSelectionViewModel.swift */,
			);
			path = "View Models";
			sourceTree = "<group>";
		};
		895788A3242E6947002CB114 /* Views */ = {
			isa = PBXGroup;
			children = (
				895788B5242E6A25002CB114 /* Carb Entry & Bolus */,
				895788B4242E69C8002CB114 /* Extensions */,
				895788AB242E69A2002CB114 /* ActionButton.swift */,
				895788AA242E69A1002CB114 /* CircularAccessoryButtonStyle.swift */,
				89A605E824328862009C1096 /* Checkmark.swift */,
				89A605EE2432925D009C1096 /* CompletionCheckmark.swift */,
				894F6DD8243C060600CCE676 /* ScalablePositionedText.swift */,
				89A605EA243288E4009C1096 /* TopDownTriangle.swift */,
				E98A55F624EEE1E10008715D /* OnOffSelectionView.swift */,
			);
			path = Views;
			sourceTree = "<group>";
		};
		895788B4242E69C8002CB114 /* Extensions */ = {
			isa = PBXGroup;
			children = (
				89E08FC7242E76E9000D719B /* AnyTransition.swift */,
				895788A9242E69A1002CB114 /* Color.swift */,
				89F9118E24352F1600ECCAF3 /* DigitalCrownRotation.swift */,
				894F6DD2243BCBDB00CCE676 /* Environment+SizeClass.swift */,
				89A605E62432860C009C1096 /* PeriodicPublisher.swift */,
				89E08FC9242E7714000D719B /* UIFont.swift */,
				894F6DD6243C047300CCE676 /* View+Position.swift */,
			);
			path = Extensions;
			sourceTree = "<group>";
		};
		895788B5242E6A25002CB114 /* Carb Entry & Bolus */ = {
			isa = PBXGroup;
			children = (
				895788A5242E69A1002CB114 /* AbsorptionTimeSelection.swift */,
				89A605EC24328972009C1096 /* BolusArrow.swift */,
				89E08FCF242E8B2B000D719B /* BolusConfirmationView.swift */,
				89A605F02432BD18009C1096 /* BolusConfirmationVisual.swift */,
				895788A7242E69A1002CB114 /* BolusInput.swift */,
				89A605E224327DFE009C1096 /* CarbAmountInput.swift */,
				894F6DDC243C0A2300CCE676 /* CarbAmountLabel.swift */,
				895788A6242E69A1002CB114 /* CarbAndBolusFlow.swift */,
				89E08FC5242E7506000D719B /* CarbAndDateInput.swift */,
				89A605E424327F45009C1096 /* DoseVolumeInput.swift */,
				894F6DDA243C07CF00CCE676 /* GramLabel.swift */,
				89F9119024358DED00ECCAF3 /* Models */,
				89E08FC0242E73CA000D719B /* Preference Keys */,
			);
			path = "Carb Entry & Bolus";
			sourceTree = "<group>";
		};
		897A5A9724C22DCE00C4E71D /* View Models */ = {
			isa = PBXGroup;
			children = (
				897A5A9824C22DE800C4E71D /* BolusEntryViewModel.swift */,
				A9A056B424B94123007CF06D /* CriticalEventLogExportViewModel.swift */,
				C11BD0542523CFED00236B08 /* SimpleBolusViewModel.swift */,
				1DB1CA4E24A56D7600B3B94C /* SettingsViewModel.swift */,
				1D49795724E7289700948F05 /* ServicesViewModel.swift */,
				C174233B259BEB0F00399C9D /* ManualEntryDoseViewModel.swift */,
				1DB619AB270BAD3D006C9D07 /* VersionUpdateViewModel.swift */,
			);
			path = "View Models";
			sourceTree = "<group>";
		};
		898ECA5D218ABD17001E9D35 /* Models */ = {
			isa = PBXGroup;
			children = (
				898ECA5E218ABD17001E9D35 /* GlucoseChartScaler.swift */,
				898ECA5F218ABD17001E9D35 /* GlucoseChartData.swift */,
				892FB4CC22040104005293EC /* OverridePresetRow.swift */,
			);
			path = Models;
			sourceTree = "<group>";
		};
		89E08FC0242E73CA000D719B /* Preference Keys */ = {
			isa = PBXGroup;
			children = (
				89E08FC1242E73DC000D719B /* CarbAmountPositionKey.swift */,
				89E08FC3242E73F0000D719B /* GramLabelPositionKey.swift */,
			);
			path = "Preference Keys";
			sourceTree = "<group>";
		};
		89F9119024358DED00ECCAF3 /* Models */ = {
			isa = PBXGroup;
			children = (
				89F9119524358E6900ECCAF3 /* BolusPickerValues.swift */,
				89F9119124358E2B00ECCAF3 /* CarbEntryInputMode.swift */,
			);
			path = Models;
			sourceTree = "<group>";
		};
		968DCD53F724DE56FFE51920 /* Frameworks */ = {
			isa = PBXGroup;
			children = (
				C159C82E286787EF00A86EC0 /* LoopKit.framework */,
				C159C8212867859800A86EC0 /* MockKitUI.framework */,
				C159C8192867857000A86EC0 /* LoopKitUI.framework */,
				C11B9D60286779C000500CF8 /* MockKit.framework */,
				C11B9D61286779C000500CF8 /* MockKitUI.framework */,
				C11B9D5D286778D000500CF8 /* LoopKitUI.framework */,
				C19C8C20286776C20056D5E4 /* LoopKit.framework */,
				C19C8BC728651F0A0056D5E4 /* MockKit.framework */,
				C19C8BC228651EAE0056D5E4 /* LoopTestingKit.framework */,
				C19C8BB928651DFB0056D5E4 /* TrueTime.framework */,
				C101947127DD473C004E7EB8 /* MockKitUI.framework */,
				1DC63E7325351BDF004605DA /* TrueTime.framework */,
				4344628420A7A3BE00C4BE6F /* CGMBLEKit.framework */,
				C1750AEB255B013300B8011C /* Minizip.framework */,
				C19F496225630504003632D7 /* Minizip.framework */,
				43A8EC6E210E622600A81379 /* CGMBLEKitUI.framework */,
				C1E2773D224177C000354103 /* ClockKit.framework */,
				4344628120A7A37E00C4BE6F /* CoreBluetooth.framework */,
				43C246A71D89990F0031F8D1 /* Crypto.framework */,
				4D3B40021D4A9DFE00BC6334 /* G4ShareSpy.framework */,
				43D9002C21EB225D00AF44BF /* HealthKit.framework */,
				43F5C2C81B929C09003EB13D /* HealthKit.framework */,
				4344628320A7A3BE00C4BE6F /* LoopKit.framework */,
				437AFEE6203688CF008C4892 /* LoopKitUI.framework */,
				892A5D5A222F0D7C008961AB /* LoopTestingKit.framework */,
				C1E2774722433D7A00354103 /* MKRingProgressView.framework */,
				892A5D29222EF60A008961AB /* MockKit.framework */,
				892A5D2B222EF60A008961AB /* MockKitUI.framework */,
				4F70C1DD1DE8DCA7006380B7 /* NotificationCenter.framework */,
				43B371871CE597D10013C5A6 /* ShareClient.framework */,
				4379CFEF21112CF700AADC79 /* ShareClientUI.framework */,
				438A95A71D8B9B24009D12E1 /* CGMBLEKit.framework */,
				43F78D4B1C914197002152D1 /* LoopKit.framework */,
				E9B07F86253BBA6500BAD8F8 /* IntentsUI.framework */,
				14B1735D28AED9EC006CCD7C /* WidgetKit.framework */,
				14B1735F28AED9EC006CCD7C /* SwiftUI.framework */,
			);
			name = Frameworks;
			sourceTree = "<group>";
		};
		A900531928D60852000BC15B /* Shortcuts */ = {
			isa = PBXGroup;
			children = (
				A900531B28D608CA000BC15B /* Cancel Override.shortcut */,
				A900531C28D6090D000BC15B /* Loop Remote Overrides.shortcut */,
				A900531A28D60862000BC15B /* Loop.shortcut */,
			);
			path = Shortcuts;
			sourceTree = "<group>";
		};
		A99A114029A581D6007919CE /* Remote */ = {
			isa = PBXGroup;
			children = (
			);
			path = Remote;
			sourceTree = "<group>";
		};
		A9E6DFED246A0460005B1A1C /* Models */ = {
			isa = PBXGroup;
			children = (
				A9DFAFB224F0415E00950D1E /* CarbBackfillRequestUserInfoTests.swift */,
				A963B279252CEBAE0062AA12 /* SetBolusUserInfoTests.swift */,
				A9DFAFB424F048A000950D1E /* WatchHistoricalCarbsTests.swift */,
				C19008FF252271BB00721625 /* SimpleBolusCalculatorTests.swift */,
				A9C1719625366F780053BCBD /* WatchHistoricalGlucoseTest.swift */,
				A9BD28E6272226B40071DF15 /* TestLocalizedError.swift */,
			);
			path = Models;
			sourceTree = "<group>";
		};
		B42C950F24A3C44F00857C73 /* ViewModel */ = {
			isa = PBXGroup;
			children = (
				B42C951324A3C76000857C73 /* CGMStatusHUDViewModel.swift */,
			);
			path = ViewModel;
			sourceTree = "<group>";
		};
		B4BC56362518DE8800373647 /* ViewModels */ = {
			isa = PBXGroup;
			children = (
				1D8D55BB252274650044DBB6 /* BolusEntryViewModelTests.swift */,
				B4BC56372518DEA900373647 /* CGMStatusHUDViewModelTests.swift */,
				C165756E2534C468004AE16E /* SimpleBolusViewModelTests.swift */,
				C1777A6525A125F100595963 /* ManualEntryDoseViewModelTests.swift */,
			);
			path = ViewModels;
			sourceTree = "<group>";
		};
		B4CAD8772549D2330057946B /* LoopCore */ = {
			isa = PBXGroup;
			children = (
				B4CAD8782549D2540057946B /* LoopCompletionFreshnessTests.swift */,
			);
			path = LoopCore;
			sourceTree = "<group>";
		};
		C13072B82A76AF0A009A7C58 /* live_capture */ = {
			isa = PBXGroup;
			children = (
				C13072B92A76AF31009A7C58 /* live_capture_predicted_glucose.json */,
				C13072BD2A76AF97009A7C58 /* live_capture_doses.json */,
				C13072BF2A76B041009A7C58 /* live_capture_carb_entries.json */,
				C13072C32A76B0B1009A7C58 /* live_capture_historic_glucose.json */,
			);
			path = live_capture;
			sourceTree = "<group>";
		};
		C16DA84022E8E104008624C2 /* Plugins */ = {
			isa = PBXGroup;
			children = (
				C16DA84122E8E112008624C2 /* PluginManager.swift */,
			);
			path = Plugins;
			sourceTree = "<group>";
		};
		C18A491122FCC20B00FDA733 /* Scripts */ = {
			isa = PBXGroup;
			children = (
				C1D197FE232CF92D0096D646 /* capture-build-details.sh */,
				C18A491222FCC22800FDA733 /* build-derived-assets.sh */,
				C18A491522FCC22900FDA733 /* copy-plugins.sh */,
				C18A491322FCC22900FDA733 /* make_scenario.py */,
				C1E9CB5A295101570022387B /* install-scenarios.sh */,
				C1092BFD29F8116700AE3D1C /* apply-info-customizations.sh */,
			);
			path = Scripts;
			sourceTree = "<group>";
		};
		E90909CB24E34A7A00F963D2 /* high_and_rising_with_cob */ = {
			isa = PBXGroup;
			children = (
				E90909CF24E34AC500F963D2 /* high_and_rising_with_cob_carb_effect.json */,
				E90909D024E34AC500F963D2 /* high_and_rising_with_cob_counteraction_effect.json */,
				E90909CD24E34AC500F963D2 /* high_and_rising_with_cob_insulin_effect.json */,
				E90909CC24E34AC500F963D2 /* high_and_rising_with_cob_momentum_effect.json */,
				E90909CE24E34AC500F963D2 /* high_and_rising_with_cob_predicted_glucose.json */,
			);
			path = high_and_rising_with_cob;
			sourceTree = "<group>";
		};
		E90909D624E34EC200F963D2 /* low_and_falling */ = {
			isa = PBXGroup;
			children = (
				E90909D824E34F1500F963D2 /* low_and_falling_carb_effect.json */,
				E90909D924E34F1500F963D2 /* low_and_falling_counteraction_effect.json */,
				E90909DA24E34F1600F963D2 /* low_and_falling_insulin_effect.json */,
				E90909DB24E34F1600F963D2 /* low_and_falling_momentum_effect.json */,
				E90909D724E34F1500F963D2 /* low_and_falling_predicted_glucose.json */,
			);
			path = low_and_falling;
			sourceTree = "<group>";
		};
		E90909E124E352C300F963D2 /* low_with_low_treatment */ = {
			isa = PBXGroup;
			children = (
				E90909E224E3530200F963D2 /* low_with_low_treatment_carb_effect.json */,
				E90909E624E3530200F963D2 /* low_with_low_treatment_counteraction_effect.json */,
				E90909E324E3530200F963D2 /* low_with_low_treatment_insulin_effect.json */,
				E90909E524E3530200F963D2 /* low_with_low_treatment_momentum_effect.json */,
				E90909E424E3530200F963D2 /* low_with_low_treatment_predicted_glucose.json */,
			);
			path = low_with_low_treatment;
			sourceTree = "<group>";
		};
		E90909EC24E35B3400F963D2 /* high_and_falling */ = {
			isa = PBXGroup;
			children = (
				E90909F524E35B7C00F963D2 /* high_and_falling_momentum_effect.json */,
				E90909F024E35B4C00F963D2 /* high_and_falling_carb_effect.json */,
				E90909EF24E35B4C00F963D2 /* high_and_falling_counteraction_effect.json */,
				E90909F124E35B4C00F963D2 /* high_and_falling_insulin_effect.json */,
				E90909ED24E35B4000F963D2 /* high_and_falling_predicted_glucose.json */,
			);
			path = high_and_falling;
			sourceTree = "<group>";
		};
		E93E86AC24DDE02C00FF40C8 /* Mock Stores */ = {
			isa = PBXGroup;
			children = (
				E93E86A724DDCC4400FF40C8 /* MockDoseStore.swift */,
				E93E86AF24DDE1BD00FF40C8 /* MockGlucoseStore.swift */,
				E93E86B124DDE21D00FF40C8 /* MockCarbStore.swift */,
				E98A55F024EDD85E0008715D /* MockDosingDecisionStore.swift */,
				E98A55F224EDD9530008715D /* MockSettingsStore.swift */,
				E9B3552E2935968E0076AB04 /* HKHealthStoreMock.swift */,
			);
			path = "Mock Stores";
			sourceTree = "<group>";
		};
		E93E86B324E1FD8700FF40C8 /* flat_and_stable */ = {
			isa = PBXGroup;
			children = (
				E93E86C224E1FE6100FF40C8 /* flat_and_stable_counteraction_effect.json */,
				E93E86B824E1FDC400FF40C8 /* flat_and_stable_carb_effect.json */,
				E93E86B424E1FDC400FF40C8 /* flat_and_stable_insulin_effect.json */,
				E93E86B524E1FDC400FF40C8 /* flat_and_stable_momentum_effect.json */,
				E93E86B624E1FDC400FF40C8 /* flat_and_stable_predicted_glucose.json */,
			);
			path = flat_and_stable;
			sourceTree = "<group>";
		};
		E93E86C424E2DF6700FF40C8 /* high_and_stable */ = {
			isa = PBXGroup;
			children = (
				E93E86C624E2E02200FF40C8 /* high_and_stable_carb_effect.json */,
				E93E86C824E2E02200FF40C8 /* high_and_stable_counteraction_effect.json */,
				E93E86C524E2E02200FF40C8 /* high_and_stable_insulin_effect.json */,
				E93E86C924E2E02200FF40C8 /* high_and_stable_momentum_effect.json */,
				E93E86C724E2E02200FF40C8 /* high_and_stable_predicted_glucose.json */,
			);
			path = high_and_stable;
			sourceTree = "<group>";
		};
		E95D37FF24EADE68005E2F50 /* Store Protocols */ = {
			isa = PBXGroup;
			children = (
				E95D380024EADE7C005E2F50 /* DoseStoreProtocol.swift */,
				E95D380224EADF36005E2F50 /* CarbStoreProtocol.swift */,
				E95D380424EADF78005E2F50 /* GlucoseStoreProtocol.swift */,
				E98A55EC24EDD6380008715D /* LatestStoredSettingsProvider.swift */,
				E98A55EE24EDD6E60008715D /* DosingDecisionStoreProtocol.swift */,
			);
			path = "Store Protocols";
			sourceTree = "<group>";
		};
		E9B07F7D253BBA6500BAD8F8 /* Loop Intent Extension */ = {
			isa = PBXGroup;
			children = (
				E942DE6D253BE5E100AC532D /* Loop Intent Extension.entitlements */,
				E9B07F7E253BBA6500BAD8F8 /* IntentHandler.swift */,
				E9B07F80253BBA6500BAD8F8 /* Info.plist */,
				C1004DF32981F5B700B8CF94 /* Localizable.strings */,
				C1004DF02981F5B700B8CF94 /* InfoPlist.strings */,
				E9B07FED253BBC7100BAD8F8 /* OverrideIntentHandler.swift */,
			);
			path = "Loop Intent Extension";
			sourceTree = "<group>";
		};
		E9B355232935906B0076AB04 /* Missed Meal Detection */ = {
			isa = PBXGroup;
			children = (
				E9B3552129358C440076AB04 /* MealDetectionManager.swift */,
				E9B35525293590980076AB04 /* MissedMealSettings.swift */,
			);
			path = "Missed Meal Detection";
			sourceTree = "<group>";
		};
		E9B355312937068A0076AB04 /* meal_detection */ = {
			isa = PBXGroup;
			children = (
				E9B35533293706CA0076AB04 /* dynamic_autofill_counteraction_effect.json */,
				E9B35532293706CA0076AB04 /* needs_clamping_counteraction_effect.json */,
				E9B35534293706CB0076AB04 /* missed_meal_counteraction_effect.json */,
				E9B35535293706CB0076AB04 /* noisy_cgm_counteraction_effect.json */,
				E9B35537293706CB0076AB04 /* long_interval_counteraction_effect.json */,
				E9B35536293706CB0076AB04 /* realistic_report_counteraction_effect.json */,
			);
			path = meal_detection;
			sourceTree = "<group>";
		};
		E9C58A7624DB510500487A17 /* Fixtures */ = {
			isa = PBXGroup;
			children = (
				C13072B82A76AF0A009A7C58 /* live_capture */,
				E9B355312937068A0076AB04 /* meal_detection */,
				E90909EC24E35B3400F963D2 /* high_and_falling */,
				E90909E124E352C300F963D2 /* low_with_low_treatment */,
				E90909D624E34EC200F963D2 /* low_and_falling */,
				E90909CB24E34A7A00F963D2 /* high_and_rising_with_cob */,
				E93E86C424E2DF6700FF40C8 /* high_and_stable */,
				E93E86B324E1FD8700FF40C8 /* flat_and_stable */,
				E93E865724DB75BD00FF40C8 /* predicted_glucose_very_negative.json */,
				E93E865524DB731900FF40C8 /* predicted_glucose_without_retrospective.json */,
				E9C58A7824DB529A00487A17 /* basal_profile.json */,
				E93E865324DB6CBA00FF40C8 /* retrospective_output.json */,
				E9C58A7A24DB529A00487A17 /* counteraction_effect_falling_glucose.json */,
				E9C58A7924DB529A00487A17 /* dynamic_glucose_effect_partially_observed.json */,
				E9C58A7B24DB529A00487A17 /* insulin_effect.json */,
				E9C58A7724DB529A00487A17 /* momentum_effect_bouncing.json */,
			);
			path = Fixtures;
			sourceTree = "<group>";
		};
/* End PBXGroup section */

/* Begin PBXHeadersBuildPhase section */
		43D9001D21EB209400AF44BF /* Headers */ = {
			isa = PBXHeadersBuildPhase;
			buildActionMask = 2147483647;
			files = (
				43D9001E21EB209400AF44BF /* LoopCore.h in Headers */,
			);
			runOnlyForDeploymentPostprocessing = 0;
		};
		43D9FFCA21EAE05D00AF44BF /* Headers */ = {
			isa = PBXHeadersBuildPhase;
			buildActionMask = 2147483647;
			files = (
				43D9FFD321EAE05D00AF44BF /* LoopCore.h in Headers */,
			);
			runOnlyForDeploymentPostprocessing = 0;
		};
		4F7528881DFE1DC600C322D6 /* Headers */ = {
			isa = PBXHeadersBuildPhase;
			buildActionMask = 2147483647;
			files = (
				4F2C15851E075B8700E160D4 /* LoopUI.h in Headers */,
			);
			runOnlyForDeploymentPostprocessing = 0;
		};
/* End PBXHeadersBuildPhase section */

/* Begin PBXNativeTarget section */
		14B1735B28AED9EC006CCD7C /* Loop Widget Extension */ = {
			isa = PBXNativeTarget;
			buildConfigurationList = 14B1736C28AED9EE006CCD7C /* Build configuration list for PBXNativeTarget "Loop Widget Extension" */;
			buildPhases = (
				14B1735828AED9EC006CCD7C /* Sources */,
				14B1735928AED9EC006CCD7C /* Frameworks */,
				14B1735A28AED9EC006CCD7C /* Resources */,
			);
			buildRules = (
			);
			dependencies = (
				1481F9BE28DA26F4004C5AEB /* PBXTargetDependency */,
			);
			name = "Loop Widget Extension";
			productName = SmallStatusWidgetExtension;
			productReference = 14B1735C28AED9EC006CCD7C /* Loop Widget Extension.appex */;
			productType = "com.apple.product-type.app-extension";
		};
		43776F8B1B8022E90074EA36 /* Loop */ = {
			isa = PBXNativeTarget;
			buildConfigurationList = 43776FB61B8022E90074EA36 /* Build configuration list for PBXNativeTarget "Loop" */;
			buildPhases = (
				C1D1405722FB66DF00DA6242 /* Build Derived Assets */,
				43776F881B8022E90074EA36 /* Sources */,
				43776F891B8022E90074EA36 /* Frameworks */,
				43776F8A1B8022E90074EA36 /* Resources */,
				43A9439C1B926B7B0051FA24 /* Embed Watch Content */,
				43A943AE1B928D400051FA24 /* Embed Frameworks */,
				C113F4472951352C00758735 /* Install Scenarios */,
				C16DA84322E8E5FF008624C2 /* Install Plugins */,
				C1D19800232CFA2A0096D646 /* Capture Build Details */,
				C1092BFE29F88F0600AE3D1C /* Apply Info Customizations */,
				4F70C1EC1DE8DCA8006380B7 /* Embed App Extensions */,
			);
			buildRules = (
			);
			dependencies = (
				4F7528971DFE1ED400C322D6 /* PBXTargetDependency */,
				43A943931B926B7B0051FA24 /* PBXTargetDependency */,
				4F70C1E71DE8DCA7006380B7 /* PBXTargetDependency */,
				43D9FFD521EAE05D00AF44BF /* PBXTargetDependency */,
				E9B07F93253BBA6500BAD8F8 /* PBXTargetDependency */,
				14B1736828AED9EE006CCD7C /* PBXTargetDependency */,
			);
			name = Loop;
			packageProductDependencies = (
				C1F00C5F285A802A006302C5 /* SwiftCharts */,
				C1D6EE9F2A06C7270047DE5C /* MKRingProgressView */,
				C1735B1D2A0809830082BB8A /* ZIPFoundation */,
			);
			productName = Loop;
			productReference = 43776F8C1B8022E90074EA36 /* Loop.app */;
			productType = "com.apple.product-type.application";
		};
		43A943711B926B7B0051FA24 /* WatchApp */ = {
			isa = PBXNativeTarget;
			buildConfigurationList = 43A943991B926B7B0051FA24 /* Build configuration list for PBXNativeTarget "WatchApp" */;
			buildPhases = (
				43A943701B926B7B0051FA24 /* Resources */,
				43A943981B926B7B0051FA24 /* Embed App Extensions */,
				43105EF81BADC8F9009CD81E /* Frameworks */,
			);
			buildRules = (
			);
			dependencies = (
				43A943811B926B7B0051FA24 /* PBXTargetDependency */,
			);
			name = WatchApp;
			productName = WatchApp;
			productReference = 43A943721B926B7B0051FA24 /* WatchApp.app */;
			productType = "com.apple.product-type.application.watchapp2";
		};
		43A9437D1B926B7B0051FA24 /* WatchApp Extension */ = {
			isa = PBXNativeTarget;
			buildConfigurationList = 43A943951B926B7B0051FA24 /* Build configuration list for PBXNativeTarget "WatchApp Extension" */;
			buildPhases = (
				C1E9CB59294E67060022387B /* Build Derived Assets */,
				43A9437A1B926B7B0051FA24 /* Sources */,
				43A9437B1B926B7B0051FA24 /* Frameworks */,
				43A9437C1B926B7B0051FA24 /* Resources */,
				43C667D71C5577280050C674 /* Embed Frameworks */,
			);
			buildRules = (
			);
			dependencies = (
				C117ED71232EDB3200DA57CD /* PBXTargetDependency */,
			);
			name = "WatchApp Extension";
			productName = "WatchApp Extension";
			productReference = 43A9437E1B926B7B0051FA24 /* WatchApp Extension.appex */;
			productType = "com.apple.product-type.watchkit2-extension";
		};
		43D9001A21EB209400AF44BF /* LoopCore-watchOS */ = {
			isa = PBXNativeTarget;
			buildConfigurationList = 43D9002721EB209400AF44BF /* Build configuration list for PBXNativeTarget "LoopCore-watchOS" */;
			buildPhases = (
				43D9001D21EB209400AF44BF /* Headers */,
				43D9001F21EB209400AF44BF /* Sources */,
				43D9002321EB209400AF44BF /* Frameworks */,
				43D9002621EB209400AF44BF /* Resources */,
			);
			buildRules = (
			);
			dependencies = (
			);
			name = "LoopCore-watchOS";
			productName = LoopCore;
			productReference = 43D9002A21EB209400AF44BF /* LoopCore.framework */;
			productType = "com.apple.product-type.framework";
		};
		43D9FFCE21EAE05D00AF44BF /* LoopCore */ = {
			isa = PBXNativeTarget;
			buildConfigurationList = 43D9FFD821EAE05D00AF44BF /* Build configuration list for PBXNativeTarget "LoopCore" */;
			buildPhases = (
				43D9FFCA21EAE05D00AF44BF /* Headers */,
				43D9FFCB21EAE05D00AF44BF /* Sources */,
				43D9FFCC21EAE05D00AF44BF /* Frameworks */,
				43D9FFCD21EAE05D00AF44BF /* Resources */,
			);
			buildRules = (
			);
			dependencies = (
			);
			name = LoopCore;
			productName = LoopCore;
			productReference = 43D9FFCF21EAE05D00AF44BF /* LoopCore.framework */;
			productType = "com.apple.product-type.framework";
		};
		43E2D90A1D20C581004DA55F /* LoopTests */ = {
			isa = PBXNativeTarget;
			buildConfigurationList = 43E2D9121D20C581004DA55F /* Build configuration list for PBXNativeTarget "LoopTests" */;
			buildPhases = (
				43E2D9071D20C581004DA55F /* Sources */,
				43E2D9081D20C581004DA55F /* Frameworks */,
				43E2D9091D20C581004DA55F /* Resources */,
				C1E3DC4828595FAA00CA19FF /* Embed Frameworks */,
			);
			buildRules = (
			);
			dependencies = (
				43E2D9111D20C581004DA55F /* PBXTargetDependency */,
			);
			name = LoopTests;
			packageProductDependencies = (
				C1E3DC4628595FAA00CA19FF /* SwiftCharts */,
			);
			productName = LoopTests;
			productReference = 43E2D90B1D20C581004DA55F /* LoopTests.xctest */;
			productType = "com.apple.product-type.bundle.unit-test";
		};
		4F70C1DB1DE8DCA7006380B7 /* Loop Status Extension */ = {
			isa = PBXNativeTarget;
			buildConfigurationList = 4F70C1EB1DE8DCA8006380B7 /* Build configuration list for PBXNativeTarget "Loop Status Extension" */;
			buildPhases = (
				4F70C1D81DE8DCA7006380B7 /* Sources */,
				4F70C1D91DE8DCA7006380B7 /* Frameworks */,
				4F70C1DA1DE8DCA7006380B7 /* Resources */,
			);
			buildRules = (
			);
			dependencies = (
				C11B9D592867781E00500CF8 /* PBXTargetDependency */,
			);
			name = "Loop Status Extension";
			packageProductDependencies = (
				C1CCF1162858FBAD0035389C /* SwiftCharts */,
			);
			productName = "Loop Status Extension";
			productReference = 4F70C1DC1DE8DCA7006380B7 /* Loop Status Extension.appex */;
			productType = "com.apple.product-type.app-extension";
		};
		4F75288A1DFE1DC600C322D6 /* LoopUI */ = {
			isa = PBXNativeTarget;
			buildConfigurationList = 4F7528921DFE1DC600C322D6 /* Build configuration list for PBXNativeTarget "LoopUI" */;
			buildPhases = (
				4F7528881DFE1DC600C322D6 /* Headers */,
				4F7528861DFE1DC600C322D6 /* Sources */,
				4F7528871DFE1DC600C322D6 /* Frameworks */,
				4F7528891DFE1DC600C322D6 /* Resources */,
			);
			buildRules = (
			);
			dependencies = (
				C1CCF1152858FA900035389C /* PBXTargetDependency */,
			);
			name = LoopUI;
			packageProductDependencies = (
				C11B9D5A286778A800500CF8 /* SwiftCharts */,
			);
			productName = LoopUI;
			productReference = 4F75288B1DFE1DC600C322D6 /* LoopUI.framework */;
			productType = "com.apple.product-type.framework";
		};
		E9B07F7B253BBA6500BAD8F8 /* Loop Intent Extension */ = {
			isa = PBXNativeTarget;
			buildConfigurationList = E9B07F9A253BBA6500BAD8F8 /* Build configuration list for PBXNativeTarget "Loop Intent Extension" */;
			buildPhases = (
				E9B07F78253BBA6500BAD8F8 /* Sources */,
				E9B07F79253BBA6500BAD8F8 /* Frameworks */,
				E9B07F7A253BBA6500BAD8F8 /* Resources */,
			);
			buildRules = (
			);
			dependencies = (
			);
			name = "Loop Intent Extension";
			productName = "Loop Intent Extension";
			productReference = E9B07F7C253BBA6500BAD8F8 /* Loop Intent Extension.appex */;
			productType = "com.apple.product-type.app-extension";
		};
/* End PBXNativeTarget section */

/* Begin PBXProject section */
		43776F841B8022E90074EA36 /* Project object */ = {
			isa = PBXProject;
			attributes = {
				LastSwiftUpdateCheck = 1340;
				LastUpgradeCheck = 1010;
				ORGANIZATIONNAME = "LoopKit Authors";
				TargetAttributes = {
					14B1735B28AED9EC006CCD7C = {
						CreatedOnToolsVersion = 13.4.1;
					};
					43776F8B1B8022E90074EA36 = {
						CreatedOnToolsVersion = 7.0;
						LastSwiftMigration = 1020;
						ProvisioningStyle = Automatic;
						SystemCapabilities = {
							com.apple.ApplicationGroups.iOS = {
								enabled = 1;
							};
							com.apple.BackgroundModes = {
								enabled = 1;
							};
							com.apple.HealthKit = {
								enabled = 1;
							};
							com.apple.Keychain = {
								enabled = 0;
							};
							com.apple.Siri = {
								enabled = 1;
							};
						};
					};
					43A943711B926B7B0051FA24 = {
						CreatedOnToolsVersion = 7.0;
						LastSwiftMigration = 0800;
						ProvisioningStyle = Automatic;
						SystemCapabilities = {
							com.apple.ApplicationGroups.iOS = {
								enabled = 0;
							};
							com.apple.BackgroundModes.watchos.app = {
								enabled = 0;
							};
						};
					};
					43A9437D1B926B7B0051FA24 = {
						CreatedOnToolsVersion = 7.0;
						LastSwiftMigration = 1020;
						ProvisioningStyle = Automatic;
						SystemCapabilities = {
							com.apple.ApplicationGroups.iOS = {
								enabled = 0;
							};
							com.apple.HealthKit = {
								enabled = 0;
							};
							com.apple.HealthKit.watchos = {
								enabled = 1;
							};
							com.apple.Keychain = {
								enabled = 0;
							};
							com.apple.Siri = {
								enabled = 1;
							};
						};
					};
					43D9001A21EB209400AF44BF = {
						LastSwiftMigration = 1020;
						ProvisioningStyle = Automatic;
					};
					43D9FFCE21EAE05D00AF44BF = {
						CreatedOnToolsVersion = 10.1;
						LastSwiftMigration = 1020;
						ProvisioningStyle = Automatic;
					};
					43E2D90A1D20C581004DA55F = {
						CreatedOnToolsVersion = 7.3.1;
						LastSwiftMigration = 0800;
						ProvisioningStyle = Automatic;
						TestTargetID = 43776F8B1B8022E90074EA36;
					};
					4F70C1DB1DE8DCA7006380B7 = {
						CreatedOnToolsVersion = 8.1;
						LastSwiftMigration = 1020;
						ProvisioningStyle = Automatic;
						SystemCapabilities = {
							com.apple.ApplicationGroups.iOS = {
								enabled = 1;
							};
						};
					};
					4F75288A1DFE1DC600C322D6 = {
						CreatedOnToolsVersion = 8.1;
						LastSwiftMigration = 1020;
						ProvisioningStyle = Automatic;
					};
					E9B07F7B253BBA6500BAD8F8 = {
						ProvisioningStyle = Automatic;
					};
				};
			};
			buildConfigurationList = 43776F871B8022E90074EA36 /* Build configuration list for PBXProject "Loop" */;
			compatibilityVersion = "Xcode 8.0";
			developmentRegion = en;
			hasScannedForEncodings = 0;
			knownRegions = (
				en,
				Base,
				fr,
				de,
				"zh-Hans",
				it,
				nl,
				nb,
				es,
				pl,
				ru,
				ja,
				"pt-BR",
				vi,
				da,
				sv,
				fi,
				ro,
				tr,
				he,
				ar,
				sk,
				cs,
				hi,
			);
			mainGroup = 43776F831B8022E90074EA36;
			packageReferences = (
				C1CCF10B2858F4F70035389C /* XCRemoteSwiftPackageReference "SwiftCharts" */,
				C1D6EE9E2A06C7270047DE5C /* XCRemoteSwiftPackageReference "MKRingProgressView" */,
				C1735B1C2A0809830082BB8A /* XCRemoteSwiftPackageReference "ZIPFoundation" */,
			);
			productRefGroup = 43776F8D1B8022E90074EA36 /* Products */;
			projectDirPath = "";
			projectRoot = "";
			targets = (
				43776F8B1B8022E90074EA36 /* Loop */,
				4F70C1DB1DE8DCA7006380B7 /* Loop Status Extension */,
				43A943711B926B7B0051FA24 /* WatchApp */,
				43A9437D1B926B7B0051FA24 /* WatchApp Extension */,
				14B1735B28AED9EC006CCD7C /* Loop Widget Extension */,
				E9B07F7B253BBA6500BAD8F8 /* Loop Intent Extension */,
				43D9FFCE21EAE05D00AF44BF /* LoopCore */,
				43D9001A21EB209400AF44BF /* LoopCore-watchOS */,
				4F75288A1DFE1DC600C322D6 /* LoopUI */,
				43E2D90A1D20C581004DA55F /* LoopTests */,
			);
		};
/* End PBXProject section */

/* Begin PBXResourcesBuildPhase section */
		14B1735A28AED9EC006CCD7C /* Resources */ = {
			isa = PBXResourcesBuildPhase;
			buildActionMask = 2147483647;
			files = (
				14B1736528AED9EE006CCD7C /* Assets.xcassets in Resources */,
				C116134C2983096D00777E7C /* Localizable.strings in Resources */,
				C11613492983096D00777E7C /* InfoPlist.strings in Resources */,
			);
			runOnlyForDeploymentPostprocessing = 0;
		};
		43776F8A1B8022E90074EA36 /* Resources */ = {
			isa = PBXResourcesBuildPhase;
			buildActionMask = 2147483647;
			files = (
				C13255D6223E7BE2008AF50C /* BolusProgressTableViewCell.xib in Resources */,
				C1EE9E812A38D0FB0064784A /* BuildDetails.plist in Resources */,
				43FCBBC21E51710B00343C1B /* LaunchScreen.storyboard in Resources */,
				B405E35A24D2B1A400DD058D /* HUDAssets.xcassets in Resources */,
				A966152623EA5A26005D8B29 /* DefaultAssets.xcassets in Resources */,
				A966152723EA5A26005D8B29 /* DerivedAssets.xcassets in Resources */,
				7D70764F1FE06EE1004AC8EA /* InfoPlist.strings in Resources */,
				7D7076631FE06EE4004AC8EA /* Localizable.strings in Resources */,
				43776F971B8022E90074EA36 /* Main.storyboard in Resources */,
			);
			runOnlyForDeploymentPostprocessing = 0;
		};
		43A943701B926B7B0051FA24 /* Resources */ = {
			isa = PBXResourcesBuildPhase;
			buildActionMask = 2147483647;
			files = (
				A966152B23EA5A37005D8B29 /* DerivedAssets.xcassets in Resources */,
				C1C73F0D1DE3D0270022FC89 /* InfoPlist.strings in Resources */,
				43A943761B926B7B0051FA24 /* Interface.storyboard in Resources */,
				A966152A23EA5A37005D8B29 /* DefaultAssets.xcassets in Resources */,
			);
			runOnlyForDeploymentPostprocessing = 0;
		};
		43A9437C1B926B7B0051FA24 /* Resources */ = {
			isa = PBXResourcesBuildPhase;
			buildActionMask = 2147483647;
			files = (
				7D70765E1FE06EE3004AC8EA /* Localizable.strings in Resources */,
				4B67E2C8289B4EDB002D92AF /* InfoPlist.strings in Resources */,
				43A943901B926B7B0051FA24 /* Assets.xcassets in Resources */,
				63F5E17C297DDF3900A62D4B /* ckcomplication.strings in Resources */,
				B405E35924D2A75B00DD058D /* DerivedAssets.xcassets in Resources */,
			);
			runOnlyForDeploymentPostprocessing = 0;
		};
		43D9002621EB209400AF44BF /* Resources */ = {
			isa = PBXResourcesBuildPhase;
			buildActionMask = 2147483647;
			files = (
				4B60626C287E286000BF8BBB /* Localizable.strings in Resources */,
			);
			runOnlyForDeploymentPostprocessing = 0;
		};
		43D9FFCD21EAE05D00AF44BF /* Resources */ = {
			isa = PBXResourcesBuildPhase;
			buildActionMask = 2147483647;
			files = (
				4B60626D287E286000BF8BBB /* Localizable.strings in Resources */,
			);
			runOnlyForDeploymentPostprocessing = 0;
		};
		43E2D9091D20C581004DA55F /* Resources */ = {
			isa = PBXResourcesBuildPhase;
			buildActionMask = 2147483647;
			files = (
				E93E86CE24E2E02200FF40C8 /* high_and_stable_momentum_effect.json in Resources */,
				C13072BA2A76AF31009A7C58 /* live_capture_predicted_glucose.json in Resources */,
				E93E865424DB6CBA00FF40C8 /* retrospective_output.json in Resources */,
				C13072BE2A76AF97009A7C58 /* live_capture_doses.json in Resources */,
				E9C58A7F24DB529A00487A17 /* counteraction_effect_falling_glucose.json in Resources */,
				E93E865624DB731900FF40C8 /* predicted_glucose_without_retrospective.json in Resources */,
				E9B3553D293706CB0076AB04 /* long_interval_counteraction_effect.json in Resources */,
				E9B3553A293706CB0076AB04 /* missed_meal_counteraction_effect.json in Resources */,
				E9B35538293706CB0076AB04 /* needs_clamping_counteraction_effect.json in Resources */,
				E90909D424E34AC500F963D2 /* high_and_rising_with_cob_carb_effect.json in Resources */,
				E93E86CC24E2E02200FF40C8 /* high_and_stable_predicted_glucose.json in Resources */,
				E90909DC24E34F1600F963D2 /* low_and_falling_predicted_glucose.json in Resources */,
				E90909DE24E34F1600F963D2 /* low_and_falling_counteraction_effect.json in Resources */,
				E90909D224E34AC500F963D2 /* high_and_rising_with_cob_insulin_effect.json in Resources */,
				E90909F224E35B4D00F963D2 /* high_and_falling_counteraction_effect.json in Resources */,
				E90909EE24E35B4000F963D2 /* high_and_falling_predicted_glucose.json in Resources */,
				C13072C02A76B041009A7C58 /* live_capture_carb_entries.json in Resources */,
				E90909DD24E34F1600F963D2 /* low_and_falling_carb_effect.json in Resources */,
				E90909E924E3530200F963D2 /* low_with_low_treatment_predicted_glucose.json in Resources */,
				E90909D124E34AC500F963D2 /* high_and_rising_with_cob_momentum_effect.json in Resources */,
				E9C58A8024DB529A00487A17 /* insulin_effect.json in Resources */,
				E90909DF24E34F1600F963D2 /* low_and_falling_insulin_effect.json in Resources */,
				E93E86BE24E1FDC400FF40C8 /* flat_and_stable_carb_effect.json in Resources */,
				E90909E824E3530200F963D2 /* low_with_low_treatment_insulin_effect.json in Resources */,
				E9B3553B293706CB0076AB04 /* noisy_cgm_counteraction_effect.json in Resources */,
				E9B3553C293706CB0076AB04 /* realistic_report_counteraction_effect.json in Resources */,
				E93E865824DB75BE00FF40C8 /* predicted_glucose_very_negative.json in Resources */,
				E93E86BC24E1FDC400FF40C8 /* flat_and_stable_predicted_glucose.json in Resources */,
				E90909EB24E3530200F963D2 /* low_with_low_treatment_counteraction_effect.json in Resources */,
				E90909F424E35B4D00F963D2 /* high_and_falling_insulin_effect.json in Resources */,
				E9B35539293706CB0076AB04 /* dynamic_autofill_counteraction_effect.json in Resources */,
				E90909F624E35B7C00F963D2 /* high_and_falling_momentum_effect.json in Resources */,
				E93E86BA24E1FDC400FF40C8 /* flat_and_stable_insulin_effect.json in Resources */,
				E90909E724E3530200F963D2 /* low_with_low_treatment_carb_effect.json in Resources */,
				E90909EA24E3530200F963D2 /* low_with_low_treatment_momentum_effect.json in Resources */,
				E90909D324E34AC500F963D2 /* high_and_rising_with_cob_predicted_glucose.json in Resources */,
				E90909D524E34AC500F963D2 /* high_and_rising_with_cob_counteraction_effect.json in Resources */,
				E9C58A7D24DB529A00487A17 /* basal_profile.json in Resources */,
				E93E86CD24E2E02200FF40C8 /* high_and_stable_counteraction_effect.json in Resources */,
				E93E86C324E1FE6100FF40C8 /* flat_and_stable_counteraction_effect.json in Resources */,
				E9C58A7E24DB529A00487A17 /* dynamic_glucose_effect_partially_observed.json in Resources */,
				E90909F324E35B4D00F963D2 /* high_and_falling_carb_effect.json in Resources */,
				C13072C42A76B0B1009A7C58 /* live_capture_historic_glucose.json in Resources */,
				E93E86CA24E2E02200FF40C8 /* high_and_stable_insulin_effect.json in Resources */,
				E93E86BB24E1FDC400FF40C8 /* flat_and_stable_momentum_effect.json in Resources */,
				E93E86CB24E2E02200FF40C8 /* high_and_stable_carb_effect.json in Resources */,
				E9C58A7C24DB529A00487A17 /* momentum_effect_bouncing.json in Resources */,
				E90909E024E34F1600F963D2 /* low_and_falling_momentum_effect.json in Resources */,
			);
			runOnlyForDeploymentPostprocessing = 0;
		};
		4F70C1DA1DE8DCA7006380B7 /* Resources */ = {
			isa = PBXResourcesBuildPhase;
			buildActionMask = 2147483647;
			files = (
				B491B09E24D0B600004CBE8F /* DerivedAssets.xcassets in Resources */,
				4F70C1E41DE8DCA7006380B7 /* MainInterface.storyboard in Resources */,
				B405E35B24D2E05600DD058D /* HUDAssets.xcassets in Resources */,
				7D7076351FE06EDE004AC8EA /* Localizable.strings in Resources */,
				C1004DF82981F5B700B8CF94 /* InfoPlist.strings in Resources */,
			);
			runOnlyForDeploymentPostprocessing = 0;
		};
		4F7528891DFE1DC600C322D6 /* Resources */ = {
			isa = PBXResourcesBuildPhase;
			buildActionMask = 2147483647;
			files = (
				4F2C15971E09E94E00E160D4 /* HUDAssets.xcassets in Resources */,
				7D70764A1FE06EE1004AC8EA /* Localizable.strings in Resources */,
				7D7076451FE06EE0004AC8EA /* InfoPlist.strings in Resources */,
				4F2C15951E09BF3C00E160D4 /* HUDView.xib in Resources */,
				B4E96D5D248A82A2002DABAD /* StatusBarHUDView.xib in Resources */,
				B4E96D59248A7F9A002DABAD /* StatusHighlightHUDView.xib in Resources */,
			);
			runOnlyForDeploymentPostprocessing = 0;
		};
		E9B07F7A253BBA6500BAD8F8 /* Resources */ = {
			isa = PBXResourcesBuildPhase;
			buildActionMask = 2147483647;
			files = (
				C1004DF22981F5B700B8CF94 /* InfoPlist.strings in Resources */,
				C1004DF52981F5B700B8CF94 /* Localizable.strings in Resources */,
			);
			runOnlyForDeploymentPostprocessing = 0;
		};
/* End PBXResourcesBuildPhase section */

/* Begin PBXShellScriptBuildPhase section */
		C1092BFE29F88F0600AE3D1C /* Apply Info Customizations */ = {
			isa = PBXShellScriptBuildPhase;
			alwaysOutOfDate = 1;
			buildActionMask = 2147483647;
			files = (
			);
			inputFileListPaths = (
			);
			inputPaths = (
				"$(SRCROOT)/../InfoCustomizations",
			);
			name = "Apply Info Customizations";
			outputFileListPaths = (
			);
			outputPaths = (
			);
			runOnlyForDeploymentPostprocessing = 0;
			shellPath = /bin/sh;
			shellScript = "\"${SRCROOT}/Scripts/apply-info-customizations.sh\"\n";
		};
		C113F4472951352C00758735 /* Install Scenarios */ = {
			isa = PBXShellScriptBuildPhase;
			buildActionMask = 2147483647;
			files = (
			);
			inputFileListPaths = (
			);
			inputPaths = (
			);
			name = "Install Scenarios";
			outputFileListPaths = (
			);
			outputPaths = (
			);
			runOnlyForDeploymentPostprocessing = 0;
			shellPath = /bin/sh;
			shellScript = "# Type a script or drag a script file from your workspace to insert its path.\n\"${SRCROOT}/Scripts/install-scenarios.sh\"\n";
		};
		C16DA84322E8E5FF008624C2 /* Install Plugins */ = {
			isa = PBXShellScriptBuildPhase;
			buildActionMask = 2147483647;
			files = (
			);
			inputFileListPaths = (
			);
			inputPaths = (
			);
			name = "Install Plugins";
			outputFileListPaths = (
			);
			outputPaths = (
			);
			runOnlyForDeploymentPostprocessing = 0;
			shellPath = /bin/sh;
			shellScript = "\"${SRCROOT}/Scripts/copy-plugins.sh\"\n";
		};
		C1D1405722FB66DF00DA6242 /* Build Derived Assets */ = {
			isa = PBXShellScriptBuildPhase;
			buildActionMask = 2147483647;
			files = (
			);
			inputFileListPaths = (
			);
			inputPaths = (
			);
			name = "Build Derived Assets";
			outputFileListPaths = (
			);
			outputPaths = (
			);
			runOnlyForDeploymentPostprocessing = 0;
			shellPath = /bin/sh;
			shellScript = "\"${SRCROOT}/Scripts/build-derived-assets.sh\" \"${SRCROOT}/Loop\"\n";
		};
		C1D19800232CFA2A0096D646 /* Capture Build Details */ = {
			isa = PBXShellScriptBuildPhase;
			alwaysOutOfDate = 1;
			buildActionMask = 2147483647;
			files = (
			);
			inputFileListPaths = (
			);
			inputPaths = (
			);
			name = "Capture Build Details";
			outputFileListPaths = (
			);
			outputPaths = (
			);
			runOnlyForDeploymentPostprocessing = 0;
			shellPath = /bin/sh;
			shellScript = "\"${SRCROOT}/Scripts/capture-build-details.sh\"\n";
		};
		C1E9CB59294E67060022387B /* Build Derived Assets */ = {
			isa = PBXShellScriptBuildPhase;
			buildActionMask = 2147483647;
			files = (
			);
			inputFileListPaths = (
			);
			inputPaths = (
			);
			name = "Build Derived Assets";
			outputFileListPaths = (
			);
			outputPaths = (
			);
			runOnlyForDeploymentPostprocessing = 0;
			shellPath = /bin/sh;
			shellScript = "\"${SRCROOT}/Scripts/build-derived-assets.sh\" \"${SRCROOT}/WatchApp\"\n";
		};
/* End PBXShellScriptBuildPhase section */

/* Begin PBXSourcesBuildPhase section */
		14B1735828AED9EC006CCD7C /* Sources */ = {
			isa = PBXSourcesBuildPhase;
			buildActionMask = 2147483647;
			files = (
				14B1738128AEDC70006CCD7C /* StatusExtensionContext.swift in Sources */,
				14B1737628AEDC6C006CCD7C /* HKUnit.swift in Sources */,
				14B1737728AEDC6C006CCD7C /* NSBundle.swift in Sources */,
				84AA81D62A4A28AF000B658B /* WidgetBackground.swift in Sources */,
				84AA81D82A4A2910000B658B /* StatusWidgetTimelimeEntry.swift in Sources */,
				84AA81D32A4A27A3000B658B /* LoopWidgets.swift in Sources */,
				84AA81E32A4A36FB000B658B /* SystemActionLink.swift in Sources */,
				14B1737828AEDC6C006CCD7C /* NSTimeInterval.swift in Sources */,
				14B1737928AEDC6C006CCD7C /* NSUserDefaults+StatusExtension.swift in Sources */,
				14B1737A28AEDC6C006CCD7C /* NumberFormatter.swift in Sources */,
				14B1737B28AEDC6C006CCD7C /* OSLog.swift in Sources */,
				14B1737C28AEDC6C006CCD7C /* PumpManager.swift in Sources */,
				14B1737D28AEDC6C006CCD7C /* PumpManagerUI.swift in Sources */,
				14B1737E28AEDC6C006CCD7C /* FeatureFlags.swift in Sources */,
				84AA81E72A4A4DEF000B658B /* PumpView.swift in Sources */,
				14B1737F28AEDC6C006CCD7C /* PluginManager.swift in Sources */,
				14B1738028AEDC6C006CCD7C /* Debug.swift in Sources */,
				84AA81DB2A4A2973000B658B /* Date.swift in Sources */,
				14B1737228AEDBF6006CCD7C /* BasalView.swift in Sources */,
				14B1737428AEDBF6006CCD7C /* GlucoseView.swift in Sources */,
				14B1737328AEDBF6006CCD7C /* SystemStatusWidget.swift in Sources */,
				84AA81DD2A4A2999000B658B /* StatusWidgetTimelineProvider.swift in Sources */,
				14B1737528AEDBF6006CCD7C /* LoopCircleView.swift in Sources */,
			);
			runOnlyForDeploymentPostprocessing = 0;
		};
		43776F881B8022E90074EA36 /* Sources */ = {
			isa = PBXSourcesBuildPhase;
			buildActionMask = 2147483647;
			files = (
				C17824A51E1AD4D100D9D25C /* ManualBolusRecommendation.swift in Sources */,
				897A5A9624C2175B00C4E71D /* BolusEntryView.swift in Sources */,
				4F70C2131DE90339006380B7 /* StatusExtensionContext.swift in Sources */,
				A9A056B324B93C62007CF06D /* CriticalEventLogExportView.swift in Sources */,
				43C05CC521EC29E3006FB252 /* TextFieldTableViewCell.swift in Sources */,
				4FF4D1001E18374700846527 /* WatchContext.swift in Sources */,
				C1D289B522F90A52003FFBD9 /* BasalDeliveryState.swift in Sources */,
				4F2C15821E074FC600E160D4 /* NSTimeInterval.swift in Sources */,
				4311FB9B1F37FE1B00D4C0A7 /* TitleSubtitleTextFieldTableViewCell.swift in Sources */,
				C1F2075C26D6F9B0007AB7EB /* ProfileExpirationAlerter.swift in Sources */,
				B4FEEF7D24B8A71F00A8DF9B /* DeviceDataManager+DeviceStatus.swift in Sources */,
				142CB7592A60BF2E0075748A /* EditMode.swift in Sources */,
				E95D380324EADF36005E2F50 /* CarbStoreProtocol.swift in Sources */,
				E98A55ED24EDD6380008715D /* LatestStoredSettingsProvider.swift in Sources */,
				C1FB428F217921D600FAB378 /* PumpManagerUI.swift in Sources */,
				A9B996F227238705002DC09C /* DosingDecisionStore.swift in Sources */,
				43C513191E864C4E001547C7 /* GlucoseRangeSchedule.swift in Sources */,
				E9B355292935919E0076AB04 /* MissedMealSettings.swift in Sources */,
				43A51E1F1EB6D62A000736CC /* CarbAbsorptionViewController.swift in Sources */,
				43776F901B8022E90074EA36 /* AppDelegate.swift in Sources */,
				4372E48B213CB5F00068E043 /* Double.swift in Sources */,
				430B29932041F5B300BA9F93 /* UserDefaults+Loop.swift in Sources */,
				43CE7CDE1CA8B63E003CC1B0 /* Data.swift in Sources */,
				E9BB27AB23B85C3500FB4987 /* SleepStore.swift in Sources */,
				C1F7822627CC056900C0919A /* SettingsManager.swift in Sources */,
				C16575712538A36B004AE16E /* CGMStalenessMonitor.swift in Sources */,
				1D080CBD2473214A00356610 /* AlertStore.xcdatamodeld in Sources */,
				C11BD0552523CFED00236B08 /* SimpleBolusViewModel.swift in Sources */,
				C19008FE25225D3900721625 /* SimpleBolusCalculator.swift in Sources */,
				C1F8B243223E73FD00DD66CF /* BolusProgressTableViewCell.swift in Sources */,
				89D6953E23B6DF8A002B3066 /* PotentialCarbEntryTableViewCell.swift in Sources */,
				89CA2B30226C0161004D9350 /* DirectoryObserver.swift in Sources */,
				1DA649A7244126CD00F61E75 /* UserNotificationAlertScheduler.swift in Sources */,
				439A7942211F631C0041B75F /* RootNavigationController.swift in Sources */,
				4F11D3C020DCBEEC006E072C /* GlucoseBackfillRequestUserInfo.swift in Sources */,
				89E267FC2292456700A3F2AF /* FeatureFlags.swift in Sources */,
				43A567691C94880B00334FAC /* LoopDataManager.swift in Sources */,
				1DA649A9244126DA00F61E75 /* InAppModalAlertScheduler.swift in Sources */,
				43B260491ED248FB008CAA77 /* CarbEntryTableViewCell.swift in Sources */,
				142CB75B2A60BFC30075748A /* FavoriteFoodsView.swift in Sources */,
				A9D5C5B625DC6C6A00534873 /* LoopAppManager.swift in Sources */,
				4302F4E11D4E9C8900F0FCAF /* TextFieldTableViewController.swift in Sources */,
				C1742332259BEADC00399C9D /* ManualEntryDoseView.swift in Sources */,
				43F64DD91D9C92C900D24DC6 /* TitleSubtitleTableViewCell.swift in Sources */,
				43FCEEA9221A615B0013DD30 /* StatusChartsManager.swift in Sources */,
				A9F703752489C9A000C98AD8 /* GlucoseStore+SimulatedCoreData.swift in Sources */,
				E95D380524EADF78005E2F50 /* GlucoseStoreProtocol.swift in Sources */,
				43E3449F1B9D68E900C85C07 /* StatusTableViewController.swift in Sources */,
				B42D124328D371C400E43D22 /* AlertMuter.swift in Sources */,
				A96DAC242838325900D94E38 /* DiagnosticLog.swift in Sources */,
				A9CBE45A248ACBE1008E7BA2 /* DosingDecisionStore+SimulatedCoreData.swift in Sources */,
				A9C62D8A2331703100535612 /* ServicesManager.swift in Sources */,
				43DBF0531C93EC8200B3C386 /* DeviceDataManager.swift in Sources */,
				A9347F2F24E7508A00C99C34 /* WatchHistoricalCarbs.swift in Sources */,
				A9B996F027235191002DC09C /* LoopWarning.swift in Sources */,
				C17824A01E19CF9800D9D25C /* GlucoseThresholdTableViewController.swift in Sources */,
				4372E487213C86240068E043 /* SampleValue.swift in Sources */,
				437CEEE41CDE5C0A003C8C80 /* UIImage.swift in Sources */,
				C1201E2C23ECDBD0002DA84A /* WatchContextRequestUserInfo.swift in Sources */,
				1D49795824E7289700948F05 /* ServicesViewModel.swift in Sources */,
				1D4A3E2D2478628500FD601B /* StoredAlert+CoreDataClass.swift in Sources */,
				DDC389FA2A2B62470066E2E8 /* ConstantApplicationFactorStrategy.swift in Sources */,
				892D7C5123B54A15008A9656 /* CarbEntryViewController.swift in Sources */,
				B4E202302661063E009421B5 /* AutomaticDosingStatus.swift in Sources */,
				C191D2A125B3ACAA00C26C0B /* DosingStrategySelectionView.swift in Sources */,
				A977A2F424ACFECF0059C207 /* CriticalEventLogExportManager.swift in Sources */,
				89CA2B32226C18B8004D9350 /* TestingScenariosTableViewController.swift in Sources */,
				43E93FB71E469A5100EAB8DB /* HKUnit.swift in Sources */,
				43C05CAF21EB2C24006FB252 /* NSBundle.swift in Sources */,
				A91D2A3F26CF0FF80023B075 /* IconTitleSubtitleTableViewCell.swift in Sources */,
				A967D94C24F99B9300CDDF8A /* OutputStream.swift in Sources */,
				1DB1065124467E18005542BD /* AlertManager.swift in Sources */,
				1D9650C82523FBA100A1370B /* DeviceDataManager+BolusEntryViewModelDelegate.swift in Sources */,
				43C0944A1CACCC73001F6403 /* NotificationManager.swift in Sources */,
				1DDE274024AEA4F200796622 /* NotificationsCriticalAlertPermissionsView.swift in Sources */,
				A9A056B524B94123007CF06D /* CriticalEventLogExportViewModel.swift in Sources */,
				434FF1EE1CF27EEF000DB779 /* UITableViewCell.swift in Sources */,
				439BED2A1E76093C00B0AED5 /* CGMManager.swift in Sources */,
				C16B983E26B4893300256B05 /* DoseEnactor.swift in Sources */,
				E98A55EF24EDD6E60008715D /* DosingDecisionStoreProtocol.swift in Sources */,
				B4001CEE28CBBC82002FB414 /* AlertManagementView.swift in Sources */,
				E9C00EF524C623EF00628F35 /* LoopSettings+Loop.swift in Sources */,
				4389916B1E91B689000EEF90 /* ChartSettings+Loop.swift in Sources */,
				C178249A1E1999FA00D9D25C /* CaseCountable.swift in Sources */,
				B4F3D25124AF890C0095CE44 /* BluetoothStateManager.swift in Sources */,
				1DDE273D24AEA4B000796622 /* SettingsViewModel.swift in Sources */,
				DD3DBD292A33AFE9000F8B5B /* IntegralRetrospectiveCorrectionSelectionView.swift in Sources */,
				A9347F3124E7521800C99C34 /* CarbBackfillRequestUserInfo.swift in Sources */,
				A9CBE458248AB564008E7BA2 /* DoseStore+SimulatedCoreData.swift in Sources */,
				897A5A9924C22DE800C4E71D /* BolusEntryViewModel.swift in Sources */,
				4374B5EF209D84BF00D17AA8 /* OSLog.swift in Sources */,
				1DB619AC270BAD3D006C9D07 /* VersionUpdateViewModel.swift in Sources */,
				A9C62D882331703100535612 /* Service.swift in Sources */,
				89CAB36324C8FE96009EE3CE /* PredictedGlucoseChartView.swift in Sources */,
				DDC389F82A2B620B0066E2E8 /* GlucoseBasedApplicationFactorStrategy.swift in Sources */,
				4F6663941E905FD2009E74FC /* ChartColorPalette+Loop.swift in Sources */,
				A9F703732489BC8500C98AD8 /* CarbStore+SimulatedCoreData.swift in Sources */,
				4328E0351CFC0AE100E199AA /* WatchDataManager.swift in Sources */,
				4345E3FC21F04911009E00E5 /* UIColor+HIG.swift in Sources */,
				1D4A3E2E2478628500FD601B /* StoredAlert+CoreDataProperties.swift in Sources */,
				E95D380124EADE7C005E2F50 /* DoseStoreProtocol.swift in Sources */,
				43D381621EBD9759007F8C8F /* HeaderValuesTableViewCell.swift in Sources */,
				C13DA2B024F6C7690098BB29 /* UIViewController.swift in Sources */,
				A9C62D892331703100535612 /* LoggingServicesManager.swift in Sources */,
				89E267FF229267DF00A3F2AF /* Optional.swift in Sources */,
				43785E982120E7060057DED1 /* Intents.intentdefinition in Sources */,
				1D82E6A025377C6B009131FB /* TrustedTimeChecker.swift in Sources */,
				A98556852493F901000FD662 /* AlertStore+SimulatedCoreData.swift in Sources */,
				899433B823FE129800FA4BEA /* OverrideBadgeView.swift in Sources */,
				89D1503E24B506EB00EDE253 /* Dictionary.swift in Sources */,
				C110888D2A3913C600BA4898 /* BuildDetails.swift in Sources */,
				A96DAC2C2838F31200D94E38 /* SharedLogging.swift in Sources */,
				4302F4E31D4EA54200F0FCAF /* InsulinDeliveryTableViewController.swift in Sources */,
				1D63DEA526E950D400F46FA5 /* SupportManager.swift in Sources */,
				4FC8C8011DEB93E400A1452E /* NSUserDefaults+StatusExtension.swift in Sources */,
				43E93FB61E469A4000EAB8DB /* NumberFormatter.swift in Sources */,
				C1FB428C217806A400FAB378 /* StateColorPalette.swift in Sources */,
				B43CF07E29434EC4008A520B /* HowMuteAlertWorkView.swift in Sources */,
				84AA81E52A4A3981000B658B /* DeeplinkManager.swift in Sources */,
				1D6B1B6726866D89009AC446 /* AlertPermissionsChecker.swift in Sources */,
				4F08DE8F1E7BB871006741EA /* CollectionType+Loop.swift in Sources */,
				A9F703772489D8AA00C98AD8 /* PersistentDeviceLog+SimulatedCoreData.swift in Sources */,
				E9B080B1253BDA6300BAD8F8 /* UserDefaults+LoopIntents.swift in Sources */,
				C1AF062329426300002C1B19 /* ManualGlucoseEntryRow.swift in Sources */,
				C148CEE724FD91BD00711B3B /* DeliveryUncertaintyAlertManager.swift in Sources */,
				DDC389FC2A2BC6670066E2E8 /* SettingsView+algorithmExperimentsSection.swift in Sources */,
				1D12D3B92548EFDD00B53E8B /* main.swift in Sources */,
				435400341C9F878D00D5819C /* SetBolusUserInfo.swift in Sources */,
				A9DCF32A25B0FABF00C89088 /* LoopUIColorPalette+Default.swift in Sources */,
				1DDE273E24AEA4B000796622 /* SettingsView.swift in Sources */,
				A9B607B0247F000F00792BE4 /* UserNotifications+Loop.swift in Sources */,
				43F89CA322BDFBBD006BB54E /* UIActivityIndicatorView.swift in Sources */,
				A999D40624663D18004C89D4 /* PumpManagerError.swift in Sources */,
				437D9BA31D7BC977007245E8 /* PredictionTableViewController.swift in Sources */,
				A987CD4924A58A0100439ADC /* ZipArchive.swift in Sources */,
				43F41C371D3BF32400C11ED6 /* UIAlertController.swift in Sources */,
				A9CBE45C248ACC03008E7BA2 /* SettingsStore+SimulatedCoreData.swift in Sources */,
				433EA4C41D9F71C800CD78FB /* CommandResponseViewController.swift in Sources */,
				E9B3552229358C440076AB04 /* MealDetectionManager.swift in Sources */,
				C16DA84222E8E112008624C2 /* PluginManager.swift in Sources */,
				43785E932120A01B0057DED1 /* NewCarbEntryIntent+Loop.swift in Sources */,
				439A7944211FE22F0041B75F /* NSUserActivity.swift in Sources */,
				4328E0331CFC091100E199AA /* WatchContext+LoopKit.swift in Sources */,
				4F526D611DF8D9A900A04910 /* NetBasal.swift in Sources */,
				C1DE5D23251BFC4D00439E49 /* SimpleBolusView.swift in Sources */,
				89ADE13B226BFA0F0067222B /* TestingScenariosManager.swift in Sources */,
				4F7E8ACB20E2ACB500AEA65E /* WatchPredictedGlucose.swift in Sources */,
				436A0DA51D236A2A00104B24 /* LoopError.swift in Sources */,
				4F11D3C220DD80B3006E072C /* WatchHistoricalGlucose.swift in Sources */,
				4372E490213CFCE70068E043 /* LoopSettingsUserInfo.swift in Sources */,
				C174233C259BEB0F00399C9D /* ManualEntryDoseViewModel.swift in Sources */,
				89CA2B3D226E6B13004D9350 /* LocalTestingScenariosManager.swift in Sources */,
				1D05219B2469E9DF000EBBDE /* StoredAlert.swift in Sources */,
				E9B0802B253BBDFF00BAD8F8 /* IntentExtensionInfo.swift in Sources */,
				C1E3862628247C6100F561A4 /* StoredLoopNotRunningNotification.swift in Sources */,
				A97F250825E056D500F0EE19 /* OnboardingManager.swift in Sources */,
				438D42F91D7C88BC003244B0 /* PredictionInputEffect.swift in Sources */,
				892A5D692230C41D008961AB /* RangeReplaceableCollection.swift in Sources */,
				DDC389F62A2B61750066E2E8 /* ApplicationFactorStrategy.swift in Sources */,
				4F70C2101DE8FAC5006380B7 /* ExtensionDataManager.swift in Sources */,
				43DFB62320D4CAE7008A7BAE /* PumpManager.swift in Sources */,
				A9FB75F1252BE320004C7D3F /* BolusDosingDecision.swift in Sources */,
				892A5D59222F0A27008961AB /* Debug.swift in Sources */,
				431A8C401EC6E8AB00823B9C /* CircleMaskView.swift in Sources */,
				1D05219D2469F1F5000EBBDE /* AlertStore.swift in Sources */,
				439897371CD2F80600223065 /* AnalyticsServicesManager.swift in Sources */,
				DDC389FE2A2C4C830066E2E8 /* GlucoseBasedApplicationFactorSelectionView.swift in Sources */,
				A9C62D842331700E00535612 /* DiagnosticLog+Subsystem.swift in Sources */,
				895FE0952201234000FCF18A /* OverrideSelectionViewController.swift in Sources */,
				C1EF747228D6A44A00C8C083 /* CrashRecoveryManager.swift in Sources */,
				A9F66FC3247F451500096EA7 /* UIDevice+Loop.swift in Sources */,
				439706E622D2E84900C81566 /* PredictionSettingTableViewCell.swift in Sources */,
				430D85891F44037000AF2D4F /* HUDViewTableViewCell.swift in Sources */,
				43A51E211EB6DBDD000736CC /* LoopChartsTableViewController.swift in Sources */,
				8968B1122408B3520074BB48 /* UIFont.swift in Sources */,
				438D42FB1D7D11A4003244B0 /* PredictionInputEffectTableViewCell.swift in Sources */,
				89A1B66E24ABFDF800117AC2 /* SupportedBolusVolumesUserInfo.swift in Sources */,
				C1C660D1252E4DD5009B5C32 /* LoopConstants.swift in Sources */,
				432E73CB1D24B3D6009AD15D /* RemoteDataServicesManager.swift in Sources */,
				C18913B52524F24C007B0683 /* DeviceDataManager+SimpleBolusViewModelDelegate.swift in Sources */,
				7E69CFFC2A16A77E00203CBD /* ResetLoopManager.swift in Sources */,
				B40D07C7251A89D500C1C6D7 /* GlucoseDisplay.swift in Sources */,
				43C2FAE11EB656A500364AFF /* GlucoseEffectVelocity.swift in Sources */,
			);
			runOnlyForDeploymentPostprocessing = 0;
		};
		43A9437A1B926B7B0051FA24 /* Sources */ = {
			isa = PBXSourcesBuildPhase;
			buildActionMask = 2147483647;
			files = (
				894F6DDD243C0A2300CCE676 /* CarbAmountLabel.swift in Sources */,
				89A605E524327F45009C1096 /* DoseVolumeInput.swift in Sources */,
				4372E488213C862B0068E043 /* SampleValue.swift in Sources */,
				89A605EB243288E4009C1096 /* TopDownTriangle.swift in Sources */,
				4F2C15741E0209F500E160D4 /* NSTimeInterval.swift in Sources */,
				89F9119224358E2B00ECCAF3 /* CarbEntryInputMode.swift in Sources */,
				4FF4D1011E18375000846527 /* WatchContext.swift in Sources */,
				89FE21AD24AC57E30033F501 /* Collection.swift in Sources */,
				898ECA63218ABD21001E9D35 /* ComplicationChartManager.swift in Sources */,
				43A9438A1B926B7B0051FA24 /* NotificationController.swift in Sources */,
				439A7945211FE23A0041B75F /* NSUserActivity.swift in Sources */,
				43A943881B926B7B0051FA24 /* ExtensionDelegate.swift in Sources */,
				43511CEE220FC61700566C63 /* HUDRowController.swift in Sources */,
				1D3F0F7526D59B6C004A5960 /* Debug.swift in Sources */,
				892FB4CD22040104005293EC /* OverridePresetRow.swift in Sources */,
				4F75F00220FCFE8C00B5570E /* GlucoseChartScene.swift in Sources */,
				89E26800229267DF00A3F2AF /* Optional.swift in Sources */,
				4328E02F1CFBF81800E199AA /* WKInterfaceImage.swift in Sources */,
				89F9118F24352F1600ECCAF3 /* DigitalCrownRotation.swift in Sources */,
				4F2C15811E0495B200E160D4 /* WatchContext+WatchApp.swift in Sources */,
				4372E496213DCDD30068E043 /* GlucoseChartValueHashable.swift in Sources */,
				89E08FC6242E7506000D719B /* CarbAndDateInput.swift in Sources */,
				89E08FC8242E76E9000D719B /* AnyTransition.swift in Sources */,
				89A605E324327DFE009C1096 /* CarbAmountInput.swift in Sources */,
				898ECA61218ABD17001E9D35 /* GlucoseChartData.swift in Sources */,
				4344629820A8B2D700C4BE6F /* OSLog.swift in Sources */,
				4328E02A1CFBE2C500E199AA /* UIColor.swift in Sources */,
				4372E484213A63FB0068E043 /* ChartHUDController.swift in Sources */,
				895788AF242E69A2002CB114 /* BolusInput.swift in Sources */,
				894F6DDB243C07CF00CCE676 /* GramLabel.swift in Sources */,
				4345E40621F68E18009E00E5 /* CarbEntryListController.swift in Sources */,
				4FDDD23720DC51DF00D04B16 /* LoopDataManager.swift in Sources */,
				89E267FD2292456700A3F2AF /* FeatureFlags.swift in Sources */,
				898ECA60218ABD17001E9D35 /* GlucoseChartScaler.swift in Sources */,
				894F6DD9243C060600CCE676 /* ScalablePositionedText.swift in Sources */,
				89E08FC4242E73F0000D719B /* GramLabelPositionKey.swift in Sources */,
				4F82655020E69F9A0031A8F5 /* HUDInterfaceController.swift in Sources */,
				4372E492213D956C0068E043 /* GlucoseRangeSchedule.swift in Sources */,
				A9347F3324E7522900C99C34 /* WatchHistoricalCarbs.swift in Sources */,
				895788AD242E69A2002CB114 /* AbsorptionTimeSelection.swift in Sources */,
				89A605EF2432925D009C1096 /* CompletionCheckmark.swift in Sources */,
				89F9119624358E6900ECCAF3 /* BolusPickerValues.swift in Sources */,
				4328E02B1CFBE2C500E199AA /* WKAlertAction.swift in Sources */,
				4F7E8AC720E2AC0300AEA65E /* WatchPredictedGlucose.swift in Sources */,
				4F7E8AC520E2AB9600AEA65E /* Date.swift in Sources */,
				89F9119424358E4500ECCAF3 /* CarbAbsorptionTime.swift in Sources */,
				895788B1242E69A2002CB114 /* Color.swift in Sources */,
				89E08FC2242E73DC000D719B /* CarbAmountPositionKey.swift in Sources */,
				4F11D3C420DD881A006E072C /* WatchHistoricalGlucose.swift in Sources */,
				E98A55F724EEE1E10008715D /* OnOffSelectionView.swift in Sources */,
				89E08FCA242E7714000D719B /* UIFont.swift in Sources */,
				4328E0281CFBE2C500E199AA /* CLKComplicationTemplate.swift in Sources */,
				4328E01E1CFBE25F00E199AA /* CarbAndBolusFlowController.swift in Sources */,
				89E08FCC242E790C000D719B /* Comparable.swift in Sources */,
				432CF87520D8AC950066B889 /* NSUserDefaults+WatchApp.swift in Sources */,
				89A1B66F24ABFDF800117AC2 /* SupportedBolusVolumesUserInfo.swift in Sources */,
				43027F0F1DFE0EC900C51989 /* HKUnit.swift in Sources */,
				4344629220A7C19800C4BE6F /* ButtonGroup.swift in Sources */,
				89A605E924328862009C1096 /* Checkmark.swift in Sources */,
				891B508524342BE1005DA578 /* CarbAndBolusFlowViewModel.swift in Sources */,
				894F6DD7243C047300CCE676 /* View+Position.swift in Sources */,
				898ECA69218ABDA9001E9D35 /* CLKTextProvider+Compound.m in Sources */,
				4372E48C213CB6750068E043 /* Double.swift in Sources */,
				89A605ED24328972009C1096 /* BolusArrow.swift in Sources */,
				E98A55F924EEFC200008715D /* OnOffSelectionViewModel.swift in Sources */,
				892FB4CF220402C0005293EC /* OverrideSelectionController.swift in Sources */,
				89E08FD0242E8B2B000D719B /* BolusConfirmationView.swift in Sources */,
				43785E972120E4500057DED1 /* INRelevantShortcutStore+Loop.swift in Sources */,
				89A605E72432860C009C1096 /* PeriodicPublisher.swift in Sources */,
				895788AE242E69A2002CB114 /* CarbAndBolusFlow.swift in Sources */,
				89A605F12432BD18009C1096 /* BolusConfirmationVisual.swift in Sources */,
				898ECA65218ABD9B001E9D35 /* CGRect.swift in Sources */,
				43CB2B2B1D924D450079823D /* WCSession.swift in Sources */,
				4372E491213D05F90068E043 /* LoopSettingsUserInfo.swift in Sources */,
				4345E40421F68AD9009E00E5 /* TextRowController.swift in Sources */,
				43BFF0B51E45C1E700FF19A9 /* NumberFormatter.swift in Sources */,
				C1201E2D23ECDF3D002DA84A /* WatchContextRequestUserInfo.swift in Sources */,
				43A9438E1B926B7B0051FA24 /* ComplicationController.swift in Sources */,
				43517917230A0E1A0072ECC0 /* WKInterfaceLabel.swift in Sources */,
				A9347F3224E7522400C99C34 /* CarbBackfillRequestUserInfo.swift in Sources */,
				895788B3242E69A2002CB114 /* ActionButton.swift in Sources */,
				894F6DD3243BCBDB00CCE676 /* Environment+SizeClass.swift in Sources */,
				E98A55F524EEE15A0008715D /* OnOffSelectionController.swift in Sources */,
				4328E01A1CFBE1DA00E199AA /* ActionHUDController.swift in Sources */,
				4F11D3C320DD84DB006E072C /* GlucoseBackfillRequestUserInfo.swift in Sources */,
				435400351C9F878D00D5819C /* SetBolusUserInfo.swift in Sources */,
				895788B2242E69A2002CB114 /* CircularAccessoryButtonStyle.swift in Sources */,
			);
			runOnlyForDeploymentPostprocessing = 0;
		};
		43D9001F21EB209400AF44BF /* Sources */ = {
			isa = PBXSourcesBuildPhase;
			buildActionMask = 2147483647;
			files = (
				E9C00EF324C6222400628F35 /* LoopSettings.swift in Sources */,
				C1D0B6312986D4D90098D215 /* LocalizedString.swift in Sources */,
				43C05CB821EBEA54006FB252 /* HKUnit.swift in Sources */,
				4345E3F421F036FC009E00E5 /* Result.swift in Sources */,
				C19E96E023D275FA003F79B0 /* LoopCompletionFreshness.swift in Sources */,
				43D9002021EB209400AF44BF /* NSTimeInterval.swift in Sources */,
				C16575762539FEF3004AE16E /* LoopCoreConstants.swift in Sources */,
				C17DDC9D28AC33A1005FBF4C /* PersistedProperty.swift in Sources */,
				43C05CA921EB2B26006FB252 /* PersistenceController.swift in Sources */,
				A9CE912224CA032E00302A40 /* NSUserDefaults.swift in Sources */,
				43C05CAB21EB2B4A006FB252 /* NSBundle.swift in Sources */,
				43C05CC721EC2ABC006FB252 /* IdentifiableClass.swift in Sources */,
				E9B3552B293591E70076AB04 /* MissedMealNotification.swift in Sources */,
				4345E40221F67300009E00E5 /* PotentialCarbEntryUserInfo.swift in Sources */,
			);
			runOnlyForDeploymentPostprocessing = 0;
		};
		43D9FFCB21EAE05D00AF44BF /* Sources */ = {
			isa = PBXSourcesBuildPhase;
			buildActionMask = 2147483647;
			files = (
				E9C00EF224C6221B00628F35 /* LoopSettings.swift in Sources */,
				C1D0B6302986D4D90098D215 /* LocalizedString.swift in Sources */,
				43C05CB921EBEA54006FB252 /* HKUnit.swift in Sources */,
				4345E3F521F036FC009E00E5 /* Result.swift in Sources */,
				C19E96DF23D275F8003F79B0 /* LoopCompletionFreshness.swift in Sources */,
				43D9FFFB21EAF3D300AF44BF /* NSTimeInterval.swift in Sources */,
				C16575752539FD60004AE16E /* LoopCoreConstants.swift in Sources */,
				C17DDC9C28AC339E005FBF4C /* PersistedProperty.swift in Sources */,
				43C05CA821EB2B26006FB252 /* PersistenceController.swift in Sources */,
				43C05CAA21EB2B49006FB252 /* NSBundle.swift in Sources */,
				43C05CC821EC2ABC006FB252 /* IdentifiableClass.swift in Sources */,
				43C05CAD21EB2BBF006FB252 /* NSUserDefaults.swift in Sources */,
				E9B3552A293591E70076AB04 /* MissedMealNotification.swift in Sources */,
				4345E40121F67300009E00E5 /* PotentialCarbEntryUserInfo.swift in Sources */,
			);
			runOnlyForDeploymentPostprocessing = 0;
		};
		43E2D9071D20C581004DA55F /* Sources */ = {
			isa = PBXSourcesBuildPhase;
			buildActionMask = 2147483647;
			files = (
				A9DF02CB24F72B9E00B7C988 /* CriticalEventLogTests.swift in Sources */,
				1D80313D24746274002810DF /* AlertStoreTests.swift in Sources */,
				C1777A6625A125F100595963 /* ManualEntryDoseViewModelTests.swift in Sources */,
				C16B984026B4898800256B05 /* DoseEnactorTests.swift in Sources */,
				A9A63F8E246B271600588D5B /* NSTimeInterval.swift in Sources */,
				A9DFAFB324F0415E00950D1E /* CarbBackfillRequestUserInfoTests.swift in Sources */,
				A963B27A252CEBAE0062AA12 /* SetBolusUserInfoTests.swift in Sources */,
				A9DFAFB524F048A000950D1E /* WatchHistoricalCarbsTests.swift in Sources */,
				C16575732538AFF6004AE16E /* CGMStalenessMonitorTests.swift in Sources */,
				1DA7A84424477698008257F0 /* InAppModalAlertSchedulerTests.swift in Sources */,
				1D70C40126EC0F9D00C62570 /* SupportManagerTests.swift in Sources */,
				E93E86A824DDCC4400FF40C8 /* MockDoseStore.swift in Sources */,
				B4D4534128E5CA7900F1A8D9 /* AlertMuterTests.swift in Sources */,
				E98A55F124EDD85E0008715D /* MockDosingDecisionStore.swift in Sources */,
				8968B114240C55F10074BB48 /* LoopSettingsTests.swift in Sources */,
				A9BD28E7272226B40071DF15 /* TestLocalizedError.swift in Sources */,
				A9F5F1F5251050EC00E7C8A4 /* ZipArchiveTests.swift in Sources */,
				E9B3552D293592B40076AB04 /* MealDetectionManagerTests.swift in Sources */,
				E950CA9129002D9000B5B692 /* LoopDataManagerDosingTests.swift in Sources */,
				B4CAD8792549D2540057946B /* LoopCompletionFreshnessTests.swift in Sources */,
				1D8D55BC252274650044DBB6 /* BolusEntryViewModelTests.swift in Sources */,
				A91E4C2124F867A700BE9213 /* StoredAlertTests.swift in Sources */,
				1DA7A84224476EAD008257F0 /* AlertManagerTests.swift in Sources */,
				A91E4C2324F86F1000BE9213 /* CriticalEventLogExportManagerTests.swift in Sources */,
				E9C58A7324DB4A2700487A17 /* LoopDataManagerTests.swift in Sources */,
				E98A55F324EDD9530008715D /* MockSettingsStore.swift in Sources */,
				C165756F2534C468004AE16E /* SimpleBolusViewModelTests.swift in Sources */,
				A96DAC2A2838EF8A00D94E38 /* DiagnosticLogTests.swift in Sources */,
				A9DAE7D02332D77F006AE942 /* LoopTests.swift in Sources */,
				E93E86B024DDE1BD00FF40C8 /* MockGlucoseStore.swift in Sources */,
				1DFE9E172447B6270082C280 /* UserNotificationAlertSchedulerTests.swift in Sources */,
				E9B3552F2935968E0076AB04 /* HKHealthStoreMock.swift in Sources */,
				B4BC56382518DEA900373647 /* CGMStatusHUDViewModelTests.swift in Sources */,
				C1900900252271BB00721625 /* SimpleBolusCalculatorTests.swift in Sources */,
				A9C1719725366F780053BCBD /* WatchHistoricalGlucoseTest.swift in Sources */,
				E93E86B224DDE21D00FF40C8 /* MockCarbStore.swift in Sources */,
			);
			runOnlyForDeploymentPostprocessing = 0;
		};
		4F70C1D81DE8DCA7006380B7 /* Sources */ = {
			isa = PBXSourcesBuildPhase;
			buildActionMask = 2147483647;
			files = (
				43FCEEB1221A863E0013DD30 /* StatusChartsManager.swift in Sources */,
				43C05CAC21EB2B8B006FB252 /* NSBundle.swift in Sources */,
				4FAC02541E22F6B20087A773 /* NSTimeInterval.swift in Sources */,
				4F2C15831E0757E600E160D4 /* HKUnit.swift in Sources */,
				C1FB4290217922A100FAB378 /* PumpManagerUI.swift in Sources */,
				1D4990E824A25931005CC357 /* FeatureFlags.swift in Sources */,
				A90EF53C25DEF06200F32D61 /* PluginManager.swift in Sources */,
				C1FB428D21791D2500FAB378 /* PumpManager.swift in Sources */,
				43E93FB51E4675E800EAB8DB /* NumberFormatter.swift in Sources */,
				4345E3FB21F04911009E00E5 /* UIColor+HIG.swift in Sources */,
				43BFF0CD1E466C8400FF19A9 /* StateColorPalette.swift in Sources */,
				4FC8C8021DEB943800A1452E /* NSUserDefaults+StatusExtension.swift in Sources */,
				4F70C2121DE900EA006380B7 /* StatusExtensionContext.swift in Sources */,
				1D3F0F7626D59DCD004A5960 /* Debug.swift in Sources */,
				4F70C1E11DE8DCA7006380B7 /* StatusViewController.swift in Sources */,
				A90EF54425DEF0A000F32D61 /* OSLog.swift in Sources */,
			);
			runOnlyForDeploymentPostprocessing = 0;
		};
		4F7528861DFE1DC600C322D6 /* Sources */ = {
			isa = PBXSourcesBuildPhase;
			buildActionMask = 2147483647;
			files = (
				7D23667D21250C7E0028B67D /* LocalizedString.swift in Sources */,
				4FF4D0F81E1725B000846527 /* NibLoadable.swift in Sources */,
				4326BA641F3A44D9007CCAD4 /* ChartLineModel.swift in Sources */,
				4374B5F0209D857E00D17AA8 /* OSLog.swift in Sources */,
				B4E96D4F248A6E20002DABAD /* CGMStatusHUDView.swift in Sources */,
				B4E96D4B248A6B6E002DABAD /* DeviceStatusHUDView.swift in Sources */,
				4F7528AA1DFE215100C322D6 /* HKUnit.swift in Sources */,
				B490A03F24D0550F00F509FA /* GlucoseRangeCategory.swift in Sources */,
				4F2C15931E09BF2C00E160D4 /* HUDView.swift in Sources */,
				43BFF0B71E45C20C00FF19A9 /* NumberFormatter.swift in Sources */,
				B43DA44124D9C12100CAFF4E /* DismissibleHostingController.swift in Sources */,
				4F7528A51DFE208C00C322D6 /* NSTimeInterval.swift in Sources */,
				A9C62D8E2331708700535612 /* AuthenticationTableViewCell+NibLoadable.swift in Sources */,
				B490A04324D055D900F509FA /* DeviceStatusHighlight.swift in Sources */,
				B4AC0D3F24B9005300CDB0A1 /* UIImage.swift in Sources */,
				B4E96D5B248A8229002DABAD /* StatusBarHUDView.swift in Sources */,
				4F7528A11DFE200B00C322D6 /* BasalStateView.swift in Sources */,
				43BFF0C61E465A4400FF19A9 /* UIColor+HIG.swift in Sources */,
				4F7528A01DFE1F9D00C322D6 /* LoopStateView.swift in Sources */,
				B491B0A324D0B66D004CBE8F /* Color.swift in Sources */,
				B4D620D424D9EDB900043B3C /* GuidanceColors.swift in Sources */,
				B48B0BAC24900093009A48DE /* PumpStatusHUDView.swift in Sources */,
				B4C9859425D5A3BB009FD9CA /* StatusBadgeHUDView.swift in Sources */,
				B491B0A424D0B675004CBE8F /* UIColor.swift in Sources */,
				C1AD4200256D61E500164DDD /* Comparable.swift in Sources */,
				43FCEEAD221A66780013DD30 /* DateFormatter.swift in Sources */,
				1DB1CA4D24A55F0000B3B94C /* Image.swift in Sources */,
				B4E96D55248A7509002DABAD /* GlucoseTrendHUDView.swift in Sources */,
				C19F48742560ABFB003632D7 /* NSBundle.swift in Sources */,
				4F75289A1DFE1F6000C322D6 /* BasalRateHUDView.swift in Sources */,
				B490A04124D0559D00F509FA /* DeviceLifecycleProgressState.swift in Sources */,
				4F75289C1DFE1F6000C322D6 /* GlucoseHUDView.swift in Sources */,
				B4E96D53248A7386002DABAD /* GlucoseValueHUDView.swift in Sources */,
				B4E96D57248A7B0F002DABAD /* StatusHighlightHUDView.swift in Sources */,
				B42C951424A3C76000857C73 /* CGMStatusHUDViewModel.swift in Sources */,
				4F75289E1DFE1F6000C322D6 /* LoopCompletionHUDView.swift in Sources */,
			);
			runOnlyForDeploymentPostprocessing = 0;
		};
		E9B07F78253BBA6500BAD8F8 /* Sources */ = {
			isa = PBXSourcesBuildPhase;
			buildActionMask = 2147483647;
			files = (
				E942DE96253BE68F00AC532D /* NSBundle.swift in Sources */,
				E9B08021253BBDE900BAD8F8 /* IntentExtensionInfo.swift in Sources */,
				E9B07FEE253BBC7100BAD8F8 /* OverrideIntentHandler.swift in Sources */,
				E942DE9F253BE6A900AC532D /* NSTimeInterval.swift in Sources */,
				E9B08016253BBD7300BAD8F8 /* UserDefaults+LoopIntents.swift in Sources */,
				1D3F0F7726D59DCE004A5960 /* Debug.swift in Sources */,
				E942DF34253BF87F00AC532D /* Intents.intentdefinition in Sources */,
				E9B07F7F253BBA6500BAD8F8 /* IntentHandler.swift in Sources */,
			);
			runOnlyForDeploymentPostprocessing = 0;
		};
/* End PBXSourcesBuildPhase section */

/* Begin PBXTargetDependency section */
		1481F9BE28DA26F4004C5AEB /* PBXTargetDependency */ = {
			isa = PBXTargetDependency;
			target = 4F75288A1DFE1DC600C322D6 /* LoopUI */;
			targetProxy = 1481F9BD28DA26F4004C5AEB /* PBXContainerItemProxy */;
		};
		14B1736828AED9EE006CCD7C /* PBXTargetDependency */ = {
			isa = PBXTargetDependency;
			target = 14B1735B28AED9EC006CCD7C /* Loop Widget Extension */;
			targetProxy = 14B1736728AED9EE006CCD7C /* PBXContainerItemProxy */;
		};
		43A943811B926B7B0051FA24 /* PBXTargetDependency */ = {
			isa = PBXTargetDependency;
			target = 43A9437D1B926B7B0051FA24 /* WatchApp Extension */;
			targetProxy = 43A943801B926B7B0051FA24 /* PBXContainerItemProxy */;
		};
		43A943931B926B7B0051FA24 /* PBXTargetDependency */ = {
			isa = PBXTargetDependency;
			target = 43A943711B926B7B0051FA24 /* WatchApp */;
			targetProxy = 43A943921B926B7B0051FA24 /* PBXContainerItemProxy */;
		};
		43D9FFD521EAE05D00AF44BF /* PBXTargetDependency */ = {
			isa = PBXTargetDependency;
			target = 43D9FFCE21EAE05D00AF44BF /* LoopCore */;
			targetProxy = 43D9FFD421EAE05D00AF44BF /* PBXContainerItemProxy */;
		};
		43E2D9111D20C581004DA55F /* PBXTargetDependency */ = {
			isa = PBXTargetDependency;
			target = 43776F8B1B8022E90074EA36 /* Loop */;
			targetProxy = 43E2D9101D20C581004DA55F /* PBXContainerItemProxy */;
		};
		4F70C1E71DE8DCA7006380B7 /* PBXTargetDependency */ = {
			isa = PBXTargetDependency;
			target = 4F70C1DB1DE8DCA7006380B7 /* Loop Status Extension */;
			targetProxy = 4F70C1E61DE8DCA7006380B7 /* PBXContainerItemProxy */;
		};
		4F7528971DFE1ED400C322D6 /* PBXTargetDependency */ = {
			isa = PBXTargetDependency;
			target = 4F75288A1DFE1DC600C322D6 /* LoopUI */;
			targetProxy = 4F7528961DFE1ED400C322D6 /* PBXContainerItemProxy */;
		};
		C117ED71232EDB3200DA57CD /* PBXTargetDependency */ = {
			isa = PBXTargetDependency;
			target = 43D9001A21EB209400AF44BF /* LoopCore-watchOS */;
			targetProxy = C117ED70232EDB3200DA57CD /* PBXContainerItemProxy */;
		};
		C11B9D592867781E00500CF8 /* PBXTargetDependency */ = {
			isa = PBXTargetDependency;
			target = 4F75288A1DFE1DC600C322D6 /* LoopUI */;
			targetProxy = C11B9D582867781E00500CF8 /* PBXContainerItemProxy */;
		};
		C1CCF1152858FA900035389C /* PBXTargetDependency */ = {
			isa = PBXTargetDependency;
			target = 43D9FFCE21EAE05D00AF44BF /* LoopCore */;
			targetProxy = C1CCF1142858FA900035389C /* PBXContainerItemProxy */;
		};
		E9B07F93253BBA6500BAD8F8 /* PBXTargetDependency */ = {
			isa = PBXTargetDependency;
			target = E9B07F7B253BBA6500BAD8F8 /* Loop Intent Extension */;
			targetProxy = E9B07F92253BBA6500BAD8F8 /* PBXContainerItemProxy */;
		};
/* End PBXTargetDependency section */

/* Begin PBXVariantGroup section */
		43776F951B8022E90074EA36 /* Main.storyboard */ = {
			isa = PBXVariantGroup;
			children = (
				43776F961B8022E90074EA36 /* Base */,
				7DD382771F8DBFC60071272B /* es */,
				7D68AAAA1FE2DB0A00522C49 /* ru */,
				7D23668521250D180028B67D /* fr */,
				7D23669521250D220028B67D /* de */,
				7D2366A521250D2C0028B67D /* zh-Hans */,
				7D2366B721250D360028B67D /* it */,
				7D2366C521250D3F0028B67D /* nl */,
				7D2366D521250D4A0028B67D /* nb */,
				7D199D93212A067600241026 /* pl */,
				7D9BEED72335A489005DCFD6 /* en */,
				7D9BEF152335EC4B005DCFD6 /* ja */,
				7D9BEF2B2335EC59005DCFD6 /* pt-BR */,
				7D9BEF412335EC62005DCFD6 /* vi */,
				7D9BEF572335EC6E005DCFD6 /* da */,
				7D9BEF6D2335EC7D005DCFD6 /* sv */,
				7D9BEF832335EC8B005DCFD6 /* fi */,
				7D9BF13B23370E8B005DCFD6 /* ro */,
				F5D9C01927DABBE0002E48F6 /* tr */,
				F5E0BDD527E1D71D0033557E /* he */,
				C1C31277297E4BFE00296DA4 /* ar */,
				C121D8CF29C7866D00DA0520 /* cs */,
				C1FAB5BF29C786B000D25073 /* hi */,
				C1FDCBFC29C786F90056E652 /* sk */,
			);
			name = Main.storyboard;
			sourceTree = "<group>";
		};
		43776F9A1B8022E90074EA36 /* LaunchScreen.storyboard */ = {
			isa = PBXVariantGroup;
			children = (
				43776F9B1B8022E90074EA36 /* Base */,
			);
			name = LaunchScreen.storyboard;
			sourceTree = "<group>";
		};
		43785E9B2120E7060057DED1 /* Intents.intentdefinition */ = {
			isa = PBXVariantGroup;
			children = (
				43785E9A2120E7060057DED1 /* Base */,
				43785E9F2122774A0057DED1 /* es */,
				43785EA12122774B0057DED1 /* ru */,
				43C98058212A799E003B5D17 /* en */,
				C12CB9AC23106A3C00F84978 /* it */,
				C12CB9AE23106A5C00F84978 /* fr */,
				C12CB9B023106A5F00F84978 /* de */,
				C12CB9B223106A6000F84978 /* zh-Hans */,
				C12CB9B423106A6100F84978 /* nl */,
				C12CB9B623106A6200F84978 /* nb */,
				C12CB9B823106A6300F84978 /* pl */,
				7D9BEF132335EC4B005DCFD6 /* ja */,
				7D9BEF292335EC58005DCFD6 /* pt-BR */,
				7D9BEF3F2335EC62005DCFD6 /* vi */,
				7D9BEF552335EC6E005DCFD6 /* da */,
				7D9BEF6B2335EC7D005DCFD6 /* sv */,
				7D9BEF812335EC8B005DCFD6 /* fi */,
				7D9BF13A23370E8B005DCFD6 /* ro */,
				F5D9C01727DABBE0002E48F6 /* tr */,
				F5E0BDD327E1D71C0033557E /* he */,
				C1C3127F297E4C0400296DA4 /* ar */,
				C1C247882995823200371B88 /* sk */,
				C1C5357529C6346A00E32DF9 /* cs */,
			);
			name = Intents.intentdefinition;
			sourceTree = "<group>";
		};
		43A943741B926B7B0051FA24 /* Interface.storyboard */ = {
			isa = PBXVariantGroup;
			children = (
				43A943751B926B7B0051FA24 /* Base */,
				7DD382791F8DBFC60071272B /* es */,
				7D68AAAC1FE2DB0A00522C49 /* ru */,
				7D23668721250D180028B67D /* fr */,
				7D23669721250D230028B67D /* de */,
				7D2366A721250D2C0028B67D /* zh-Hans */,
				7D2366B421250D350028B67D /* it */,
				7D2366C721250D3F0028B67D /* nl */,
				7D2366D721250D4A0028B67D /* nb */,
				7D199D95212A067600241026 /* pl */,
				7D9BEEDD2335A5CC005DCFD6 /* en */,
				7D9BEF172335EC4C005DCFD6 /* ja */,
				7D9BEF2D2335EC59005DCFD6 /* pt-BR */,
				7D9BEF432335EC62005DCFD6 /* vi */,
				7D9BEF592335EC6E005DCFD6 /* da */,
				7D9BEF6F2335EC7D005DCFD6 /* sv */,
				7D9BEF852335EC8B005DCFD6 /* fi */,
				7D9BF13D23370E8B005DCFD6 /* ro */,
				F5D9C01B27DABBE1002E48F6 /* tr */,
				F5E0BDD727E1D71E0033557E /* he */,
				C1C31279297E4BFE00296DA4 /* ar */,
				C121D8D229C7866D00DA0520 /* cs */,
				C1FAB5C229C786B000D25073 /* hi */,
				C1FDCC0329C786F90056E652 /* sk */,
			);
			name = Interface.storyboard;
			sourceTree = "<group>";
		};
		43D9FFA821EA9A0C00AF44BF /* Main.storyboard */ = {
			isa = PBXVariantGroup;
			children = (
				43D9FFA921EA9A0C00AF44BF /* Base */,
				7D9BEF002335D67D005DCFD6 /* en */,
				7D9BEF022335D687005DCFD6 /* zh-Hans */,
				7D9BEF042335D68A005DCFD6 /* nl */,
				7D9BEF062335D68C005DCFD6 /* fr */,
				7D9BEF082335D68D005DCFD6 /* de */,
				7D9BEF0A2335D68F005DCFD6 /* it */,
				7D9BEF0C2335D690005DCFD6 /* nb */,
				7D9BEF0E2335D691005DCFD6 /* pl */,
				7D9BEF102335D693005DCFD6 /* ru */,
				7D9BEF122335D694005DCFD6 /* es */,
				7D9BEF182335EC4C005DCFD6 /* ja */,
				7D9BEF2E2335EC59005DCFD6 /* pt-BR */,
				7D9BEF442335EC62005DCFD6 /* vi */,
				7D9BEF5A2335EC6E005DCFD6 /* da */,
				7D9BEF702335EC7D005DCFD6 /* sv */,
				7D9BEF862335EC8B005DCFD6 /* fi */,
				7D9BF13E23370E8C005DCFD6 /* ro */,
				F5D9C01C27DABBE1002E48F6 /* tr */,
				F5E0BDD827E1D71E0033557E /* he */,
				C1C3127A297E4BFE00296DA4 /* ar */,
			);
			name = Main.storyboard;
			sourceTree = "<group>";
		};
		4B60626A287E286000BF8BBB /* Localizable.strings */ = {
			isa = PBXVariantGroup;
			children = (
				4B60626B287E286000BF8BBB /* de */,
				C1004DF92981F5B700B8CF94 /* da */,
				C1004E012981F67A00B8CF94 /* sv */,
				C1004E092981F6A100B8CF94 /* ro */,
				C1004E112981F6E200B8CF94 /* nl */,
				C1004E192981F6F500B8CF94 /* nb */,
				C1004E212981F72D00B8CF94 /* fr */,
				C1004E282981F74300B8CF94 /* fi */,
				C1BCB5B3298309C4001C50FF /* it */,
				C19A2247298951AC000E4E71 /* en */,
				C1EB0D1E299581D900628475 /* es */,
				C1F48FFA2995821600C8BD69 /* pl */,
				C1B267992995824000BCB7C1 /* tr */,
				C122DEFA29BBFAAE00321F8D /* ru */,
				C15A582129C7866600D3A5A1 /* ar */,
				C1FF3D4B29C786A900BDC1EC /* he */,
				C1B0CFD629C786BF0045B04D /* ja */,
				C1E693CC29C786E200410918 /* pt-BR */,
				C1FDCBFD29C786F90056E652 /* sk */,
				C192C60029C78711001EFEA6 /* vi */,
			);
			name = Localizable.strings;
			sourceTree = "<group>";
		};
		4B67E2C6289B4EDB002D92AF /* InfoPlist.strings */ = {
			isa = PBXVariantGroup;
			children = (
				4B67E2C7289B4EDB002D92AF /* de */,
				C1004DFB2981F5B700B8CF94 /* da */,
				C1004E032981F67A00B8CF94 /* sv */,
				C1004E0B2981F6A100B8CF94 /* ro */,
				C1004E132981F6E200B8CF94 /* nl */,
				C1004E1B2981F6F500B8CF94 /* nb */,
				C1004E232981F72D00B8CF94 /* fr */,
				C1004E2A2981F74300B8CF94 /* fi */,
				C1004E2E2981F75B00B8CF94 /* es */,
				C1BCB5B8298309C4001C50FF /* it */,
				C1F48FFF2995821600C8BD69 /* pl */,
				C1B2679D2995824000BCB7C1 /* tr */,
				C122DEFF29BBFAAE00321F8D /* ru */,
				C15A582329C7866600D3A5A1 /* ar */,
				C1FF3D4D29C786A900BDC1EC /* he */,
				C1B0CFD929C786BF0045B04D /* ja */,
				C1E693CF29C786E200410918 /* pt-BR */,
				C1FDCC0129C786F90056E652 /* sk */,
				C192C60329C78711001EFEA6 /* vi */,
			);
			name = InfoPlist.strings;
			sourceTree = "<group>";
		};
		4F70C1E21DE8DCA7006380B7 /* MainInterface.storyboard */ = {
			isa = PBXVariantGroup;
			children = (
				4F70C1E31DE8DCA7006380B7 /* Base */,
				7DD382781F8DBFC60071272B /* es */,
				7D68AAAB1FE2DB0A00522C49 /* ru */,
				7D23668621250D180028B67D /* fr */,
				7D23669621250D230028B67D /* de */,
				7D2366A621250D2C0028B67D /* zh-Hans */,
				7D2366B821250D360028B67D /* it */,
				7D2366C621250D3F0028B67D /* nl */,
				7D2366D621250D4A0028B67D /* nb */,
				7D199D94212A067600241026 /* pl */,
				7D9BEEDA2335A522005DCFD6 /* en */,
				7D9BEF162335EC4B005DCFD6 /* ja */,
				7D9BEF2C2335EC59005DCFD6 /* pt-BR */,
				7D9BEF422335EC62005DCFD6 /* vi */,
				7D9BEF582335EC6E005DCFD6 /* da */,
				7D9BEF6E2335EC7D005DCFD6 /* sv */,
				7D9BEF842335EC8B005DCFD6 /* fi */,
				7D9BF13C23370E8B005DCFD6 /* ro */,
				F5D9C01A27DABBE1002E48F6 /* tr */,
				F5E0BDD627E1D71D0033557E /* he */,
				C1C31278297E4BFE00296DA4 /* ar */,
				C1C2478E2995823200371B88 /* sk */,
			);
			name = MainInterface.storyboard;
			sourceTree = "<group>";
		};
		63F5E17A297DDF3900A62D4B /* ckcomplication.strings */ = {
			isa = PBXVariantGroup;
			children = (
				63F5E17B297DDF3900A62D4B /* Base */,
				C1C3127E297E4C0100296DA4 /* ar */,
				C116134D2983096D00777E7C /* nb */,
				C1BCB5B7298309C4001C50FF /* it */,
				C11A2BCF29830A3100AC5135 /* fr */,
				C18886E829830A5E004C982D /* nl */,
				C155A8F52986396E009BD257 /* de */,
				C18B7260299581C600F138D3 /* da */,
				C1EB0D22299581D900628475 /* es */,
				C1F48FFE2995821600C8BD69 /* pl */,
				C1B2679C2995824000BCB7C1 /* tr */,
				C1AD630029BBFAA80002685D /* ro */,
				C122DEFE29BBFAAE00321F8D /* ru */,
			);
			name = ckcomplication.strings;
			sourceTree = "<group>";
		};
		7D7076371FE06EDE004AC8EA /* Localizable.strings */ = {
			isa = PBXVariantGroup;
			children = (
				7D7076361FE06EDE004AC8EA /* es */,
				7D68AAAD1FE2E8D400522C49 /* ru */,
				7D23667821250C2D0028B67D /* Base */,
				7D23668B21250D180028B67D /* fr */,
				7D23669B21250D230028B67D /* de */,
				7D2366AB21250D2D0028B67D /* zh-Hans */,
				7D2366BC21250D360028B67D /* it */,
				7D2366CB21250D400028B67D /* nl */,
				7D2366DB21250D4A0028B67D /* nb */,
				7D199D99212A067600241026 /* pl */,
				7D9BEED82335A4F7005DCFD6 /* en */,
				7D9BEF1E2335EC4D005DCFD6 /* ja */,
				7D9BEF342335EC59005DCFD6 /* pt-BR */,
				7D9BEF4A2335EC63005DCFD6 /* vi */,
				7D9BEF602335EC6F005DCFD6 /* da */,
				7D9BEF762335EC7D005DCFD6 /* sv */,
				7D9BEF8C2335EC8C005DCFD6 /* fi */,
				7D9BF14223370E8C005DCFD6 /* ro */,
				F5D9C02127DABBE3002E48F6 /* tr */,
				F5E0BDDD27E1D7210033557E /* he */,
				C174571329830930009EFCF2 /* ar */,
				C1C2478D2995823200371B88 /* sk */,
			);
			name = Localizable.strings;
			sourceTree = "<group>";
		};
		7D7076471FE06EE0004AC8EA /* InfoPlist.strings */ = {
			isa = PBXVariantGroup;
			children = (
				7D23667A21250C480028B67D /* Base */,
				F5D9C02327DABBE3002E48F6 /* tr */,
				F5E0BDDF27E1D7210033557E /* he */,
				C1C31281297E4C0400296DA4 /* ar */,
				C1004DFA2981F5B700B8CF94 /* da */,
				C1004E022981F67A00B8CF94 /* sv */,
				C1004E0A2981F6A100B8CF94 /* ro */,
				C1004E122981F6E200B8CF94 /* nl */,
				C1004E1A2981F6F500B8CF94 /* nb */,
				C1004E222981F72D00B8CF94 /* fr */,
				C1004E292981F74300B8CF94 /* fi */,
				C1004E342981F77B00B8CF94 /* de */,
				C1BCB5B4298309C4001C50FF /* it */,
				C1EB0D1F299581D900628475 /* es */,
				C1F48FFB2995821600C8BD69 /* pl */,
				C122DEFB29BBFAAE00321F8D /* ru */,
				C1B0CFD729C786BF0045B04D /* ja */,
				C1E693CD29C786E200410918 /* pt-BR */,
				C192C60129C78711001EFEA6 /* vi */,
			);
			name = InfoPlist.strings;
			sourceTree = "<group>";
		};
		7D70764C1FE06EE1004AC8EA /* Localizable.strings */ = {
			isa = PBXVariantGroup;
			children = (
				7D70764B1FE06EE1004AC8EA /* es */,
				7D68AAB31FE2E8D500522C49 /* ru */,
				7D23667921250C440028B67D /* Base */,
				7D23668C21250D190028B67D /* fr */,
				7D23669C21250D230028B67D /* de */,
				7D2366AC21250D2D0028B67D /* zh-Hans */,
				7D2366BD21250D360028B67D /* it */,
				7D2366CC21250D400028B67D /* nl */,
				7D2366DC21250D4B0028B67D /* nb */,
				7D199D9A212A067600241026 /* pl */,
				7D9BEEDB2335A587005DCFD6 /* en */,
				7D9BEF1F2335EC4D005DCFD6 /* ja */,
				7D9BEF352335EC59005DCFD6 /* pt-BR */,
				7D9BEF4B2335EC63005DCFD6 /* vi */,
				7D9BEF612335EC6F005DCFD6 /* da */,
				7D9BEF772335EC7E005DCFD6 /* sv */,
				7D9BEF8D2335EC8C005DCFD6 /* fi */,
				7D9BF14323370E8C005DCFD6 /* ro */,
				F5D9C02227DABBE3002E48F6 /* tr */,
				F5E0BDDE27E1D7210033557E /* he */,
				C1C31280297E4C0400296DA4 /* ar */,
				C121D8D029C7866D00DA0520 /* cs */,
				C1FAB5C029C786B000D25073 /* hi */,
				C1FDCBFE29C786F90056E652 /* sk */,
			);
			name = Localizable.strings;
			sourceTree = "<group>";
		};
		7D7076511FE06EE1004AC8EA /* InfoPlist.strings */ = {
			isa = PBXVariantGroup;
			children = (
				7D68AAB41FE2E8D600522C49 /* ru */,
				7D23667621250BF70028B67D /* Base */,
				7D23668921250D180028B67D /* fr */,
				7D23669921250D230028B67D /* de */,
				7D2366A921250D2C0028B67D /* zh-Hans */,
				7D2366BA21250D360028B67D /* it */,
				7D2366C921250D400028B67D /* nl */,
				7D2366D921250D4A0028B67D /* nb */,
				7D199D97212A067600241026 /* pl */,
				7D9BEED52335A3CB005DCFD6 /* en */,
				7D9BEF1C2335EC4C005DCFD6 /* ja */,
				7D9BEF322335EC59005DCFD6 /* pt-BR */,
				7D9BEF5E2335EC6F005DCFD6 /* da */,
				7D9BEF8A2335EC8C005DCFD6 /* fi */,
				7D9BEF98233600D6005DCFD6 /* es */,
				7D9BEF99233600D8005DCFD6 /* sv */,
				7D9BEF9A233600D9005DCFD6 /* vi */,
				7D9BF14123370E8C005DCFD6 /* ro */,
				F5D9C02027DABBE2002E48F6 /* tr */,
				F5E0BDDC27E1D7200033557E /* he */,
				C174571429830930009EFCF2 /* ar */,
				C1C247902995823200371B88 /* sk */,
			);
			name = InfoPlist.strings;
			sourceTree = "<group>";
		};
		7D7076601FE06EE3004AC8EA /* Localizable.strings */ = {
			isa = PBXVariantGroup;
			children = (
				7D70765F1FE06EE3004AC8EA /* es */,
				7D68AAB71FE2E8D600522C49 /* ru */,
				7D23667F21250CB80028B67D /* Base */,
				7D23668F21250D190028B67D /* fr */,
				7D23669F21250D240028B67D /* de */,
				7D2366AF21250D2D0028B67D /* zh-Hans */,
				7D2366BF21250D370028B67D /* it */,
				7D2366CF21250D400028B67D /* nl */,
				7D2366DF21250D4B0028B67D /* nb */,
				7D199D9D212A067700241026 /* pl */,
				7D9BEEDE2335A5F7005DCFD6 /* en */,
				7D9BEF222335EC4D005DCFD6 /* ja */,
				7D9BEF382335EC5A005DCFD6 /* pt-BR */,
				7D9BEF4E2335EC63005DCFD6 /* vi */,
				7D9BEF642335EC6F005DCFD6 /* da */,
				7D9BEF7A2335EC7E005DCFD6 /* sv */,
				7D9BEF902335EC8C005DCFD6 /* fi */,
				7D9BF14423370E8D005DCFD6 /* ro */,
				F5D9C02527DABBE4002E48F6 /* tr */,
				F5E0BDE127E1D7230033557E /* he */,
				C174571529830930009EFCF2 /* ar */,
				C121D8D129C7866D00DA0520 /* cs */,
				C1FAB5C129C786B000D25073 /* hi */,
				C1FDCC0029C786F90056E652 /* sk */,
			);
			name = Localizable.strings;
			sourceTree = "<group>";
		};
		7D7076651FE06EE4004AC8EA /* Localizable.strings */ = {
			isa = PBXVariantGroup;
			children = (
				7D7076641FE06EE4004AC8EA /* es */,
				7D68AAB81FE2E8D700522C49 /* ru */,
				7D23667521250BE30028B67D /* Base */,
				7D23668821250D180028B67D /* fr */,
				7D23669821250D230028B67D /* de */,
				7D2366A821250D2C0028B67D /* zh-Hans */,
				7D2366B921250D360028B67D /* it */,
				7D2366C821250D400028B67D /* nl */,
				7D2366D821250D4A0028B67D /* nb */,
				7D199D96212A067600241026 /* pl */,
				7D9BEF1B2335EC4C005DCFD6 /* ja */,
				7D9BEF312335EC59005DCFD6 /* pt-BR */,
				7D9BEF472335EC62005DCFD6 /* vi */,
				7D9BEF5D2335EC6F005DCFD6 /* da */,
				7D9BEF732335EC7D005DCFD6 /* sv */,
				7D9BEF892335EC8C005DCFD6 /* fi */,
				7D9BEF972335F667005DCFD6 /* en */,
				7D9BF14023370E8C005DCFD6 /* ro */,
				F5D9C01F27DABBE2002E48F6 /* tr */,
				F5E0BDDB27E1D7200033557E /* he */,
				C1C31282297E4F6E00296DA4 /* ar */,
				C1C247912995823200371B88 /* sk */,
				C12BCCF929BBFA480066A158 /* cs */,
				C1FAB5BE29C786B000D25073 /* hi */,
			);
			name = Localizable.strings;
			sourceTree = "<group>";
		};
		7D9BEEE72335A6B3005DCFD6 /* Localizable.strings */ = {
			isa = PBXVariantGroup;
			children = (
				7D9BEEE62335A6B3005DCFD6 /* en */,
				7D9BEEE82335A6B9005DCFD6 /* zh-Hans */,
				7D9BEEE92335A6BB005DCFD6 /* nl */,
				7D9BEEEA2335A6BC005DCFD6 /* fr */,
				7D9BEEEB2335A6BD005DCFD6 /* de */,
				7D9BEEEC2335A6BE005DCFD6 /* it */,
				7D9BEEED2335A6BF005DCFD6 /* nb */,
				7D9BEEEE2335A6BF005DCFD6 /* pl */,
				7D9BEEEF2335A6C0005DCFD6 /* ru */,
				7D9BEEF02335A6C1005DCFD6 /* es */,
				7D9BEF282335EC4E005DCFD6 /* ja */,
				7D9BEF3E2335EC5A005DCFD6 /* pt-BR */,
				7D9BEF542335EC64005DCFD6 /* vi */,
				7D9BEF6A2335EC70005DCFD6 /* da */,
				7D9BEF802335EC7E005DCFD6 /* sv */,
				7D9BEF962335EC8D005DCFD6 /* fi */,
				7D9BF14623370E8D005DCFD6 /* ro */,
				F5D9C02727DABBE4002E48F6 /* tr */,
				F5E0BDE327E1D7230033557E /* he */,
			);
			name = Localizable.strings;
			sourceTree = "<group>";
		};
		7D9BEEF52335CF8D005DCFD6 /* Localizable.strings */ = {
			isa = PBXVariantGroup;
			children = (
				7D9BEEF42335CF8D005DCFD6 /* en */,
				7D9BEEF62335CF90005DCFD6 /* zh-Hans */,
				7D9BEEF72335CF91005DCFD6 /* nl */,
				7D9BEEF82335CF93005DCFD6 /* fr */,
				7D9BEEF92335CF93005DCFD6 /* de */,
				7D9BEEFA2335CF94005DCFD6 /* it */,
				7D9BEEFB2335CF95005DCFD6 /* nb */,
				7D9BEEFC2335CF96005DCFD6 /* pl */,
				7D9BEEFD2335CF97005DCFD6 /* ru */,
				7D9BEEFE2335CF97005DCFD6 /* es */,
				7D9BEF1A2335EC4C005DCFD6 /* ja */,
				7D9BEF302335EC59005DCFD6 /* pt-BR */,
				7D9BEF462335EC62005DCFD6 /* vi */,
				7D9BEF5C2335EC6F005DCFD6 /* da */,
				7D9BEF722335EC7D005DCFD6 /* sv */,
				7D9BEF882335EC8C005DCFD6 /* fi */,
				7D9BF13F23370E8C005DCFD6 /* ro */,
				F5D9C01E27DABBE2002E48F6 /* tr */,
				F5E0BDDA27E1D71F0033557E /* he */,
				C1C3127C297E4BFE00296DA4 /* ar */,
				C1C247892995823200371B88 /* sk */,
			);
			name = Localizable.strings;
			sourceTree = "<group>";
		};
		80F864E42433BF5D0026EC26 /* InfoPlist.strings */ = {
			isa = PBXVariantGroup;
			children = (
				80F864E52433BF5D0026EC26 /* fi */,
				C1004DEF2981F5B700B8CF94 /* da */,
				C1004DFD2981F67A00B8CF94 /* sv */,
				C1004E052981F6A100B8CF94 /* ro */,
				C1004E0D2981F6E200B8CF94 /* nl */,
				C1004E152981F6F500B8CF94 /* nb */,
				C1004E1D2981F72D00B8CF94 /* fr */,
				C1004E2C2981F75B00B8CF94 /* es */,
				C1004E302981F77B00B8CF94 /* de */,
				C1BCB5AF298309C4001C50FF /* it */,
				C19E387B298638CE00851444 /* tr */,
				C1F48FF62995821600C8BD69 /* pl */,
				C14952142995822A0095AA84 /* ru */,
				C1C2478B2995823200371B88 /* sk */,
			);
			name = InfoPlist.strings;
			sourceTree = "<group>";
		};
		C1004DF02981F5B700B8CF94 /* InfoPlist.strings */ = {
			isa = PBXVariantGroup;
			children = (
				C1004DF12981F5B700B8CF94 /* da */,
				C1004DFE2981F67A00B8CF94 /* sv */,
				C1004E062981F6A100B8CF94 /* ro */,
				C1004E0E2981F6E200B8CF94 /* nl */,
				C1004E162981F6F500B8CF94 /* nb */,
				C1004E1E2981F72D00B8CF94 /* fr */,
				C1004E252981F74300B8CF94 /* fi */,
				C1004E312981F77B00B8CF94 /* de */,
				C1BCB5B0298309C4001C50FF /* it */,
				C19E387C298638CE00851444 /* tr */,
				C1EB0D1D299581D900628475 /* es */,
				C1F48FF72995821600C8BD69 /* pl */,
				C122DEF829BBFAAE00321F8D /* ru */,
			);
			name = InfoPlist.strings;
			sourceTree = "<group>";
		};
		C1004DF32981F5B700B8CF94 /* Localizable.strings */ = {
			isa = PBXVariantGroup;
			children = (
				C1004DF42981F5B700B8CF94 /* da */,
				C1004DFF2981F67A00B8CF94 /* sv */,
				C1004E072981F6A100B8CF94 /* ro */,
				C1004E0F2981F6E200B8CF94 /* nl */,
				C1004E172981F6F500B8CF94 /* nb */,
				C1004E1F2981F72D00B8CF94 /* fr */,
				C1004E262981F74300B8CF94 /* fi */,
				C1004E322981F77B00B8CF94 /* de */,
				C186B73F298309A700F83024 /* es */,
				C1BCB5B1298309C4001C50FF /* it */,
				C19E387D298638CE00851444 /* tr */,
				C1F48FF82995821600C8BD69 /* pl */,
				C1C2478C2995823200371B88 /* sk */,
				C122DEF929BBFAAE00321F8D /* ru */,
				C15A581F29C7866600D3A5A1 /* ar */,
				C1FF3D4929C786A900BDC1EC /* he */,
				C1B0CFD429C786BF0045B04D /* ja */,
				C1E693CA29C786E200410918 /* pt-BR */,
				C192C5FE29C78711001EFEA6 /* vi */,
			);
			name = Localizable.strings;
			sourceTree = "<group>";
		};
		C1004DF62981F5B700B8CF94 /* InfoPlist.strings */ = {
			isa = PBXVariantGroup;
			children = (
				C1004DF72981F5B700B8CF94 /* da */,
				C1004E002981F67A00B8CF94 /* sv */,
				C1004E082981F6A100B8CF94 /* ro */,
				C1004E102981F6E200B8CF94 /* nl */,
				C1004E182981F6F500B8CF94 /* nb */,
				C1004E202981F72D00B8CF94 /* fr */,
				C1004E272981F74300B8CF94 /* fi */,
				C1004E2D2981F75B00B8CF94 /* es */,
				C1004E332981F77B00B8CF94 /* de */,
				C1BCB5B2298309C4001C50FF /* it */,
				C19E387E298638CE00851444 /* tr */,
				C1F48FF92995821600C8BD69 /* pl */,
				C14952152995822A0095AA84 /* ru */,
				C1C2478F2995823200371B88 /* sk */,
				C15A582029C7866600D3A5A1 /* ar */,
				C1FF3D4A29C786A900BDC1EC /* he */,
				C1B0CFD529C786BF0045B04D /* ja */,
				C1E693CB29C786E200410918 /* pt-BR */,
				C192C5FF29C78711001EFEA6 /* vi */,
			);
			name = InfoPlist.strings;
			sourceTree = "<group>";
		};
		C11613472983096D00777E7C /* InfoPlist.strings */ = {
			isa = PBXVariantGroup;
			children = (
				C11613482983096D00777E7C /* nb */,
				C1BCB5B5298309C4001C50FF /* it */,
				C18886E629830A5E004C982D /* nl */,
				C155A8F32986396E009BD257 /* de */,
				C1AD48CE298639890013B994 /* fr */,
				C18B725E299581C600F138D3 /* da */,
				C1EB0D20299581D900628475 /* es */,
				C1F48FFC2995821600C8BD69 /* pl */,
				C1B2679A2995824000BCB7C1 /* tr */,
				C1AD62FE29BBFAA80002685D /* ro */,
				C122DEFC29BBFAAE00321F8D /* ru */,
			);
			name = InfoPlist.strings;
			sourceTree = "<group>";
		};
		C116134A2983096D00777E7C /* Localizable.strings */ = {
			isa = PBXVariantGroup;
			children = (
				C116134B2983096D00777E7C /* nb */,
				C1BCB5B6298309C4001C50FF /* it */,
				C11A2BCE29830A3100AC5135 /* fr */,
				C18886E729830A5E004C982D /* nl */,
				C155A8F42986396E009BD257 /* de */,
				C18B725F299581C600F138D3 /* da */,
				C1EB0D21299581D900628475 /* es */,
				C1F48FFD2995821600C8BD69 /* pl */,
				C1B2679B2995824000BCB7C1 /* tr */,
				C1AD62FF29BBFAA80002685D /* ro */,
				C122DEFD29BBFAAE00321F8D /* ru */,
				C15A582229C7866600D3A5A1 /* ar */,
				C1F4FD5929C7869800D7ACBC /* fi */,
				C1FF3D4C29C786A900BDC1EC /* he */,
				C1B0CFD829C786BF0045B04D /* ja */,
				C1E693CE29C786E200410918 /* pt-BR */,
				C1FDCBFF29C786F90056E652 /* sk */,
				C1E5A6DE29C7870100703C90 /* sv */,
				C192C60229C78711001EFEA6 /* vi */,
			);
			name = Localizable.strings;
			sourceTree = "<group>";
		};
		C1C73F0F1DE3D0270022FC89 /* InfoPlist.strings */ = {
			isa = PBXVariantGroup;
			children = (
				7D23667E21250CAC0028B67D /* Base */,
				F5D9C02427DABBE3002E48F6 /* tr */,
				F5E0BDE027E1D7220033557E /* he */,
				C1C3127D297E4C0100296DA4 /* ar */,
				C1004DFC2981F5B700B8CF94 /* da */,
				C1004E042981F67A00B8CF94 /* sv */,
				C1004E0C2981F6A100B8CF94 /* ro */,
				C1004E142981F6E200B8CF94 /* nl */,
				C1004E1C2981F6F500B8CF94 /* nb */,
				C1004E242981F72D00B8CF94 /* fr */,
				C1004E2B2981F74300B8CF94 /* fi */,
				C1004E2F2981F75B00B8CF94 /* es */,
				C1004E352981F77B00B8CF94 /* de */,
				C1BCB5B9298309C4001C50FF /* it */,
				C1F490002995821600C8BD69 /* pl */,
				C122DF0029BBFAAE00321F8D /* ru */,
				C1B0CFDA29C786BF0045B04D /* ja */,
				C1E693D029C786E200410918 /* pt-BR */,
				C1FDCC0229C786F90056E652 /* sk */,
				C192C60429C78711001EFEA6 /* vi */,
			);
			name = InfoPlist.strings;
			sourceTree = "<group>";
		};
/* End PBXVariantGroup section */

/* Begin XCBuildConfiguration section */
		14B1736A28AED9EE006CCD7C /* Debug */ = {
			isa = XCBuildConfiguration;
			buildSettings = {
				ASSETCATALOG_COMPILER_GLOBAL_ACCENT_COLOR_NAME = AccentColor;
				ASSETCATALOG_COMPILER_WIDGET_BACKGROUND_COLOR_NAME = WidgetBackground;
				CLANG_ENABLE_OBJC_WEAK = YES;
				CLANG_WARN_BLOCK_CAPTURE_AUTORELEASING = YES;
				CLANG_WARN_BOOL_CONVERSION = YES;
				CLANG_WARN_COMMA = YES;
				CLANG_WARN_CONSTANT_CONVERSION = YES;
				CLANG_WARN_ENUM_CONVERSION = YES;
				CLANG_WARN_INT_CONVERSION = YES;
				CLANG_WARN_NON_LITERAL_NULL_CONVERSION = YES;
				CLANG_WARN_OBJC_LITERAL_CONVERSION = YES;
				CLANG_WARN_QUOTED_INCLUDE_IN_FRAMEWORK_HEADER = YES;
				CLANG_WARN_STRICT_PROTOTYPES = YES;
				CLANG_WARN_UNREACHABLE_CODE = YES;
				CODE_SIGN_ENTITLEMENTS = "Loop Widget Extension/Bootstrap/LoopWidgetExtension.entitlements";
				CODE_SIGN_IDENTITY = "$(LOOP_CODE_SIGN_IDENTITY_DEBUG)";
				CODE_SIGN_STYLE = "$(LOOP_CODE_SIGN_STYLE)";
				DEVELOPMENT_TEAM = "$(LOOP_DEVELOPMENT_TEAM)";
				GCC_DYNAMIC_NO_PIC = NO;
				GCC_WARN_64_TO_32_BIT_CONVERSION = YES;
				GENERATE_INFOPLIST_FILE = NO;
				INFOPLIST_FILE = "Loop Widget Extension/Bootstrap/Info.plist";
				INFOPLIST_KEY_CFBundleDisplayName = "Loop Widgets";
				INFOPLIST_KEY_NSHumanReadableCopyright = "Copyright © 2022 LoopKit Authors. All rights reserved.";
				LD_RUNPATH_SEARCH_PATHS = (
					"$(inherited)",
					"@executable_path/Frameworks",
					"@executable_path/../../Frameworks",
				);
				MARKETING_VERSION = 1.0;
				PRODUCT_BUNDLE_IDENTIFIER = "$(MAIN_APP_BUNDLE_IDENTIFIER).LoopWidgetExtension";
				PRODUCT_NAME = "$(TARGET_NAME)";
				PROVISIONING_PROFILE_SPECIFIER = "$(LOOP_PROVISIONING_PROFILE_SPECIFIER_WIDGET_EXTENSION_DEBUG)";
				SKIP_INSTALL = YES;
				SWIFT_ACTIVE_COMPILATION_CONDITIONS = DEBUG;
				SWIFT_EMIT_LOC_STRINGS = YES;
				SWIFT_VERSION = 5.0;
				TARGETED_DEVICE_FAMILY = 1;
			};
			name = Debug;
		};
		14B1736B28AED9EE006CCD7C /* Release */ = {
			isa = XCBuildConfiguration;
			buildSettings = {
				ASSETCATALOG_COMPILER_GLOBAL_ACCENT_COLOR_NAME = AccentColor;
				ASSETCATALOG_COMPILER_WIDGET_BACKGROUND_COLOR_NAME = WidgetBackground;
				CLANG_ENABLE_OBJC_WEAK = YES;
				CLANG_WARN_BLOCK_CAPTURE_AUTORELEASING = YES;
				CLANG_WARN_BOOL_CONVERSION = YES;
				CLANG_WARN_COMMA = YES;
				CLANG_WARN_CONSTANT_CONVERSION = YES;
				CLANG_WARN_ENUM_CONVERSION = YES;
				CLANG_WARN_INT_CONVERSION = YES;
				CLANG_WARN_NON_LITERAL_NULL_CONVERSION = YES;
				CLANG_WARN_OBJC_LITERAL_CONVERSION = YES;
				CLANG_WARN_QUOTED_INCLUDE_IN_FRAMEWORK_HEADER = YES;
				CLANG_WARN_STRICT_PROTOTYPES = YES;
				CLANG_WARN_UNREACHABLE_CODE = YES;
				CODE_SIGN_ENTITLEMENTS = "Loop Widget Extension/Bootstrap/LoopWidgetExtension.entitlements";
				CODE_SIGN_IDENTITY = "$(LOOP_CODE_SIGN_IDENTITY_RELEASE)";
				CODE_SIGN_STYLE = "$(LOOP_CODE_SIGN_STYLE)";
				DEBUG_INFORMATION_FORMAT = "dwarf-with-dsym";
				DEVELOPMENT_TEAM = "$(LOOP_DEVELOPMENT_TEAM)";
				GCC_WARN_64_TO_32_BIT_CONVERSION = YES;
				GENERATE_INFOPLIST_FILE = NO;
				INFOPLIST_FILE = "Loop Widget Extension/Bootstrap/Info.plist";
				INFOPLIST_KEY_CFBundleDisplayName = "Loop Widgets";
				INFOPLIST_KEY_NSHumanReadableCopyright = "Copyright © 2022 LoopKit Authors. All rights reserved.";
				LD_RUNPATH_SEARCH_PATHS = (
					"$(inherited)",
					"@executable_path/Frameworks",
					"@executable_path/../../Frameworks",
				);
				MARKETING_VERSION = 1.0;
				PRODUCT_BUNDLE_IDENTIFIER = "$(MAIN_APP_BUNDLE_IDENTIFIER).LoopWidgetExtension";
				PRODUCT_NAME = "$(TARGET_NAME)";
				PROVISIONING_PROFILE_SPECIFIER = "$(LOOP_PROVISIONING_PROFILE_SPECIFIER_WIDGET_EXTENSION_RELEASE)";
				SKIP_INSTALL = YES;
				SWIFT_EMIT_LOC_STRINGS = YES;
				SWIFT_VERSION = 5.0;
				TARGETED_DEVICE_FAMILY = 1;
			};
			name = Release;
		};
		43776FB41B8022E90074EA36 /* Debug */ = {
			isa = XCBuildConfiguration;
			baseConfigurationReference = 437D9BA11D7B5203007245E8 /* Loop.xcconfig */;
			buildSettings = {
				ALWAYS_SEARCH_USER_PATHS = NO;
				APP_GROUP_IDENTIFIER = "group.$(MAIN_APP_BUNDLE_IDENTIFIER)Group";
				CLANG_ANALYZER_GCD_PERFORMANCE = YES;
				CLANG_ANALYZER_LOCALIZABILITY_EMPTY_CONTEXT = YES;
				CLANG_ANALYZER_LOCALIZABILITY_NONLOCALIZED = YES;
				CLANG_ANALYZER_NONNULL = YES;
				CLANG_ANALYZER_NUMBER_OBJECT_CONVERSION = YES_AGGRESSIVE;
				CLANG_ANALYZER_SECURITY_FLOATLOOPCOUNTER = YES;
				CLANG_ANALYZER_SECURITY_INSECUREAPI_RAND = YES;
				CLANG_ANALYZER_SECURITY_INSECUREAPI_STRCPY = YES;
				CLANG_CXX_LANGUAGE_STANDARD = "gnu++17";
				CLANG_CXX_LIBRARY = "libc++";
				CLANG_ENABLE_MODULES = YES;
				CLANG_ENABLE_OBJC_ARC = YES;
				CLANG_WARN_ASSIGN_ENUM = YES;
				CLANG_WARN_ATOMIC_IMPLICIT_SEQ_CST = YES;
				CLANG_WARN_BLOCK_CAPTURE_AUTORELEASING = YES_ERROR;
				CLANG_WARN_BOOL_CONVERSION = YES_ERROR;
				CLANG_WARN_COMMA = YES_ERROR;
				CLANG_WARN_CONSTANT_CONVERSION = YES_ERROR;
				CLANG_WARN_CXX0X_EXTENSIONS = YES;
				CLANG_WARN_DELETE_NON_VIRTUAL_DTOR = YES_ERROR;
				CLANG_WARN_DEPRECATED_OBJC_IMPLEMENTATIONS = YES;
				CLANG_WARN_DIRECT_OBJC_ISA_USAGE = YES_ERROR;
				CLANG_WARN_DOCUMENTATION_COMMENTS = YES;
				CLANG_WARN_EMPTY_BODY = YES;
				CLANG_WARN_ENUM_CONVERSION = YES_ERROR;
				CLANG_WARN_FLOAT_CONVERSION = YES_ERROR;
				CLANG_WARN_IMPLICIT_SIGN_CONVERSION = YES_ERROR;
				CLANG_WARN_INFINITE_RECURSION = YES;
				CLANG_WARN_INT_CONVERSION = YES_ERROR;
				CLANG_WARN_MISSING_NOESCAPE = YES_ERROR;
				CLANG_WARN_NON_LITERAL_NULL_CONVERSION = YES_ERROR;
				CLANG_WARN_OBJC_EXPLICIT_OWNERSHIP_TYPE = YES;
				CLANG_WARN_OBJC_IMPLICIT_ATOMIC_PROPERTIES = YES;
				CLANG_WARN_OBJC_IMPLICIT_RETAIN_SELF = YES;
				CLANG_WARN_OBJC_INTERFACE_IVARS = YES_ERROR;
				CLANG_WARN_OBJC_LITERAL_CONVERSION = YES_ERROR;
				CLANG_WARN_OBJC_MISSING_PROPERTY_SYNTHESIS = YES;
				CLANG_WARN_OBJC_REPEATED_USE_OF_WEAK = YES_AGGRESSIVE;
				CLANG_WARN_OBJC_ROOT_CLASS = YES_ERROR;
				CLANG_WARN_PRAGMA_PACK = YES_ERROR;
				CLANG_WARN_QUOTED_INCLUDE_IN_FRAMEWORK_HEADER = YES_ERROR;
				CLANG_WARN_RANGE_LOOP_ANALYSIS = YES;
				CLANG_WARN_SEMICOLON_BEFORE_METHOD_BODY = YES;
				CLANG_WARN_STRICT_PROTOTYPES = YES_ERROR;
				CLANG_WARN_SUSPICIOUS_IMPLICIT_CONVERSION = YES_ERROR;
				CLANG_WARN_SUSPICIOUS_MOVE = YES;
				CLANG_WARN_UNGUARDED_AVAILABILITY = YES_AGGRESSIVE;
				CLANG_WARN_UNREACHABLE_CODE = YES_AGGRESSIVE;
				CLANG_WARN_VEXING_PARSE = YES_ERROR;
				CLANG_WARN__DUPLICATE_METHOD_MATCH = YES;
				CLANG_WARN__EXIT_TIME_DESTRUCTORS = YES;
				CODE_SIGN_STYLE = Automatic;
				COPY_PHASE_STRIP = NO;
				DEBUG_INFORMATION_FORMAT = dwarf;
				DEVELOPMENT_TEAM = "";
				DYLIB_COMPATIBILITY_VERSION = 1;
				ENABLE_STRICT_OBJC_MSGSEND = YES;
				ENABLE_TESTABILITY = YES;
				FRAMEWORK_SEARCH_PATHS = "$(inherited)";
				GCC_C_LANGUAGE_STANDARD = gnu11;
				GCC_NO_COMMON_BLOCKS = YES;
				GCC_OPTIMIZATION_LEVEL = 0;
				GCC_PREPROCESSOR_DEFINITIONS = (
					"DEBUG=1",
					"$(inherited)",
				);
				GCC_TREAT_IMPLICIT_FUNCTION_DECLARATIONS_AS_ERRORS = YES;
				GCC_TREAT_INCOMPATIBLE_POINTER_TYPE_WARNINGS_AS_ERRORS = YES;
				GCC_WARN_64_TO_32_BIT_CONVERSION = YES_ERROR;
				GCC_WARN_ABOUT_MISSING_FIELD_INITIALIZERS = YES;
				GCC_WARN_ABOUT_MISSING_NEWLINE = YES;
				GCC_WARN_ABOUT_MISSING_PROTOTYPES = YES;
				GCC_WARN_ABOUT_RETURN_TYPE = YES_ERROR;
				GCC_WARN_FOUR_CHARACTER_CONSTANTS = YES;
				GCC_WARN_HIDDEN_VIRTUAL_FUNCTIONS = YES;
				GCC_WARN_INITIALIZER_NOT_FULLY_BRACKETED = YES;
				GCC_WARN_NON_VIRTUAL_DESTRUCTOR = YES;
				GCC_WARN_SHADOW = YES;
				GCC_WARN_SIGN_COMPARE = YES;
				GCC_WARN_STRICT_SELECTOR_MATCH = YES;
				GCC_WARN_UNDECLARED_SELECTOR = YES;
				GCC_WARN_UNINITIALIZED_AUTOS = YES_AGGRESSIVE;
				GCC_WARN_UNKNOWN_PRAGMAS = YES;
				GCC_WARN_UNUSED_FUNCTION = YES;
				GCC_WARN_UNUSED_LABEL = YES;
				GCC_WARN_UNUSED_PARAMETER = YES;
				GCC_WARN_UNUSED_VARIABLE = YES;
				IPHONEOS_DEPLOYMENT_TARGET = 15.1;
				LOCALIZED_STRING_MACRO_NAMES = (
					NSLocalizedString,
					CFLocalizedString,
					LocalizedString,
				);
				MAIN_APP_BUNDLE_IDENTIFIER = "$(inherited).Loop";
				MTL_ENABLE_DEBUG_INFO = INCLUDE_SOURCE;
				MTL_FAST_MATH = YES;
				ONLY_ACTIVE_ARCH = YES;
				PROVISIONING_PROFILE = "";
				PROVISIONING_PROFILE_SPECIFIER = "";
				SDKROOT = iphoneos;
				SWIFT_ACTIVE_COMPILATION_CONDITIONS = "$(inherited) DEBUG";
				SWIFT_OPTIMIZATION_LEVEL = "-Onone";
				SWIFT_VERSION = 5.0;
				TARGETED_DEVICE_FAMILY = "1,2";
				VERSIONING_SYSTEM = "apple-generic";
				WARNING_CFLAGS = "-Wall";
				WATCHOS_DEPLOYMENT_TARGET = 7.1;
			};
			name = Debug;
		};
		43776FB51B8022E90074EA36 /* Release */ = {
			isa = XCBuildConfiguration;
			baseConfigurationReference = 437D9BA11D7B5203007245E8 /* Loop.xcconfig */;
			buildSettings = {
				ALWAYS_SEARCH_USER_PATHS = NO;
				APP_GROUP_IDENTIFIER = "group.$(MAIN_APP_BUNDLE_IDENTIFIER)Group";
				CLANG_ANALYZER_GCD_PERFORMANCE = YES;
				CLANG_ANALYZER_LOCALIZABILITY_EMPTY_CONTEXT = YES;
				CLANG_ANALYZER_LOCALIZABILITY_NONLOCALIZED = YES;
				CLANG_ANALYZER_NONNULL = YES;
				CLANG_ANALYZER_NUMBER_OBJECT_CONVERSION = YES_AGGRESSIVE;
				CLANG_ANALYZER_SECURITY_FLOATLOOPCOUNTER = YES;
				CLANG_ANALYZER_SECURITY_INSECUREAPI_RAND = YES;
				CLANG_ANALYZER_SECURITY_INSECUREAPI_STRCPY = YES;
				CLANG_CXX_LANGUAGE_STANDARD = "gnu++17";
				CLANG_CXX_LIBRARY = "libc++";
				CLANG_ENABLE_MODULES = YES;
				CLANG_ENABLE_OBJC_ARC = YES;
				CLANG_WARN_ASSIGN_ENUM = YES;
				CLANG_WARN_ATOMIC_IMPLICIT_SEQ_CST = YES;
				CLANG_WARN_BLOCK_CAPTURE_AUTORELEASING = YES_ERROR;
				CLANG_WARN_BOOL_CONVERSION = YES_ERROR;
				CLANG_WARN_COMMA = YES_ERROR;
				CLANG_WARN_CONSTANT_CONVERSION = YES_ERROR;
				CLANG_WARN_CXX0X_EXTENSIONS = YES;
				CLANG_WARN_DELETE_NON_VIRTUAL_DTOR = YES_ERROR;
				CLANG_WARN_DEPRECATED_OBJC_IMPLEMENTATIONS = YES;
				CLANG_WARN_DIRECT_OBJC_ISA_USAGE = YES_ERROR;
				CLANG_WARN_DOCUMENTATION_COMMENTS = YES;
				CLANG_WARN_EMPTY_BODY = YES;
				CLANG_WARN_ENUM_CONVERSION = YES_ERROR;
				CLANG_WARN_FLOAT_CONVERSION = YES_ERROR;
				CLANG_WARN_IMPLICIT_SIGN_CONVERSION = YES_ERROR;
				CLANG_WARN_INFINITE_RECURSION = YES;
				CLANG_WARN_INT_CONVERSION = YES_ERROR;
				CLANG_WARN_MISSING_NOESCAPE = YES_ERROR;
				CLANG_WARN_NON_LITERAL_NULL_CONVERSION = YES_ERROR;
				CLANG_WARN_OBJC_EXPLICIT_OWNERSHIP_TYPE = YES;
				CLANG_WARN_OBJC_IMPLICIT_ATOMIC_PROPERTIES = YES;
				CLANG_WARN_OBJC_IMPLICIT_RETAIN_SELF = YES;
				CLANG_WARN_OBJC_INTERFACE_IVARS = YES_ERROR;
				CLANG_WARN_OBJC_LITERAL_CONVERSION = YES_ERROR;
				CLANG_WARN_OBJC_MISSING_PROPERTY_SYNTHESIS = YES;
				CLANG_WARN_OBJC_REPEATED_USE_OF_WEAK = YES_AGGRESSIVE;
				CLANG_WARN_OBJC_ROOT_CLASS = YES_ERROR;
				CLANG_WARN_PRAGMA_PACK = YES_ERROR;
				CLANG_WARN_QUOTED_INCLUDE_IN_FRAMEWORK_HEADER = YES_ERROR;
				CLANG_WARN_RANGE_LOOP_ANALYSIS = YES;
				CLANG_WARN_SEMICOLON_BEFORE_METHOD_BODY = YES;
				CLANG_WARN_STRICT_PROTOTYPES = YES_ERROR;
				CLANG_WARN_SUSPICIOUS_IMPLICIT_CONVERSION = YES_ERROR;
				CLANG_WARN_SUSPICIOUS_MOVE = YES;
				CLANG_WARN_UNGUARDED_AVAILABILITY = YES_AGGRESSIVE;
				CLANG_WARN_UNREACHABLE_CODE = YES_AGGRESSIVE;
				CLANG_WARN_VEXING_PARSE = YES_ERROR;
				CLANG_WARN__DUPLICATE_METHOD_MATCH = YES;
				CLANG_WARN__EXIT_TIME_DESTRUCTORS = YES;
				CODE_SIGN_STYLE = Automatic;
				COPY_PHASE_STRIP = NO;
				DEVELOPMENT_TEAM = "";
				DYLIB_COMPATIBILITY_VERSION = 1;
				ENABLE_NS_ASSERTIONS = NO;
				ENABLE_STRICT_OBJC_MSGSEND = YES;
				FRAMEWORK_SEARCH_PATHS = "$(inherited)";
				GCC_C_LANGUAGE_STANDARD = gnu11;
				GCC_NO_COMMON_BLOCKS = YES;
				GCC_TREAT_IMPLICIT_FUNCTION_DECLARATIONS_AS_ERRORS = YES;
				GCC_TREAT_INCOMPATIBLE_POINTER_TYPE_WARNINGS_AS_ERRORS = YES;
				GCC_WARN_64_TO_32_BIT_CONVERSION = YES_ERROR;
				GCC_WARN_ABOUT_MISSING_FIELD_INITIALIZERS = YES;
				GCC_WARN_ABOUT_MISSING_NEWLINE = YES;
				GCC_WARN_ABOUT_MISSING_PROTOTYPES = YES;
				GCC_WARN_ABOUT_RETURN_TYPE = YES_ERROR;
				GCC_WARN_FOUR_CHARACTER_CONSTANTS = YES;
				GCC_WARN_HIDDEN_VIRTUAL_FUNCTIONS = YES;
				GCC_WARN_INITIALIZER_NOT_FULLY_BRACKETED = YES;
				GCC_WARN_NON_VIRTUAL_DESTRUCTOR = YES;
				GCC_WARN_SHADOW = YES;
				GCC_WARN_SIGN_COMPARE = YES;
				GCC_WARN_STRICT_SELECTOR_MATCH = YES;
				GCC_WARN_UNDECLARED_SELECTOR = YES;
				GCC_WARN_UNINITIALIZED_AUTOS = YES_AGGRESSIVE;
				GCC_WARN_UNKNOWN_PRAGMAS = YES;
				GCC_WARN_UNUSED_FUNCTION = YES;
				GCC_WARN_UNUSED_LABEL = YES;
				GCC_WARN_UNUSED_PARAMETER = YES;
				GCC_WARN_UNUSED_VARIABLE = YES;
				IPHONEOS_DEPLOYMENT_TARGET = 15.1;
				LOCALIZED_STRING_MACRO_NAMES = (
					NSLocalizedString,
					CFLocalizedString,
					LocalizedString,
				);
				MAIN_APP_BUNDLE_IDENTIFIER = "$(inherited).Loop";
				MTL_ENABLE_DEBUG_INFO = NO;
				MTL_FAST_MATH = YES;
				PROVISIONING_PROFILE = "";
				PROVISIONING_PROFILE_SPECIFIER = "";
				SDKROOT = iphoneos;
				SWIFT_COMPILATION_MODE = wholemodule;
				SWIFT_OPTIMIZATION_LEVEL = "-O";
				SWIFT_VERSION = 5.0;
				TARGETED_DEVICE_FAMILY = "1,2";
				VALIDATE_PRODUCT = YES;
				VERSIONING_SYSTEM = "apple-generic";
				WARNING_CFLAGS = "-Wall";
				WATCHOS_DEPLOYMENT_TARGET = 7.1;
			};
			name = Release;
		};
		43776FB71B8022E90074EA36 /* Debug */ = {
			isa = XCBuildConfiguration;
			buildSettings = {
				ALWAYS_EMBED_SWIFT_STANDARD_LIBRARIES = YES;
				ASSETCATALOG_COMPILER_APPICON_NAME = "$(APPICON_NAME)";
				CODE_SIGN_ENTITLEMENTS = "$(LOOP_ENTITLEMENTS)";
				CODE_SIGN_IDENTITY = "$(LOOP_CODE_SIGN_IDENTITY_DEBUG)";
				CODE_SIGN_STYLE = "$(LOOP_CODE_SIGN_STYLE)";
				DEBUG_INFORMATION_FORMAT = "dwarf-with-dsym";
				DEVELOPMENT_TEAM = "$(LOOP_DEVELOPMENT_TEAM)";
				FRAMEWORK_SEARCH_PATHS = "$(inherited)";
				INFOPLIST_FILE = Loop/Info.plist;
				LD_RUNPATH_SEARCH_PATHS = (
					"$(inherited)",
					"@executable_path/Frameworks",
				);
				OTHER_LDFLAGS = "";
				"OTHER_SWIFT_FLAGS[arch=*]" = "-DDEBUG";
				"OTHER_SWIFT_FLAGS[sdk=iphonesimulator*]" = "-D IOS_SIMULATOR -D DEBUG";
				PRODUCT_BUNDLE_IDENTIFIER = "$(MAIN_APP_BUNDLE_IDENTIFIER)";
				PRODUCT_NAME = "$(TARGET_NAME)";
				PROVISIONING_PROFILE_SPECIFIER = "$(LOOP_PROVISIONING_PROFILE_SPECIFIER_DEBUG)";
				SUPPORTED_PLATFORMS = "iphoneos iphonesimulator";
				SUPPORTS_MACCATALYST = NO;
				SUPPORTS_MAC_DESIGNED_FOR_IPHONE_IPAD = NO;
				TARGETED_DEVICE_FAMILY = 1;
			};
			name = Debug;
		};
		43776FB81B8022E90074EA36 /* Release */ = {
			isa = XCBuildConfiguration;
			buildSettings = {
				ALWAYS_EMBED_SWIFT_STANDARD_LIBRARIES = YES;
				ASSETCATALOG_COMPILER_APPICON_NAME = "$(APPICON_NAME)";
				CODE_SIGN_ENTITLEMENTS = "$(LOOP_ENTITLEMENTS)";
				CODE_SIGN_IDENTITY = "$(LOOP_CODE_SIGN_IDENTITY_RELEASE)";
				CODE_SIGN_STYLE = "$(LOOP_CODE_SIGN_STYLE)";
				DEVELOPMENT_TEAM = "$(LOOP_DEVELOPMENT_TEAM)";
				FRAMEWORK_SEARCH_PATHS = "$(inherited)";
				INFOPLIST_FILE = Loop/Info.plist;
				LD_RUNPATH_SEARCH_PATHS = (
					"$(inherited)",
					"@executable_path/Frameworks",
				);
				OTHER_LDFLAGS = "";
				PRODUCT_BUNDLE_IDENTIFIER = "$(MAIN_APP_BUNDLE_IDENTIFIER)";
				PRODUCT_NAME = "$(TARGET_NAME)";
				PROVISIONING_PROFILE_SPECIFIER = "$(LOOP_PROVISIONING_PROFILE_SPECIFIER_RELEASE)";
				SUPPORTED_PLATFORMS = "iphoneos iphonesimulator";
				SUPPORTS_MACCATALYST = NO;
				SUPPORTS_MAC_DESIGNED_FOR_IPHONE_IPAD = NO;
				TARGETED_DEVICE_FAMILY = 1;
			};
			name = Release;
		};
		43A943961B926B7B0051FA24 /* Debug */ = {
			isa = XCBuildConfiguration;
			buildSettings = {
				ASSETCATALOG_COMPILER_COMPLICATION_NAME = Complication;
				CODE_SIGN_ENTITLEMENTS = "WatchApp Extension/WatchApp Extension.entitlements";
				CODE_SIGN_IDENTITY = "$(LOOP_CODE_SIGN_IDENTITY_DEBUG)";
				CODE_SIGN_STYLE = "$(LOOP_CODE_SIGN_STYLE)";
				DEVELOPMENT_TEAM = "$(LOOP_DEVELOPMENT_TEAM)";
				FRAMEWORK_SEARCH_PATHS = "";
				INFOPLIST_FILE = "WatchApp Extension/Info.plist";
				LD_RUNPATH_SEARCH_PATHS = (
					"$(inherited)",
					"@executable_path/Frameworks",
					"@executable_path/../../Frameworks",
				);
				PRODUCT_BUNDLE_IDENTIFIER = "$(MAIN_APP_BUNDLE_IDENTIFIER).LoopWatch.watchkitextension";
				PRODUCT_NAME = "$(TARGET_NAME)";
				PROVISIONING_PROFILE_SPECIFIER = "$(LOOP_PROVISIONING_PROFILE_SPECIFIER_WATCHAPP_EXTENSION_DEBUG)";
				SDKROOT = watchos;
				SKIP_INSTALL = YES;
				SWIFT_INSTALL_OBJC_HEADER = NO;
				SWIFT_OBJC_BRIDGING_HEADER = "WatchApp Extension/Extensions/WatchApp Extension-Bridging-Header.h";
				SWIFT_PRECOMPILE_BRIDGING_HEADER = NO;
				TARGETED_DEVICE_FAMILY = 4;
			};
			name = Debug;
		};
		43A943971B926B7B0051FA24 /* Release */ = {
			isa = XCBuildConfiguration;
			buildSettings = {
				ASSETCATALOG_COMPILER_COMPLICATION_NAME = Complication;
				CODE_SIGN_ENTITLEMENTS = "WatchApp Extension/WatchApp Extension.entitlements";
				CODE_SIGN_IDENTITY = "$(LOOP_CODE_SIGN_IDENTITY_RELEASE)";
				CODE_SIGN_STYLE = "$(LOOP_CODE_SIGN_STYLE)";
				DEVELOPMENT_TEAM = "$(LOOP_DEVELOPMENT_TEAM)";
				FRAMEWORK_SEARCH_PATHS = "";
				INFOPLIST_FILE = "WatchApp Extension/Info.plist";
				LD_RUNPATH_SEARCH_PATHS = (
					"$(inherited)",
					"@executable_path/Frameworks",
					"@executable_path/../../Frameworks",
				);
				PRODUCT_BUNDLE_IDENTIFIER = "$(MAIN_APP_BUNDLE_IDENTIFIER).LoopWatch.watchkitextension";
				PRODUCT_NAME = "$(TARGET_NAME)";
				PROVISIONING_PROFILE_SPECIFIER = "$(LOOP_PROVISIONING_PROFILE_SPECIFIER_WATCHAPP_EXTENSION_RELEASE)";
				SDKROOT = watchos;
				SKIP_INSTALL = YES;
				SWIFT_INSTALL_OBJC_HEADER = NO;
				SWIFT_OBJC_BRIDGING_HEADER = "WatchApp Extension/Extensions/WatchApp Extension-Bridging-Header.h";
				SWIFT_PRECOMPILE_BRIDGING_HEADER = NO;
				TARGETED_DEVICE_FAMILY = 4;
			};
			name = Release;
		};
		43A9439A1B926B7B0051FA24 /* Debug */ = {
			isa = XCBuildConfiguration;
			buildSettings = {
				ALWAYS_EMBED_SWIFT_STANDARD_LIBRARIES = YES;
				ASSETCATALOG_COMPILER_APPICON_NAME = "$(APPICON_NAME)";
				CODE_SIGN_IDENTITY = "$(LOOP_CODE_SIGN_IDENTITY_DEBUG)";
				CODE_SIGN_STYLE = "$(LOOP_CODE_SIGN_STYLE)";
				DEVELOPMENT_TEAM = "$(LOOP_DEVELOPMENT_TEAM)";
				FRAMEWORK_SEARCH_PATHS = "";
				IBSC_MODULE = WatchApp_Extension;
				INFOPLIST_FILE = WatchApp/Info.plist;
				LD_RUNPATH_SEARCH_PATHS = (
					"$(inherited)",
					"@executable_path/Frameworks",
				);
				PRODUCT_BUNDLE_IDENTIFIER = "$(MAIN_APP_BUNDLE_IDENTIFIER).LoopWatch";
				PRODUCT_NAME = "$(TARGET_NAME)";
				PROVISIONING_PROFILE_SPECIFIER = "$(LOOP_PROVISIONING_PROFILE_SPECIFIER_WATCHAPP_DEBUG)";
				SDKROOT = watchos;
				SKIP_INSTALL = YES;
				TARGETED_DEVICE_FAMILY = 4;
			};
			name = Debug;
		};
		43A9439B1B926B7B0051FA24 /* Release */ = {
			isa = XCBuildConfiguration;
			buildSettings = {
				ALWAYS_EMBED_SWIFT_STANDARD_LIBRARIES = YES;
				ASSETCATALOG_COMPILER_APPICON_NAME = "$(APPICON_NAME)";
				CODE_SIGN_IDENTITY = "$(LOOP_CODE_SIGN_IDENTITY_RELEASE)";
				CODE_SIGN_STYLE = "$(LOOP_CODE_SIGN_STYLE)";
				DEVELOPMENT_TEAM = "$(LOOP_DEVELOPMENT_TEAM)";
				FRAMEWORK_SEARCH_PATHS = "";
				IBSC_MODULE = WatchApp_Extension;
				INFOPLIST_FILE = WatchApp/Info.plist;
				LD_RUNPATH_SEARCH_PATHS = (
					"$(inherited)",
					"@executable_path/Frameworks",
				);
				PRODUCT_BUNDLE_IDENTIFIER = "$(MAIN_APP_BUNDLE_IDENTIFIER).LoopWatch";
				PRODUCT_NAME = "$(TARGET_NAME)";
				PROVISIONING_PROFILE_SPECIFIER = "$(LOOP_PROVISIONING_PROFILE_SPECIFIER_WATCHAPP_RELEASE)";
				SDKROOT = watchos;
				SKIP_INSTALL = YES;
				TARGETED_DEVICE_FAMILY = 4;
			};
			name = Release;
		};
		43D9002821EB209400AF44BF /* Debug */ = {
			isa = XCBuildConfiguration;
			buildSettings = {
				APPLICATION_EXTENSION_API_ONLY = YES;
				CLANG_ENABLE_OBJC_WEAK = YES;
				DEFINES_MODULE = YES;
				DYLIB_INSTALL_NAME_BASE = "@rpath";
				FRAMEWORK_SEARCH_PATHS = "";
				INFOPLIST_FILE = LoopCore/Info.plist;
				INSTALL_PATH = "$(LOCAL_LIBRARY_DIR)/Frameworks";
				LD_NO_PIE = NO;
				LD_RUNPATH_SEARCH_PATHS = (
					"$(inherited)",
					"@executable_path/Frameworks",
					"@loader_path/Frameworks",
				);
				PRODUCT_BUNDLE_IDENTIFIER = com.loopkit.LoopCore;
				PRODUCT_NAME = LoopCore;
				SDKROOT = watchos;
				SKIP_INSTALL = YES;
				SWIFT_INSTALL_OBJC_HEADER = NO;
				TARGETED_DEVICE_FAMILY = 4;
			};
			name = Debug;
		};
		43D9002921EB209400AF44BF /* Release */ = {
			isa = XCBuildConfiguration;
			buildSettings = {
				APPLICATION_EXTENSION_API_ONLY = YES;
				CLANG_ENABLE_OBJC_WEAK = YES;
				DEFINES_MODULE = YES;
				DYLIB_INSTALL_NAME_BASE = "@rpath";
				FRAMEWORK_SEARCH_PATHS = "";
				INFOPLIST_FILE = LoopCore/Info.plist;
				INSTALL_PATH = "$(LOCAL_LIBRARY_DIR)/Frameworks";
				LD_NO_PIE = NO;
				LD_RUNPATH_SEARCH_PATHS = (
					"$(inherited)",
					"@executable_path/Frameworks",
					"@loader_path/Frameworks",
				);
				PRODUCT_BUNDLE_IDENTIFIER = com.loopkit.LoopCore;
				PRODUCT_NAME = LoopCore;
				SDKROOT = watchos;
				SKIP_INSTALL = YES;
				SWIFT_INSTALL_OBJC_HEADER = NO;
				TARGETED_DEVICE_FAMILY = 4;
			};
			name = Release;
		};
		43D9FFD921EAE05D00AF44BF /* Debug */ = {
			isa = XCBuildConfiguration;
			buildSettings = {
				APPLICATION_EXTENSION_API_ONLY = YES;
				CLANG_ENABLE_OBJC_WEAK = YES;
				DEFINES_MODULE = YES;
				DYLIB_INSTALL_NAME_BASE = "@rpath";
				INFOPLIST_FILE = LoopCore/Info.plist;
				INSTALL_PATH = "$(LOCAL_LIBRARY_DIR)/Frameworks";
				LD_RUNPATH_SEARCH_PATHS = (
					"$(inherited)",
					"@executable_path/Frameworks",
					"@loader_path/Frameworks",
				);
				PRODUCT_BUNDLE_IDENTIFIER = com.loopkit.LoopCore;
				PRODUCT_NAME = "$(TARGET_NAME:c99extidentifier)";
				SKIP_INSTALL = YES;
				SWIFT_INSTALL_OBJC_HEADER = NO;
			};
			name = Debug;
		};
		43D9FFDA21EAE05D00AF44BF /* Release */ = {
			isa = XCBuildConfiguration;
			buildSettings = {
				APPLICATION_EXTENSION_API_ONLY = YES;
				CLANG_ENABLE_OBJC_WEAK = YES;
				DEFINES_MODULE = YES;
				DYLIB_INSTALL_NAME_BASE = "@rpath";
				INFOPLIST_FILE = LoopCore/Info.plist;
				INSTALL_PATH = "$(LOCAL_LIBRARY_DIR)/Frameworks";
				LD_RUNPATH_SEARCH_PATHS = (
					"$(inherited)",
					"@executable_path/Frameworks",
					"@loader_path/Frameworks",
				);
				PRODUCT_BUNDLE_IDENTIFIER = com.loopkit.LoopCore;
				PRODUCT_NAME = "$(TARGET_NAME:c99extidentifier)";
				SKIP_INSTALL = YES;
				SWIFT_INSTALL_OBJC_HEADER = NO;
			};
			name = Release;
		};
		43E2D9131D20C581004DA55F /* Debug */ = {
			isa = XCBuildConfiguration;
			buildSettings = {
				BUNDLE_LOADER = "$(TEST_HOST)";
				DEVELOPMENT_TEAM = "$(LOOP_DEVELOPMENT_TEAM)";
				INFOPLIST_FILE = LoopTests/Info.plist;
				LD_RUNPATH_SEARCH_PATHS = (
					"$(inherited)",
					"@executable_path/Frameworks",
					"@loader_path/Frameworks",
				);
				PRODUCT_BUNDLE_IDENTIFIER = com.loopkit.LoopTests;
				PRODUCT_NAME = "$(TARGET_NAME)";
				SWIFT_INSTALL_OBJC_HEADER = NO;
				TEST_HOST = "$(BUILT_PRODUCTS_DIR)/Loop.app/Loop";
			};
			name = Debug;
		};
		43E2D9141D20C581004DA55F /* Release */ = {
			isa = XCBuildConfiguration;
			buildSettings = {
				BUNDLE_LOADER = "$(TEST_HOST)";
				DEVELOPMENT_TEAM = "$(LOOP_DEVELOPMENT_TEAM)";
				INFOPLIST_FILE = LoopTests/Info.plist;
				LD_RUNPATH_SEARCH_PATHS = (
					"$(inherited)",
					"@executable_path/Frameworks",
					"@loader_path/Frameworks",
				);
				ONLY_ACTIVE_ARCH = YES;
				PRODUCT_BUNDLE_IDENTIFIER = com.loopkit.LoopTests;
				PRODUCT_NAME = "$(TARGET_NAME)";
				SWIFT_INSTALL_OBJC_HEADER = NO;
				TEST_HOST = "$(BUILT_PRODUCTS_DIR)/Loop.app/Loop";
			};
			name = Release;
		};
		4F70C1E91DE8DCA8006380B7 /* Debug */ = {
			isa = XCBuildConfiguration;
			buildSettings = {
				CODE_SIGN_ENTITLEMENTS = "Loop Status Extension/Loop Status Extension.entitlements";
				CODE_SIGN_IDENTITY = "$(LOOP_CODE_SIGN_IDENTITY_DEBUG)";
				CODE_SIGN_STYLE = "$(LOOP_CODE_SIGN_STYLE)";
				DEVELOPMENT_TEAM = "$(LOOP_DEVELOPMENT_TEAM)";
				ENABLE_BITCODE = NO;
				INFOPLIST_FILE = "Loop Status Extension/Info.plist";
				LD_RUNPATH_SEARCH_PATHS = (
					"$(inherited)",
					"@executable_path/Frameworks",
					"@executable_path/../../Frameworks",
				);
				PRODUCT_BUNDLE_IDENTIFIER = "$(MAIN_APP_BUNDLE_IDENTIFIER).statuswidget";
				PRODUCT_NAME = "$(TARGET_NAME)";
				PROVISIONING_PROFILE_SPECIFIER = "$(LOOP_PROVISIONING_PROFILE_SPECIFIER_STATUS_EXTENSION_DEBUG)";
				SKIP_INSTALL = YES;
				TARGETED_DEVICE_FAMILY = 1;
			};
			name = Debug;
		};
		4F70C1EA1DE8DCA8006380B7 /* Release */ = {
			isa = XCBuildConfiguration;
			buildSettings = {
				CODE_SIGN_ENTITLEMENTS = "Loop Status Extension/Loop Status Extension.entitlements";
				CODE_SIGN_IDENTITY = "$(LOOP_CODE_SIGN_IDENTITY_RELEASE)";
				CODE_SIGN_STYLE = "$(LOOP_CODE_SIGN_STYLE)";
				DEVELOPMENT_TEAM = "$(LOOP_DEVELOPMENT_TEAM)";
				ENABLE_BITCODE = NO;
				INFOPLIST_FILE = "Loop Status Extension/Info.plist";
				LD_RUNPATH_SEARCH_PATHS = (
					"$(inherited)",
					"@executable_path/Frameworks",
					"@executable_path/../../Frameworks",
				);
				PRODUCT_BUNDLE_IDENTIFIER = "$(MAIN_APP_BUNDLE_IDENTIFIER).statuswidget";
				PRODUCT_NAME = "$(TARGET_NAME)";
				PROVISIONING_PROFILE_SPECIFIER = "$(LOOP_PROVISIONING_PROFILE_SPECIFIER_STATUS_EXTENSION_RELEASE)";
				SKIP_INSTALL = YES;
				TARGETED_DEVICE_FAMILY = 1;
			};
			name = Release;
		};
		4F7528901DFE1DC600C322D6 /* Debug */ = {
			isa = XCBuildConfiguration;
			buildSettings = {
				APPLICATION_EXTENSION_API_ONLY = YES;
				DEFINES_MODULE = YES;
				DYLIB_INSTALL_NAME_BASE = "@rpath";
				INFOPLIST_FILE = LoopUI/Info.plist;
				INSTALL_PATH = "$(LOCAL_LIBRARY_DIR)/Frameworks";
				LD_RUNPATH_SEARCH_PATHS = (
					"$(inherited)",
					"@executable_path/Frameworks",
					"@loader_path/Frameworks",
				);
				PRODUCT_BUNDLE_IDENTIFIER = "$(MAIN_APP_BUNDLE_IDENTIFIER).LoopUI";
				PRODUCT_NAME = "$(TARGET_NAME)";
				SKIP_INSTALL = YES;
				SWIFT_INSTALL_OBJC_HEADER = NO;
			};
			name = Debug;
		};
		4F7528911DFE1DC600C322D6 /* Release */ = {
			isa = XCBuildConfiguration;
			buildSettings = {
				APPLICATION_EXTENSION_API_ONLY = YES;
				DEFINES_MODULE = YES;
				DYLIB_INSTALL_NAME_BASE = "@rpath";
				INFOPLIST_FILE = LoopUI/Info.plist;
				INSTALL_PATH = "$(LOCAL_LIBRARY_DIR)/Frameworks";
				LD_RUNPATH_SEARCH_PATHS = (
					"$(inherited)",
					"@executable_path/Frameworks",
					"@loader_path/Frameworks",
				);
				PRODUCT_BUNDLE_IDENTIFIER = "$(MAIN_APP_BUNDLE_IDENTIFIER).LoopUI";
				PRODUCT_NAME = "$(TARGET_NAME)";
				SKIP_INSTALL = YES;
				SWIFT_INSTALL_OBJC_HEADER = NO;
			};
			name = Release;
		};
		E9B07F95253BBA6500BAD8F8 /* Debug */ = {
			isa = XCBuildConfiguration;
			buildSettings = {
				CODE_SIGN_ENTITLEMENTS = "Loop Intent Extension/Loop Intent Extension.entitlements";
				CODE_SIGN_IDENTITY = "$(LOOP_CODE_SIGN_IDENTITY_DEBUG)";
				CODE_SIGN_STYLE = "$(LOOP_CODE_SIGN_STYLE)";
				DEVELOPMENT_TEAM = "$(LOOP_DEVELOPMENT_TEAM)";
				ENABLE_BITCODE = NO;
				FRAMEWORK_SEARCH_PATHS = "$(inherited)";
				INFOPLIST_FILE = "Loop Intent Extension/Info.plist";
				LD_RUNPATH_SEARCH_PATHS = (
					"$(inherited)",
					"@executable_path/Frameworks",
					"@executable_path/../../Frameworks",
				);
				PRODUCT_BUNDLE_IDENTIFIER = "$(MAIN_APP_BUNDLE_IDENTIFIER).Loop-Intent-Extension";
				PRODUCT_NAME = "$(TARGET_NAME)";
				PROVISIONING_PROFILE_SPECIFIER = "$(LOOP_PROVISIONING_PROFILE_SPECIFIER_INTENT_EXTENSION_DEBUG)";
				SKIP_INSTALL = YES;
				TARGETED_DEVICE_FAMILY = 1;
			};
			name = Debug;
		};
		E9B07F96253BBA6500BAD8F8 /* Release */ = {
			isa = XCBuildConfiguration;
			buildSettings = {
				CODE_SIGN_ENTITLEMENTS = "Loop Intent Extension/Loop Intent Extension.entitlements";
				CODE_SIGN_IDENTITY = "$(LOOP_CODE_SIGN_IDENTITY_RELEASE)";
				CODE_SIGN_STYLE = "$(LOOP_CODE_SIGN_STYLE)";
				DEVELOPMENT_TEAM = "$(LOOP_DEVELOPMENT_TEAM)";
				ENABLE_BITCODE = NO;
				FRAMEWORK_SEARCH_PATHS = "$(inherited)";
				INFOPLIST_FILE = "Loop Intent Extension/Info.plist";
				LD_RUNPATH_SEARCH_PATHS = (
					"$(inherited)",
					"@executable_path/Frameworks",
					"@executable_path/../../Frameworks",
				);
				PRODUCT_BUNDLE_IDENTIFIER = "$(MAIN_APP_BUNDLE_IDENTIFIER).Loop-Intent-Extension";
				PRODUCT_NAME = "$(TARGET_NAME)";
				PROVISIONING_PROFILE_SPECIFIER = "$(LOOP_PROVISIONING_PROFILE_SPECIFIER_INTENT_EXTENSION_RELEASE)";
				SKIP_INSTALL = YES;
				TARGETED_DEVICE_FAMILY = 1;
			};
			name = Release;
		};
/* End XCBuildConfiguration section */

/* Begin XCConfigurationList section */
		14B1736C28AED9EE006CCD7C /* Build configuration list for PBXNativeTarget "Loop Widget Extension" */ = {
			isa = XCConfigurationList;
			buildConfigurations = (
				14B1736A28AED9EE006CCD7C /* Debug */,
				14B1736B28AED9EE006CCD7C /* Release */,
			);
			defaultConfigurationIsVisible = 0;
			defaultConfigurationName = Release;
		};
		43776F871B8022E90074EA36 /* Build configuration list for PBXProject "Loop" */ = {
			isa = XCConfigurationList;
			buildConfigurations = (
				43776FB41B8022E90074EA36 /* Debug */,
				43776FB51B8022E90074EA36 /* Release */,
			);
			defaultConfigurationIsVisible = 0;
			defaultConfigurationName = Release;
		};
		43776FB61B8022E90074EA36 /* Build configuration list for PBXNativeTarget "Loop" */ = {
			isa = XCConfigurationList;
			buildConfigurations = (
				43776FB71B8022E90074EA36 /* Debug */,
				43776FB81B8022E90074EA36 /* Release */,
			);
			defaultConfigurationIsVisible = 0;
			defaultConfigurationName = Release;
		};
		43A943951B926B7B0051FA24 /* Build configuration list for PBXNativeTarget "WatchApp Extension" */ = {
			isa = XCConfigurationList;
			buildConfigurations = (
				43A943961B926B7B0051FA24 /* Debug */,
				43A943971B926B7B0051FA24 /* Release */,
			);
			defaultConfigurationIsVisible = 0;
			defaultConfigurationName = Release;
		};
		43A943991B926B7B0051FA24 /* Build configuration list for PBXNativeTarget "WatchApp" */ = {
			isa = XCConfigurationList;
			buildConfigurations = (
				43A9439A1B926B7B0051FA24 /* Debug */,
				43A9439B1B926B7B0051FA24 /* Release */,
			);
			defaultConfigurationIsVisible = 0;
			defaultConfigurationName = Release;
		};
		43D9002721EB209400AF44BF /* Build configuration list for PBXNativeTarget "LoopCore-watchOS" */ = {
			isa = XCConfigurationList;
			buildConfigurations = (
				43D9002821EB209400AF44BF /* Debug */,
				43D9002921EB209400AF44BF /* Release */,
			);
			defaultConfigurationIsVisible = 0;
			defaultConfigurationName = Release;
		};
		43D9FFD821EAE05D00AF44BF /* Build configuration list for PBXNativeTarget "LoopCore" */ = {
			isa = XCConfigurationList;
			buildConfigurations = (
				43D9FFD921EAE05D00AF44BF /* Debug */,
				43D9FFDA21EAE05D00AF44BF /* Release */,
			);
			defaultConfigurationIsVisible = 0;
			defaultConfigurationName = Release;
		};
		43E2D9121D20C581004DA55F /* Build configuration list for PBXNativeTarget "LoopTests" */ = {
			isa = XCConfigurationList;
			buildConfigurations = (
				43E2D9131D20C581004DA55F /* Debug */,
				43E2D9141D20C581004DA55F /* Release */,
			);
			defaultConfigurationIsVisible = 0;
			defaultConfigurationName = Release;
		};
		4F70C1EB1DE8DCA8006380B7 /* Build configuration list for PBXNativeTarget "Loop Status Extension" */ = {
			isa = XCConfigurationList;
			buildConfigurations = (
				4F70C1E91DE8DCA8006380B7 /* Debug */,
				4F70C1EA1DE8DCA8006380B7 /* Release */,
			);
			defaultConfigurationIsVisible = 0;
			defaultConfigurationName = Release;
		};
		4F7528921DFE1DC600C322D6 /* Build configuration list for PBXNativeTarget "LoopUI" */ = {
			isa = XCConfigurationList;
			buildConfigurations = (
				4F7528901DFE1DC600C322D6 /* Debug */,
				4F7528911DFE1DC600C322D6 /* Release */,
			);
			defaultConfigurationIsVisible = 0;
			defaultConfigurationName = Release;
		};
		E9B07F9A253BBA6500BAD8F8 /* Build configuration list for PBXNativeTarget "Loop Intent Extension" */ = {
			isa = XCConfigurationList;
			buildConfigurations = (
				E9B07F95253BBA6500BAD8F8 /* Debug */,
				E9B07F96253BBA6500BAD8F8 /* Release */,
			);
			defaultConfigurationIsVisible = 0;
			defaultConfigurationName = Release;
		};
/* End XCConfigurationList section */

/* Begin XCRemoteSwiftPackageReference section */
		C1735B1C2A0809830082BB8A /* XCRemoteSwiftPackageReference "ZIPFoundation" */ = {
			isa = XCRemoteSwiftPackageReference;
			repositoryURL = "https://github.com/LoopKit/ZIPFoundation.git";
			requirement = {
				branch = "stream-entry";
				kind = branch;
			};
		};
		C1CCF10B2858F4F70035389C /* XCRemoteSwiftPackageReference "SwiftCharts" */ = {
			isa = XCRemoteSwiftPackageReference;
			repositoryURL = "https://github.com/ivanschuetz/SwiftCharts";
			requirement = {
				branch = master;
				kind = branch;
			};
		};
		C1D6EE9E2A06C7270047DE5C /* XCRemoteSwiftPackageReference "MKRingProgressView" */ = {
			isa = XCRemoteSwiftPackageReference;
			repositoryURL = "https://github.com/maxkonovalov/MKRingProgressView.git";
			requirement = {
				branch = master;
				kind = branch;
			};
		};
/* End XCRemoteSwiftPackageReference section */

/* Begin XCSwiftPackageProductDependency section */
		C11B9D5A286778A800500CF8 /* SwiftCharts */ = {
			isa = XCSwiftPackageProductDependency;
			package = C1CCF10B2858F4F70035389C /* XCRemoteSwiftPackageReference "SwiftCharts" */;
			productName = SwiftCharts;
		};
		C1735B1D2A0809830082BB8A /* ZIPFoundation */ = {
			isa = XCSwiftPackageProductDependency;
			package = C1735B1C2A0809830082BB8A /* XCRemoteSwiftPackageReference "ZIPFoundation" */;
			productName = ZIPFoundation;
		};
		C1CCF1162858FBAD0035389C /* SwiftCharts */ = {
			isa = XCSwiftPackageProductDependency;
			package = C1CCF10B2858F4F70035389C /* XCRemoteSwiftPackageReference "SwiftCharts" */;
			productName = SwiftCharts;
		};
		C1D6EE9F2A06C7270047DE5C /* MKRingProgressView */ = {
			isa = XCSwiftPackageProductDependency;
			package = C1D6EE9E2A06C7270047DE5C /* XCRemoteSwiftPackageReference "MKRingProgressView" */;
			productName = MKRingProgressView;
		};
		C1E3DC4628595FAA00CA19FF /* SwiftCharts */ = {
			isa = XCSwiftPackageProductDependency;
			package = C1CCF10B2858F4F70035389C /* XCRemoteSwiftPackageReference "SwiftCharts" */;
			productName = SwiftCharts;
		};
		C1F00C5F285A802A006302C5 /* SwiftCharts */ = {
			isa = XCSwiftPackageProductDependency;
			package = C1CCF10B2858F4F70035389C /* XCRemoteSwiftPackageReference "SwiftCharts" */;
			productName = SwiftCharts;
		};
/* End XCSwiftPackageProductDependency section */

/* Begin XCVersionGroup section */
		1D080CBB2473214A00356610 /* AlertStore.xcdatamodeld */ = {
			isa = XCVersionGroup;
			children = (
				1D080CBC2473214A00356610 /* AlertStore.xcdatamodel */,
			);
			currentVersion = 1D080CBC2473214A00356610 /* AlertStore.xcdatamodel */;
			path = AlertStore.xcdatamodeld;
			sourceTree = "<group>";
			versionGroupType = wrapper.xcdatamodel;
		};
/* End XCVersionGroup section */
	};
	rootObject = 43776F841B8022E90074EA36 /* Project object */;
}<|MERGE_RESOLUTION|>--- conflicted
+++ resolved
@@ -396,7 +396,6 @@
 		C110888D2A3913C600BA4898 /* BuildDetails.swift in Sources */ = {isa = PBXBuildFile; fileRef = C110888C2A3913C600BA4898 /* BuildDetails.swift */; };
 		C11613492983096D00777E7C /* InfoPlist.strings in Resources */ = {isa = PBXBuildFile; fileRef = C11613472983096D00777E7C /* InfoPlist.strings */; };
 		C116134C2983096D00777E7C /* Localizable.strings in Resources */ = {isa = PBXBuildFile; fileRef = C116134A2983096D00777E7C /* Localizable.strings */; };
-		C117B7952A743C0E00FDD015 /* SwiftCharts in Frameworks */ = {isa = PBXBuildFile; productRef = C1E3DC4628595FAA00CA19FF /* SwiftCharts */; };
 		C11B9D5B286778A800500CF8 /* SwiftCharts in Frameworks */ = {isa = PBXBuildFile; productRef = C11B9D5A286778A800500CF8 /* SwiftCharts */; };
 		C11B9D5E286778D000500CF8 /* LoopKitUI.framework in Frameworks */ = {isa = PBXBuildFile; fileRef = C11B9D5D286778D000500CF8 /* LoopKitUI.framework */; };
 		C11B9D62286779C000500CF8 /* MockKit.framework in Frameworks */ = {isa = PBXBuildFile; fileRef = C11B9D60286779C000500CF8 /* MockKit.framework */; };
@@ -1770,11 +1769,7 @@
 			isa = PBXFrameworksBuildPhase;
 			buildActionMask = 2147483647;
 			files = (
-<<<<<<< HEAD
 				C15A8C492A7305B1009D736B /* SwiftCharts in Frameworks */,
-=======
-				C117B7952A743C0E00FDD015 /* SwiftCharts in Frameworks */,
->>>>>>> 7b234dba
 			);
 			runOnlyForDeploymentPostprocessing = 0;
 		};
