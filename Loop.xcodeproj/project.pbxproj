// !$*UTF8*$!
{
	archiveVersion = 1;
	classes = {
	};
	objectVersion = 48;
	objects = {

/* Begin PBXAggregateTarget section */
		432CF87720D8B8380066B889 /* Cartfile */ = {
			isa = PBXAggregateTarget;
			buildConfigurationList = 432CF87820D8B8380066B889 /* Build configuration list for PBXAggregateTarget "Cartfile" */;
			buildPhases = (
				432CF88220D8BCD90066B889 /* Homebrew & Carthage Setup */,
				432CF87B20D8B8490066B889 /* Build Carthage Dependencies */,
			);
			dependencies = (
			);
			name = Cartfile;
			productName = Cartfile;
		};
/* End PBXAggregateTarget section */

/* Begin PBXBuildFile section */
		43027F0F1DFE0EC900C51989 /* HKUnit.swift in Sources */ = {isa = PBXBuildFile; fileRef = 4F526D5E1DF2459000A04910 /* HKUnit.swift */; };
		4302F4E11D4E9C8900F0FCAF /* TextFieldTableViewController.swift in Sources */ = {isa = PBXBuildFile; fileRef = 4302F4E01D4E9C8900F0FCAF /* TextFieldTableViewController.swift */; };
		4302F4E31D4EA54200F0FCAF /* InsulinDeliveryTableViewController.swift in Sources */ = {isa = PBXBuildFile; fileRef = 4302F4E21D4EA54200F0FCAF /* InsulinDeliveryTableViewController.swift */; };
		430B29932041F5B300BA9F93 /* UserDefaults+Loop.swift in Sources */ = {isa = PBXBuildFile; fileRef = 430B29922041F5B200BA9F93 /* UserDefaults+Loop.swift */; };
		430B29952041F5CB00BA9F93 /* LoopSettings+Loop.swift in Sources */ = {isa = PBXBuildFile; fileRef = 430B29942041F5CB00BA9F93 /* LoopSettings+Loop.swift */; };
		430D85891F44037000AF2D4F /* HUDViewTableViewCell.swift in Sources */ = {isa = PBXBuildFile; fileRef = 430D85881F44037000AF2D4F /* HUDViewTableViewCell.swift */; };
		4311FB9B1F37FE1B00D4C0A7 /* TitleSubtitleTextFieldTableViewCell.swift in Sources */ = {isa = PBXBuildFile; fileRef = 4311FB9A1F37FE1B00D4C0A7 /* TitleSubtitleTextFieldTableViewCell.swift */; };
		4315D2871CA5CC3B00589052 /* CarbEntryEditTableViewController.swift in Sources */ = {isa = PBXBuildFile; fileRef = 4315D2861CA5CC3B00589052 /* CarbEntryEditTableViewController.swift */; };
		4315D28A1CA5F45E00589052 /* DiagnosticLogger+LoopKit.swift in Sources */ = {isa = PBXBuildFile; fileRef = 4315D2891CA5F45E00589052 /* DiagnosticLogger+LoopKit.swift */; };
		431A8C401EC6E8AB00823B9C /* CircleMaskView.swift in Sources */ = {isa = PBXBuildFile; fileRef = 431A8C3F1EC6E8AB00823B9C /* CircleMaskView.swift */; };
		431EA87021EB29120076EC1A /* ExponentialInsulinModelPreset.swift in Sources */ = {isa = PBXBuildFile; fileRef = 435CB6241F37ABFC00C320C7 /* ExponentialInsulinModelPreset.swift */; };
		431EA87121EB29120076EC1A /* ExponentialInsulinModelPreset.swift in Sources */ = {isa = PBXBuildFile; fileRef = 435CB6241F37ABFC00C320C7 /* ExponentialInsulinModelPreset.swift */; };
		431EA87221EB29150076EC1A /* InsulinModelSettings.swift in Sources */ = {isa = PBXBuildFile; fileRef = 435CB6281F37B01300C320C7 /* InsulinModelSettings.swift */; };
		431EA87321EB29160076EC1A /* InsulinModelSettings.swift in Sources */ = {isa = PBXBuildFile; fileRef = 435CB6281F37B01300C320C7 /* InsulinModelSettings.swift */; };
		431EA87421EB291A0076EC1A /* WalshInsulinModel.swift in Sources */ = {isa = PBXBuildFile; fileRef = 435CB6261F37AE5600C320C7 /* WalshInsulinModel.swift */; };
		431EA87521EB291B0076EC1A /* WalshInsulinModel.swift in Sources */ = {isa = PBXBuildFile; fileRef = 435CB6261F37AE5600C320C7 /* WalshInsulinModel.swift */; };
		4326BA641F3A44D9007CCAD4 /* ChartLineModel.swift in Sources */ = {isa = PBXBuildFile; fileRef = 4326BA631F3A44D9007CCAD4 /* ChartLineModel.swift */; };
		4328E01A1CFBE1DA00E199AA /* ActionHUDController.swift in Sources */ = {isa = PBXBuildFile; fileRef = 4328E0151CFBE1DA00E199AA /* ActionHUDController.swift */; };
		4328E01B1CFBE1DA00E199AA /* BolusInterfaceController.swift in Sources */ = {isa = PBXBuildFile; fileRef = 4328E0161CFBE1DA00E199AA /* BolusInterfaceController.swift */; };
		4328E01E1CFBE25F00E199AA /* AddCarbsInterfaceController.swift in Sources */ = {isa = PBXBuildFile; fileRef = 4328E01D1CFBE25F00E199AA /* AddCarbsInterfaceController.swift */; };
		4328E0281CFBE2C500E199AA /* CLKComplicationTemplate.swift in Sources */ = {isa = PBXBuildFile; fileRef = 4328E0221CFBE2C500E199AA /* CLKComplicationTemplate.swift */; };
		4328E02A1CFBE2C500E199AA /* UIColor.swift in Sources */ = {isa = PBXBuildFile; fileRef = 4328E0241CFBE2C500E199AA /* UIColor.swift */; };
		4328E02B1CFBE2C500E199AA /* WKAlertAction.swift in Sources */ = {isa = PBXBuildFile; fileRef = 4328E0251CFBE2C500E199AA /* WKAlertAction.swift */; };
		4328E02F1CFBF81800E199AA /* WKInterfaceImage.swift in Sources */ = {isa = PBXBuildFile; fileRef = 4328E02E1CFBF81800E199AA /* WKInterfaceImage.swift */; };
		4328E0331CFC091100E199AA /* WatchContext+LoopKit.swift in Sources */ = {isa = PBXBuildFile; fileRef = 4328E0311CFC068900E199AA /* WatchContext+LoopKit.swift */; };
		4328E0351CFC0AE100E199AA /* WatchDataManager.swift in Sources */ = {isa = PBXBuildFile; fileRef = 4328E0341CFC0AE100E199AA /* WatchDataManager.swift */; };
		432CF87520D8AC950066B889 /* NSUserDefaults+WatchApp.swift in Sources */ = {isa = PBXBuildFile; fileRef = 4328E0231CFBE2C500E199AA /* NSUserDefaults+WatchApp.swift */; };
		432E73CB1D24B3D6009AD15D /* RemoteDataManager.swift in Sources */ = {isa = PBXBuildFile; fileRef = 432E73CA1D24B3D6009AD15D /* RemoteDataManager.swift */; };
		433EA4C41D9F71C800CD78FB /* CommandResponseViewController.swift in Sources */ = {isa = PBXBuildFile; fileRef = 433EA4C31D9F71C800CD78FB /* CommandResponseViewController.swift */; };
		4341F4EB1EDB92AC001C936B /* LogglyService.swift in Sources */ = {isa = PBXBuildFile; fileRef = 4341F4EA1EDB92AC001C936B /* LogglyService.swift */; };
		43441A9C1EDB34810087958C /* StatusExtensionContext+LoopKit.swift in Sources */ = {isa = PBXBuildFile; fileRef = 43441A9B1EDB34810087958C /* StatusExtensionContext+LoopKit.swift */; };
		4344628220A7A37F00C4BE6F /* CoreBluetooth.framework in Frameworks */ = {isa = PBXBuildFile; fileRef = 4344628120A7A37E00C4BE6F /* CoreBluetooth.framework */; };
		4344628520A7A3BE00C4BE6F /* LoopKit.framework in Frameworks */ = {isa = PBXBuildFile; fileRef = 4344628320A7A3BE00C4BE6F /* LoopKit.framework */; };
		4344628620A7A3BE00C4BE6F /* CGMBLEKit.framework in Frameworks */ = {isa = PBXBuildFile; fileRef = 4344628420A7A3BE00C4BE6F /* CGMBLEKit.framework */; };
		4344628E20A7ADD100C4BE6F /* UserDefaults+CGM.swift in Sources */ = {isa = PBXBuildFile; fileRef = 4344628D20A7ADD100C4BE6F /* UserDefaults+CGM.swift */; };
		4344628F20A7ADD500C4BE6F /* UserDefaults+CGM.swift in Sources */ = {isa = PBXBuildFile; fileRef = 4344628D20A7ADD100C4BE6F /* UserDefaults+CGM.swift */; };
		4344629220A7C19800C4BE6F /* ButtonGroup.swift in Sources */ = {isa = PBXBuildFile; fileRef = 4344629120A7C19800C4BE6F /* ButtonGroup.swift */; };
		4344629820A8B2D700C4BE6F /* OSLog.swift in Sources */ = {isa = PBXBuildFile; fileRef = 4374B5EE209D84BE00D17AA8 /* OSLog.swift */; };
		4345E3F421F036FC009E00E5 /* Result.swift in Sources */ = {isa = PBXBuildFile; fileRef = 43D848AF1E7DCBE100DADCBC /* Result.swift */; };
		4345E3F521F036FC009E00E5 /* Result.swift in Sources */ = {isa = PBXBuildFile; fileRef = 43D848AF1E7DCBE100DADCBC /* Result.swift */; };
		4345E3F821F03D2A009E00E5 /* DatesAndNumberCell.swift in Sources */ = {isa = PBXBuildFile; fileRef = 4345E3F721F03D2A009E00E5 /* DatesAndNumberCell.swift */; };
		4345E3FA21F0473B009E00E5 /* TextCell.swift in Sources */ = {isa = PBXBuildFile; fileRef = 4345E3F921F0473B009E00E5 /* TextCell.swift */; };
		4345E3FB21F04911009E00E5 /* UIColor+HIG.swift in Sources */ = {isa = PBXBuildFile; fileRef = 43BFF0C31E4659E700FF19A9 /* UIColor+HIG.swift */; };
		4345E3FC21F04911009E00E5 /* UIColor+HIG.swift in Sources */ = {isa = PBXBuildFile; fileRef = 43BFF0C31E4659E700FF19A9 /* UIColor+HIG.swift */; };
		4345E3FE21F04A50009E00E5 /* DateIntervalFormatter.swift in Sources */ = {isa = PBXBuildFile; fileRef = 4345E3FD21F04A50009E00E5 /* DateIntervalFormatter.swift */; };
		4345E3FF21F051C6009E00E5 /* LoopCore.framework in Frameworks */ = {isa = PBXBuildFile; fileRef = 43D9FFCF21EAE05D00AF44BF /* LoopCore.framework */; };
		4345E40021F051DD009E00E5 /* LoopCore.framework in CopyFiles */ = {isa = PBXBuildFile; fileRef = 43D9FFCF21EAE05D00AF44BF /* LoopCore.framework */; settings = {ATTRIBUTES = (CodeSignOnCopy, RemoveHeadersOnCopy, ); }; };
		4345E40121F67300009E00E5 /* CarbEntryUserInfo.swift in Sources */ = {isa = PBXBuildFile; fileRef = 43DE92581C5479E4001FFDE1 /* CarbEntryUserInfo.swift */; };
		4345E40221F67300009E00E5 /* CarbEntryUserInfo.swift in Sources */ = {isa = PBXBuildFile; fileRef = 43DE92581C5479E4001FFDE1 /* CarbEntryUserInfo.swift */; };
		4345E40421F68AD9009E00E5 /* TextRowController.swift in Sources */ = {isa = PBXBuildFile; fileRef = 4345E40321F68AD9009E00E5 /* TextRowController.swift */; };
		4345E40621F68E18009E00E5 /* CarbEntryListController.swift in Sources */ = {isa = PBXBuildFile; fileRef = 4345E40521F68E18009E00E5 /* CarbEntryListController.swift */; };
		4346D1E71C77F5FE00ABAFE3 /* ChartTableViewCell.swift in Sources */ = {isa = PBXBuildFile; fileRef = 4346D1E61C77F5FE00ABAFE3 /* ChartTableViewCell.swift */; };
		434FB6461D68F1CD007B9C70 /* Amplitude.framework in Frameworks */ = {isa = PBXBuildFile; fileRef = 434FB6451D68F1CD007B9C70 /* Amplitude.framework */; };
		434FF1EE1CF27EEF000DB779 /* UITableViewCell.swift in Sources */ = {isa = PBXBuildFile; fileRef = 434FF1ED1CF27EEF000DB779 /* UITableViewCell.swift */; };
		43511CE221FD80E400566C63 /* RetrospectiveCorrection.swift in Sources */ = {isa = PBXBuildFile; fileRef = 43511CDF21FD80E400566C63 /* RetrospectiveCorrection.swift */; };
		43511CE321FD80E400566C63 /* StandardRetrospectiveCorrection.swift in Sources */ = {isa = PBXBuildFile; fileRef = 43511CE021FD80E400566C63 /* StandardRetrospectiveCorrection.swift */; };
		43511CEE220FC61700566C63 /* HUDRowController.swift in Sources */ = {isa = PBXBuildFile; fileRef = 43511CED220FC61700566C63 /* HUDRowController.swift */; };
		43523EDB1CC35083001850F1 /* RileyLinkKit.framework in Frameworks */ = {isa = PBXBuildFile; fileRef = 43523EDA1CC35083001850F1 /* RileyLinkKit.framework */; };
		435400341C9F878D00D5819C /* SetBolusUserInfo.swift in Sources */ = {isa = PBXBuildFile; fileRef = 435400331C9F878D00D5819C /* SetBolusUserInfo.swift */; };
		435400351C9F878D00D5819C /* SetBolusUserInfo.swift in Sources */ = {isa = PBXBuildFile; fileRef = 435400331C9F878D00D5819C /* SetBolusUserInfo.swift */; };
		435CB6231F37967800C320C7 /* InsulinModelSettingsViewController.swift in Sources */ = {isa = PBXBuildFile; fileRef = 435CB6221F37967800C320C7 /* InsulinModelSettingsViewController.swift */; };
		436961911F19D11E00447E89 /* ChartPointsContextFillLayer.swift in Sources */ = {isa = PBXBuildFile; fileRef = 4369618F1F19C86400447E89 /* ChartPointsContextFillLayer.swift */; };
		436A0DA51D236A2A00104B24 /* LoopError.swift in Sources */ = {isa = PBXBuildFile; fileRef = 436A0DA41D236A2A00104B24 /* LoopError.swift */; };
		436D9BF81F6F4EA100CFA75F /* recommended_temp_start_low_end_just_above_range.json in Resources */ = {isa = PBXBuildFile; fileRef = 436D9BF71F6F4EA100CFA75F /* recommended_temp_start_low_end_just_above_range.json */; };
		43709AEA20DF3F8200F941B3 /* MinimedKitUI.framework in Frameworks */ = {isa = PBXBuildFile; fileRef = 43709AE920DF3F8200F941B3 /* MinimedKitUI.framework */; };
		4372E484213A63FB0068E043 /* ChartHUDController.swift in Sources */ = {isa = PBXBuildFile; fileRef = 4FFEDFBE20E5CF22000BFC58 /* ChartHUDController.swift */; };
		4372E487213C86240068E043 /* SampleValue.swift in Sources */ = {isa = PBXBuildFile; fileRef = 4372E486213C86240068E043 /* SampleValue.swift */; };
		4372E488213C862B0068E043 /* SampleValue.swift in Sources */ = {isa = PBXBuildFile; fileRef = 4372E486213C86240068E043 /* SampleValue.swift */; };
		4372E48B213CB5F00068E043 /* Double.swift in Sources */ = {isa = PBXBuildFile; fileRef = 4372E48A213CB5F00068E043 /* Double.swift */; };
		4372E48C213CB6750068E043 /* Double.swift in Sources */ = {isa = PBXBuildFile; fileRef = 4372E48A213CB5F00068E043 /* Double.swift */; };
		4372E490213CFCE70068E043 /* LoopSettingsUserInfo.swift in Sources */ = {isa = PBXBuildFile; fileRef = 4372E48F213CFCE70068E043 /* LoopSettingsUserInfo.swift */; };
		4372E491213D05F90068E043 /* LoopSettingsUserInfo.swift in Sources */ = {isa = PBXBuildFile; fileRef = 4372E48F213CFCE70068E043 /* LoopSettingsUserInfo.swift */; };
		4372E492213D956C0068E043 /* GlucoseRangeSchedule.swift in Sources */ = {isa = PBXBuildFile; fileRef = 43C513181E864C4E001547C7 /* GlucoseRangeSchedule.swift */; };
		4372E496213DCDD30068E043 /* GlucoseChartValueHashable.swift in Sources */ = {isa = PBXBuildFile; fileRef = 4372E495213DCDD30068E043 /* GlucoseChartValueHashable.swift */; };
		4374B5EF209D84BF00D17AA8 /* OSLog.swift in Sources */ = {isa = PBXBuildFile; fileRef = 4374B5EE209D84BE00D17AA8 /* OSLog.swift */; };
		4374B5F0209D857E00D17AA8 /* OSLog.swift in Sources */ = {isa = PBXBuildFile; fileRef = 4374B5EE209D84BE00D17AA8 /* OSLog.swift */; };
		43776F901B8022E90074EA36 /* AppDelegate.swift in Sources */ = {isa = PBXBuildFile; fileRef = 43776F8F1B8022E90074EA36 /* AppDelegate.swift */; };
		43776F971B8022E90074EA36 /* Main.storyboard in Resources */ = {isa = PBXBuildFile; fileRef = 43776F951B8022E90074EA36 /* Main.storyboard */; };
		43785E932120A01B0057DED1 /* NewCarbEntryIntent+Loop.swift in Sources */ = {isa = PBXBuildFile; fileRef = 43785E922120A01B0057DED1 /* NewCarbEntryIntent+Loop.swift */; };
		43785E972120E4500057DED1 /* INRelevantShortcutStore+Loop.swift in Sources */ = {isa = PBXBuildFile; fileRef = 43785E952120E4010057DED1 /* INRelevantShortcutStore+Loop.swift */; };
		43785E982120E7060057DED1 /* Intents.intentdefinition in Sources */ = {isa = PBXBuildFile; fileRef = 43785E9B2120E7060057DED1 /* Intents.intentdefinition */; };
		4379CFF021112CF700AADC79 /* ShareClientUI.framework in Frameworks */ = {isa = PBXBuildFile; fileRef = 4379CFEF21112CF700AADC79 /* ShareClientUI.framework */; };
		437AFEE42035252A008C4892 /* RileyLinkBLEKit.framework in Frameworks */ = {isa = PBXBuildFile; fileRef = 434AB0B11CBB4C3300422F4A /* RileyLinkBLEKit.framework */; };
		437AFEE520352591008C4892 /* NotificationCenter.framework in Frameworks */ = {isa = PBXBuildFile; fileRef = 4F70C1DD1DE8DCA7006380B7 /* NotificationCenter.framework */; };
		437AFEE8203689FE008C4892 /* LoopKit.framework in Frameworks */ = {isa = PBXBuildFile; fileRef = 43F78D4B1C914197002152D1 /* LoopKit.framework */; };
		437CEEE41CDE5C0A003C8C80 /* UIImage.swift in Sources */ = {isa = PBXBuildFile; fileRef = 437CEEE31CDE5C0A003C8C80 /* UIImage.swift */; };
		437D9BA31D7BC977007245E8 /* PredictionTableViewController.swift in Sources */ = {isa = PBXBuildFile; fileRef = 437D9BA21D7BC977007245E8 /* PredictionTableViewController.swift */; };
		438172D91F4E9E37003C3328 /* NewPumpEvent.swift in Sources */ = {isa = PBXBuildFile; fileRef = 438172D81F4E9E37003C3328 /* NewPumpEvent.swift */; };
		438849EA1D297CB6003B3F23 /* NightscoutService.swift in Sources */ = {isa = PBXBuildFile; fileRef = 438849E91D297CB6003B3F23 /* NightscoutService.swift */; };
		438849EC1D29EC34003B3F23 /* AmplitudeService.swift in Sources */ = {isa = PBXBuildFile; fileRef = 438849EB1D29EC34003B3F23 /* AmplitudeService.swift */; };
		438849EE1D2A1EBB003B3F23 /* MLabService.swift in Sources */ = {isa = PBXBuildFile; fileRef = 438849ED1D2A1EBB003B3F23 /* MLabService.swift */; };
		4389916B1E91B689000EEF90 /* ChartSettings+Loop.swift in Sources */ = {isa = PBXBuildFile; fileRef = 4389916A1E91B689000EEF90 /* ChartSettings+Loop.swift */; };
		438A95A81D8B9B24009D12E1 /* CGMBLEKit.framework in Frameworks */ = {isa = PBXBuildFile; fileRef = 438A95A71D8B9B24009D12E1 /* CGMBLEKit.framework */; };
		438D42F91D7C88BC003244B0 /* PredictionInputEffect.swift in Sources */ = {isa = PBXBuildFile; fileRef = 438D42F81D7C88BC003244B0 /* PredictionInputEffect.swift */; };
		438D42FB1D7D11A4003244B0 /* PredictionInputEffectTableViewCell.swift in Sources */ = {isa = PBXBuildFile; fileRef = 438D42FA1D7D11A4003244B0 /* PredictionInputEffectTableViewCell.swift */; };
		43947D731F529FAA00A07D31 /* GlucoseRangeSchedule.swift in Sources */ = {isa = PBXBuildFile; fileRef = 43C513181E864C4E001547C7 /* GlucoseRangeSchedule.swift */; };
		4396BD50225159C0005AA4D3 /* HealthKit.framework in Frameworks */ = {isa = PBXBuildFile; fileRef = 43D9002C21EB225D00AF44BF /* HealthKit.framework */; };
		439897371CD2F80600223065 /* AnalyticsManager.swift in Sources */ = {isa = PBXBuildFile; fileRef = 439897361CD2F80600223065 /* AnalyticsManager.swift */; };
		439A7942211F631C0041B75F /* RootNavigationController.swift in Sources */ = {isa = PBXBuildFile; fileRef = 439A7941211F631C0041B75F /* RootNavigationController.swift */; };
		439A7944211FE22F0041B75F /* NSUserActivity.swift in Sources */ = {isa = PBXBuildFile; fileRef = 439A7943211FE22F0041B75F /* NSUserActivity.swift */; };
		439A7945211FE23A0041B75F /* NSUserActivity.swift in Sources */ = {isa = PBXBuildFile; fileRef = 439A7943211FE22F0041B75F /* NSUserActivity.swift */; };
		439BED2A1E76093C00B0AED5 /* CGMManager.swift in Sources */ = {isa = PBXBuildFile; fileRef = 439BED291E76093C00B0AED5 /* CGMManager.swift */; };
		43A51E1F1EB6D62A000736CC /* CarbAbsorptionViewController.swift in Sources */ = {isa = PBXBuildFile; fileRef = 43A51E1E1EB6D62A000736CC /* CarbAbsorptionViewController.swift */; };
		43A51E211EB6DBDD000736CC /* ChartsTableViewController.swift in Sources */ = {isa = PBXBuildFile; fileRef = 43A51E201EB6DBDD000736CC /* ChartsTableViewController.swift */; };
		43A567691C94880B00334FAC /* LoopDataManager.swift in Sources */ = {isa = PBXBuildFile; fileRef = 43A567681C94880B00334FAC /* LoopDataManager.swift */; };
		43A8EC6F210E622700A81379 /* CGMBLEKitUI.framework in Frameworks */ = {isa = PBXBuildFile; fileRef = 43A8EC6E210E622600A81379 /* CGMBLEKitUI.framework */; };
		43A943761B926B7B0051FA24 /* Interface.storyboard in Resources */ = {isa = PBXBuildFile; fileRef = 43A943741B926B7B0051FA24 /* Interface.storyboard */; };
		43A9437F1B926B7B0051FA24 /* WatchApp Extension.appex in Embed App Extensions */ = {isa = PBXBuildFile; fileRef = 43A9437E1B926B7B0051FA24 /* WatchApp Extension.appex */; settings = {ATTRIBUTES = (RemoveHeadersOnCopy, ); }; };
		43A943881B926B7B0051FA24 /* ExtensionDelegate.swift in Sources */ = {isa = PBXBuildFile; fileRef = 43A943871B926B7B0051FA24 /* ExtensionDelegate.swift */; };
		43A9438A1B926B7B0051FA24 /* NotificationController.swift in Sources */ = {isa = PBXBuildFile; fileRef = 43A943891B926B7B0051FA24 /* NotificationController.swift */; };
		43A9438E1B926B7B0051FA24 /* ComplicationController.swift in Sources */ = {isa = PBXBuildFile; fileRef = 43A9438D1B926B7B0051FA24 /* ComplicationController.swift */; };
		43A943901B926B7B0051FA24 /* Assets.xcassets in Resources */ = {isa = PBXBuildFile; fileRef = 43A9438F1B926B7B0051FA24 /* Assets.xcassets */; };
		43A943941B926B7B0051FA24 /* WatchApp.app in Embed Watch Content */ = {isa = PBXBuildFile; fileRef = 43A943721B926B7B0051FA24 /* WatchApp.app */; };
		43B260491ED248FB008CAA77 /* CarbEntryTableViewCell.swift in Sources */ = {isa = PBXBuildFile; fileRef = 43B260481ED248FB008CAA77 /* CarbEntryTableViewCell.swift */; };
		43B371881CE597D10013C5A6 /* ShareClient.framework in Frameworks */ = {isa = PBXBuildFile; fileRef = 43B371871CE597D10013C5A6 /* ShareClient.framework */; };
		43BFF0B51E45C1E700FF19A9 /* NumberFormatter.swift in Sources */ = {isa = PBXBuildFile; fileRef = 43BFF0B31E45C1BE00FF19A9 /* NumberFormatter.swift */; };
		43BFF0B71E45C20C00FF19A9 /* NumberFormatter.swift in Sources */ = {isa = PBXBuildFile; fileRef = 43BFF0B31E45C1BE00FF19A9 /* NumberFormatter.swift */; };
		43BFF0BC1E45C80600FF19A9 /* UIColor+Loop.swift in Sources */ = {isa = PBXBuildFile; fileRef = 43BFF0BB1E45C80600FF19A9 /* UIColor+Loop.swift */; };
		43BFF0BF1E45C8EA00FF19A9 /* UIColor+Widget.swift in Sources */ = {isa = PBXBuildFile; fileRef = 43BFF0BE1E45C8EA00FF19A9 /* UIColor+Widget.swift */; };
		43BFF0C61E465A4400FF19A9 /* UIColor+HIG.swift in Sources */ = {isa = PBXBuildFile; fileRef = 43BFF0C31E4659E700FF19A9 /* UIColor+HIG.swift */; };
		43BFF0CD1E466C8400FF19A9 /* StateColorPalette.swift in Sources */ = {isa = PBXBuildFile; fileRef = 43BFF0CC1E466C8400FF19A9 /* StateColorPalette.swift */; };
		43C05CA821EB2B26006FB252 /* PersistenceController.swift in Sources */ = {isa = PBXBuildFile; fileRef = 431E73471FF95A900069B5F7 /* PersistenceController.swift */; };
		43C05CA921EB2B26006FB252 /* PersistenceController.swift in Sources */ = {isa = PBXBuildFile; fileRef = 431E73471FF95A900069B5F7 /* PersistenceController.swift */; };
		43C05CAA21EB2B49006FB252 /* NSBundle.swift in Sources */ = {isa = PBXBuildFile; fileRef = 430DA58D1D4AEC230097D1CA /* NSBundle.swift */; };
		43C05CAB21EB2B4A006FB252 /* NSBundle.swift in Sources */ = {isa = PBXBuildFile; fileRef = 430DA58D1D4AEC230097D1CA /* NSBundle.swift */; };
		43C05CAC21EB2B8B006FB252 /* NSBundle.swift in Sources */ = {isa = PBXBuildFile; fileRef = 430DA58D1D4AEC230097D1CA /* NSBundle.swift */; };
		43C05CAD21EB2BBF006FB252 /* NSUserDefaults.swift in Sources */ = {isa = PBXBuildFile; fileRef = 430B29892041F54A00BA9F93 /* NSUserDefaults.swift */; };
		43C05CAE21EB2BBF006FB252 /* NSUserDefaults.swift in Sources */ = {isa = PBXBuildFile; fileRef = 430B29892041F54A00BA9F93 /* NSUserDefaults.swift */; };
		43C05CAF21EB2C24006FB252 /* NSBundle.swift in Sources */ = {isa = PBXBuildFile; fileRef = 430DA58D1D4AEC230097D1CA /* NSBundle.swift */; };
		43C05CB121EBBDB9006FB252 /* TimeInRangeLesson.swift in Sources */ = {isa = PBXBuildFile; fileRef = 43C05CB021EBBDB9006FB252 /* TimeInRangeLesson.swift */; };
		43C05CB221EBD88A006FB252 /* LoopCore.framework in Embed Frameworks */ = {isa = PBXBuildFile; fileRef = 43D9002A21EB209400AF44BF /* LoopCore.framework */; settings = {ATTRIBUTES = (CodeSignOnCopy, RemoveHeadersOnCopy, ); }; };
		43C05CB521EBE274006FB252 /* Date.swift in Sources */ = {isa = PBXBuildFile; fileRef = 43C05CB421EBE274006FB252 /* Date.swift */; };
		43C05CB621EBE321006FB252 /* NSTimeInterval.swift in Sources */ = {isa = PBXBuildFile; fileRef = 439897341CD2F7DE00223065 /* NSTimeInterval.swift */; };
		43C05CB821EBEA54006FB252 /* HKUnit.swift in Sources */ = {isa = PBXBuildFile; fileRef = 43C05CB721EBEA54006FB252 /* HKUnit.swift */; };
		43C05CB921EBEA54006FB252 /* HKUnit.swift in Sources */ = {isa = PBXBuildFile; fileRef = 43C05CB721EBEA54006FB252 /* HKUnit.swift */; };
		43C05CBA21EBEAD8006FB252 /* LoopCore.framework in Frameworks */ = {isa = PBXBuildFile; fileRef = 43D9FFCF21EAE05D00AF44BF /* LoopCore.framework */; };
		43C05CBD21EBF77D006FB252 /* LessonsViewController.swift in Sources */ = {isa = PBXBuildFile; fileRef = 43C05CBC21EBF77D006FB252 /* LessonsViewController.swift */; };
		43C05CC021EBFFA4006FB252 /* Lesson.swift in Sources */ = {isa = PBXBuildFile; fileRef = 43C05CBF21EBFFA4006FB252 /* Lesson.swift */; };
		43C05CC221EC06E4006FB252 /* LessonConfigurationViewController.swift in Sources */ = {isa = PBXBuildFile; fileRef = 43C05CC121EC06E4006FB252 /* LessonConfigurationViewController.swift */; };
		43C05CC521EC29E3006FB252 /* TextFieldTableViewCell.swift in Sources */ = {isa = PBXBuildFile; fileRef = 4374B5F3209D89A900D17AA8 /* TextFieldTableViewCell.swift */; };
		43C05CC621EC29E7006FB252 /* TextFieldTableViewCell.swift in Sources */ = {isa = PBXBuildFile; fileRef = 4374B5F3209D89A900D17AA8 /* TextFieldTableViewCell.swift */; };
		43C05CC721EC2ABC006FB252 /* IdentifiableClass.swift in Sources */ = {isa = PBXBuildFile; fileRef = 434FF1E91CF26C29000DB779 /* IdentifiableClass.swift */; };
		43C05CC821EC2ABC006FB252 /* IdentifiableClass.swift in Sources */ = {isa = PBXBuildFile; fileRef = 434FF1E91CF26C29000DB779 /* IdentifiableClass.swift */; };
		43C05CCA21EC382B006FB252 /* NumberEntry.swift in Sources */ = {isa = PBXBuildFile; fileRef = 43C05CC921EC382B006FB252 /* NumberEntry.swift */; };
		43C0944A1CACCC73001F6403 /* NotificationManager.swift in Sources */ = {isa = PBXBuildFile; fileRef = 43C094491CACCC73001F6403 /* NotificationManager.swift */; };
		43C246A81D89990F0031F8D1 /* Crypto.framework in Frameworks */ = {isa = PBXBuildFile; fileRef = 43C246A71D89990F0031F8D1 /* Crypto.framework */; };
		43C2FAE11EB656A500364AFF /* GlucoseEffectVelocity.swift in Sources */ = {isa = PBXBuildFile; fileRef = 43C2FAE01EB656A500364AFF /* GlucoseEffectVelocity.swift */; };
		43C3B6EC20B650A80026CAFA /* SettingsImageTableViewCell.swift in Sources */ = {isa = PBXBuildFile; fileRef = 43C3B6EB20B650A80026CAFA /* SettingsImageTableViewCell.swift */; };
		43C513191E864C4E001547C7 /* GlucoseRangeSchedule.swift in Sources */ = {isa = PBXBuildFile; fileRef = 43C513181E864C4E001547C7 /* GlucoseRangeSchedule.swift */; };
		43C5F257222C7B7200905D10 /* TimeComponents.swift in Sources */ = {isa = PBXBuildFile; fileRef = 43C5F256222C7B7200905D10 /* TimeComponents.swift */; };
		43C5F258222C7BD400905D10 /* AppDelegate.swift in Sources */ = {isa = PBXBuildFile; fileRef = 43D9FFA421EA9A0C00AF44BF /* AppDelegate.swift */; };
		43C5F25A222C921B00905D10 /* OSLog.swift in Sources */ = {isa = PBXBuildFile; fileRef = 43C5F259222C921B00905D10 /* OSLog.swift */; };
		43C728F5222266F000C62969 /* ModalDayLesson.swift in Sources */ = {isa = PBXBuildFile; fileRef = 43C728F4222266F000C62969 /* ModalDayLesson.swift */; };
		43C728F72222700000C62969 /* DateIntervalEntry.swift in Sources */ = {isa = PBXBuildFile; fileRef = 43C728F62222700000C62969 /* DateIntervalEntry.swift */; };
		43C728F9222A448700C62969 /* DayCalculator.swift in Sources */ = {isa = PBXBuildFile; fileRef = 43C728F8222A448700C62969 /* DayCalculator.swift */; };
		43CA93371CB98079000026B5 /* MinimedKit.framework in Frameworks */ = {isa = PBXBuildFile; fileRef = 43CA93361CB98079000026B5 /* MinimedKit.framework */; };
		43CB2B2B1D924D450079823D /* WCSession.swift in Sources */ = {isa = PBXBuildFile; fileRef = 43CB2B2A1D924D450079823D /* WCSession.swift */; };
		43CE7CDE1CA8B63E003CC1B0 /* Data.swift in Sources */ = {isa = PBXBuildFile; fileRef = 43CE7CDD1CA8B63E003CC1B0 /* Data.swift */; };
		43CEE6E61E56AFD400CB9116 /* NightscoutUploader.swift in Sources */ = {isa = PBXBuildFile; fileRef = 43CEE6E51E56AFD400CB9116 /* NightscoutUploader.swift */; };
		43D2E8231F00425400AE5CBF /* BolusViewController+LoopDataManager.swift in Sources */ = {isa = PBXBuildFile; fileRef = 43D2E8221F00425400AE5CBF /* BolusViewController+LoopDataManager.swift */; };
		43D381621EBD9759007F8C8F /* HeaderValuesTableViewCell.swift in Sources */ = {isa = PBXBuildFile; fileRef = 43D381611EBD9759007F8C8F /* HeaderValuesTableViewCell.swift */; };
		43D9000B21EB0BE000AF44BF /* LoopCore.framework in Frameworks */ = {isa = PBXBuildFile; fileRef = 43D9FFCF21EAE05D00AF44BF /* LoopCore.framework */; };
		43D9001E21EB209400AF44BF /* LoopCore.h in Headers */ = {isa = PBXBuildFile; fileRef = 43D9FFD121EAE05D00AF44BF /* LoopCore.h */; settings = {ATTRIBUTES = (Public, ); }; };
		43D9002021EB209400AF44BF /* NSTimeInterval.swift in Sources */ = {isa = PBXBuildFile; fileRef = 439897341CD2F7DE00223065 /* NSTimeInterval.swift */; };
		43D9002121EB209400AF44BF /* GlucoseThreshold.swift in Sources */ = {isa = PBXBuildFile; fileRef = 430B298D2041F56500BA9F93 /* GlucoseThreshold.swift */; };
		43D9002221EB209400AF44BF /* LoopSettings.swift in Sources */ = {isa = PBXBuildFile; fileRef = 430B298C2041F56500BA9F93 /* LoopSettings.swift */; };
		43D9002D21EB225D00AF44BF /* HealthKit.framework in Frameworks */ = {isa = PBXBuildFile; fileRef = 43D9002C21EB225D00AF44BF /* HealthKit.framework */; };
		43D9002E21EB226F00AF44BF /* LoopKit.framework in Frameworks */ = {isa = PBXBuildFile; fileRef = 4344628320A7A3BE00C4BE6F /* LoopKit.framework */; };
		43D9002F21EB234400AF44BF /* LoopCore.framework in Frameworks */ = {isa = PBXBuildFile; fileRef = 43D9002A21EB209400AF44BF /* LoopCore.framework */; };
		43D9003321EB258C00AF44BF /* InsulinModelSettings+Loop.swift in Sources */ = {isa = PBXBuildFile; fileRef = 43D9003221EB258C00AF44BF /* InsulinModelSettings+Loop.swift */; };
		43D9F81821EC51CC000578CD /* DateEntry.swift in Sources */ = {isa = PBXBuildFile; fileRef = 43D9F81721EC51CC000578CD /* DateEntry.swift */; };
		43D9F81A21EC593C000578CD /* UITableViewCell.swift in Sources */ = {isa = PBXBuildFile; fileRef = 43D9F81921EC593C000578CD /* UITableViewCell.swift */; };
		43D9F81E21EF0609000578CD /* NumberRangeEntry.swift in Sources */ = {isa = PBXBuildFile; fileRef = 43D9F81D21EF0609000578CD /* NumberRangeEntry.swift */; };
		43D9F82021EF0906000578CD /* NSNumber.swift in Sources */ = {isa = PBXBuildFile; fileRef = 43D9F81F21EF0906000578CD /* NSNumber.swift */; };
		43D9F82221EF0A7A000578CD /* QuantityRangeEntry.swift in Sources */ = {isa = PBXBuildFile; fileRef = 43D9F82121EF0A7A000578CD /* QuantityRangeEntry.swift */; };
		43D9F82421EFF1AB000578CD /* LessonResultsViewController.swift in Sources */ = {isa = PBXBuildFile; fileRef = 43D9F82321EFF1AB000578CD /* LessonResultsViewController.swift */; };
		43D9FFAA21EA9A0C00AF44BF /* Main.storyboard in Resources */ = {isa = PBXBuildFile; fileRef = 43D9FFA821EA9A0C00AF44BF /* Main.storyboard */; };
		43D9FFAC21EA9A0F00AF44BF /* Assets.xcassets in Resources */ = {isa = PBXBuildFile; fileRef = 43D9FFAB21EA9A0F00AF44BF /* Assets.xcassets */; };
		43D9FFAF21EA9A0F00AF44BF /* LaunchScreen.storyboard in Resources */ = {isa = PBXBuildFile; fileRef = 43D9FFAD21EA9A0F00AF44BF /* LaunchScreen.storyboard */; };
		43D9FFB421EA9AD800AF44BF /* LoopUI.framework in Frameworks */ = {isa = PBXBuildFile; fileRef = 4F75288B1DFE1DC600C322D6 /* LoopUI.framework */; };
		43D9FFB621EA9B2F00AF44BF /* HealthKit.framework in Frameworks */ = {isa = PBXBuildFile; fileRef = 43F5C2C81B929C09003EB13D /* HealthKit.framework */; };
		43D9FFBB21EA9CC900AF44BF /* LoopKit.framework in Frameworks */ = {isa = PBXBuildFile; fileRef = 43F78D4B1C914197002152D1 /* LoopKit.framework */; };
		43D9FFBC21EA9CCD00AF44BF /* LoopKitUI.framework in Frameworks */ = {isa = PBXBuildFile; fileRef = 437AFEE6203688CF008C4892 /* LoopKitUI.framework */; };
		43D9FFBD21EA9CD700AF44BF /* SwiftCharts.framework in Frameworks */ = {isa = PBXBuildFile; fileRef = 4346D1EF1C781BEA00ABAFE3 /* SwiftCharts.framework */; };
		43D9FFC021EAB22E00AF44BF /* DataManager.swift in Sources */ = {isa = PBXBuildFile; fileRef = 43D9FFBF21EAB22E00AF44BF /* DataManager.swift */; };
		43D9FFD321EAE05D00AF44BF /* LoopCore.h in Headers */ = {isa = PBXBuildFile; fileRef = 43D9FFD121EAE05D00AF44BF /* LoopCore.h */; settings = {ATTRIBUTES = (Public, ); }; };
		43D9FFD621EAE05D00AF44BF /* LoopCore.framework in Frameworks */ = {isa = PBXBuildFile; fileRef = 43D9FFCF21EAE05D00AF44BF /* LoopCore.framework */; };
		43D9FFD721EAE05D00AF44BF /* LoopCore.framework in Embed Frameworks */ = {isa = PBXBuildFile; fileRef = 43D9FFCF21EAE05D00AF44BF /* LoopCore.framework */; settings = {ATTRIBUTES = (CodeSignOnCopy, RemoveHeadersOnCopy, ); }; };
		43D9FFDE21EAE3AE00AF44BF /* LoopCore.framework in Frameworks */ = {isa = PBXBuildFile; fileRef = 43D9FFCF21EAE05D00AF44BF /* LoopCore.framework */; };
		43D9FFE021EAE3E500AF44BF /* LoopUI.framework in Embed Frameworks */ = {isa = PBXBuildFile; fileRef = 4F75288B1DFE1DC600C322D6 /* LoopUI.framework */; settings = {ATTRIBUTES = (CodeSignOnCopy, RemoveHeadersOnCopy, ); }; };
		43D9FFE121EAE3E500AF44BF /* LoopCore.framework in Embed Frameworks */ = {isa = PBXBuildFile; fileRef = 43D9FFCF21EAE05D00AF44BF /* LoopCore.framework */; settings = {ATTRIBUTES = (CodeSignOnCopy, RemoveHeadersOnCopy, ); }; };
		43D9FFF521EAF27200AF44BF /* LoopSettings.swift in Sources */ = {isa = PBXBuildFile; fileRef = 430B298C2041F56500BA9F93 /* LoopSettings.swift */; };
		43D9FFF821EAF2EF00AF44BF /* LoopKit.framework in Frameworks */ = {isa = PBXBuildFile; fileRef = 43F78D4B1C914197002152D1 /* LoopKit.framework */; };
		43D9FFF921EAF34800AF44BF /* GlucoseThreshold.swift in Sources */ = {isa = PBXBuildFile; fileRef = 430B298D2041F56500BA9F93 /* GlucoseThreshold.swift */; };
		43D9FFFA21EAF35900AF44BF /* HealthKit.framework in Frameworks */ = {isa = PBXBuildFile; fileRef = 43F5C2C81B929C09003EB13D /* HealthKit.framework */; };
		43D9FFFB21EAF3D300AF44BF /* NSTimeInterval.swift in Sources */ = {isa = PBXBuildFile; fileRef = 439897341CD2F7DE00223065 /* NSTimeInterval.swift */; };
		43DAD00020A2736F000F8529 /* PersistedPumpEvent.swift in Sources */ = {isa = PBXBuildFile; fileRef = 43DACFFF20A2736F000F8529 /* PersistedPumpEvent.swift */; };
		43DBF04C1C93B8D700B3C386 /* BolusViewController.swift in Sources */ = {isa = PBXBuildFile; fileRef = 43DBF04B1C93B8D700B3C386 /* BolusViewController.swift */; };
		43DBF0531C93EC8200B3C386 /* DeviceDataManager.swift in Sources */ = {isa = PBXBuildFile; fileRef = 43DBF0521C93EC8200B3C386 /* DeviceDataManager.swift */; };
		43DBF0591C93F73800B3C386 /* CarbEntryTableViewController.swift in Sources */ = {isa = PBXBuildFile; fileRef = 43DBF0581C93F73800B3C386 /* CarbEntryTableViewController.swift */; };
		43DFB62320D4CAE7008A7BAE /* PumpManager.swift in Sources */ = {isa = PBXBuildFile; fileRef = 43C3B6F620BBCAA30026CAFA /* PumpManager.swift */; };
		43E2D8C81D208D5B004DA55F /* KeychainManager+Loop.swift in Sources */ = {isa = PBXBuildFile; fileRef = 43E2D8C71D208D5B004DA55F /* KeychainManager+Loop.swift */; };
		43E2D8D41D20BF42004DA55F /* DoseMathTests.swift in Sources */ = {isa = PBXBuildFile; fileRef = 43E2D8D31D20BF42004DA55F /* DoseMathTests.swift */; };
		43E2D8DB1D20C03B004DA55F /* NSTimeInterval.swift in Sources */ = {isa = PBXBuildFile; fileRef = 439897341CD2F7DE00223065 /* NSTimeInterval.swift */; };
		43E2D8DC1D20C049004DA55F /* DoseMath.swift in Sources */ = {isa = PBXBuildFile; fileRef = 43F78D251C8FC000002152D1 /* DoseMath.swift */; };
		43E2D8EC1D20C0DB004DA55F /* read_selected_basal_profile.json in Resources */ = {isa = PBXBuildFile; fileRef = 43E2D8E11D20C0DB004DA55F /* read_selected_basal_profile.json */; };
		43E2D8ED1D20C0DB004DA55F /* recommend_temp_basal_correct_low_at_min.json in Resources */ = {isa = PBXBuildFile; fileRef = 43E2D8E21D20C0DB004DA55F /* recommend_temp_basal_correct_low_at_min.json */; };
		43E2D8EE1D20C0DB004DA55F /* recommend_temp_basal_flat_and_high.json in Resources */ = {isa = PBXBuildFile; fileRef = 43E2D8E31D20C0DB004DA55F /* recommend_temp_basal_flat_and_high.json */; };
		43E2D8EF1D20C0DB004DA55F /* recommend_temp_basal_high_and_falling.json in Resources */ = {isa = PBXBuildFile; fileRef = 43E2D8E41D20C0DB004DA55F /* recommend_temp_basal_high_and_falling.json */; };
		43E2D8F01D20C0DB004DA55F /* recommend_temp_basal_high_and_rising.json in Resources */ = {isa = PBXBuildFile; fileRef = 43E2D8E51D20C0DB004DA55F /* recommend_temp_basal_high_and_rising.json */; };
		43E2D8F11D20C0DB004DA55F /* recommend_temp_basal_in_range_and_rising.json in Resources */ = {isa = PBXBuildFile; fileRef = 43E2D8E61D20C0DB004DA55F /* recommend_temp_basal_in_range_and_rising.json */; };
		43E2D8F21D20C0DB004DA55F /* recommend_temp_basal_no_change_glucose.json in Resources */ = {isa = PBXBuildFile; fileRef = 43E2D8E71D20C0DB004DA55F /* recommend_temp_basal_no_change_glucose.json */; };
		43E2D8F31D20C0DB004DA55F /* recommend_temp_basal_start_high_end_in_range.json in Resources */ = {isa = PBXBuildFile; fileRef = 43E2D8E81D20C0DB004DA55F /* recommend_temp_basal_start_high_end_in_range.json */; };
		43E2D8F41D20C0DB004DA55F /* recommend_temp_basal_start_high_end_low.json in Resources */ = {isa = PBXBuildFile; fileRef = 43E2D8E91D20C0DB004DA55F /* recommend_temp_basal_start_high_end_low.json */; };
		43E2D8F51D20C0DB004DA55F /* recommend_temp_basal_start_low_end_high.json in Resources */ = {isa = PBXBuildFile; fileRef = 43E2D8EA1D20C0DB004DA55F /* recommend_temp_basal_start_low_end_high.json */; };
		43E2D8F61D20C0DB004DA55F /* recommend_temp_basal_start_low_end_in_range.json in Resources */ = {isa = PBXBuildFile; fileRef = 43E2D8EB1D20C0DB004DA55F /* recommend_temp_basal_start_low_end_in_range.json */; };
		43E2D9151D20C5A2004DA55F /* KeychainManagerTests.swift in Sources */ = {isa = PBXBuildFile; fileRef = 43E2D8C91D20B9E7004DA55F /* KeychainManagerTests.swift */; };
		43E2D9191D222759004DA55F /* LoopKit.framework in Frameworks */ = {isa = PBXBuildFile; fileRef = 43F78D4B1C914197002152D1 /* LoopKit.framework */; };
		43E3449F1B9D68E900C85C07 /* StatusTableViewController.swift in Sources */ = {isa = PBXBuildFile; fileRef = 43E3449E1B9D68E900C85C07 /* StatusTableViewController.swift */; };
		43E93FB51E4675E800EAB8DB /* NumberFormatter.swift in Sources */ = {isa = PBXBuildFile; fileRef = 43BFF0B31E45C1BE00FF19A9 /* NumberFormatter.swift */; };
		43E93FB61E469A4000EAB8DB /* NumberFormatter.swift in Sources */ = {isa = PBXBuildFile; fileRef = 43BFF0B31E45C1BE00FF19A9 /* NumberFormatter.swift */; };
		43E93FB71E469A5100EAB8DB /* HKUnit.swift in Sources */ = {isa = PBXBuildFile; fileRef = 4F526D5E1DF2459000A04910 /* HKUnit.swift */; };
		43F1C31A1F5DC87700395429 /* ChartPoint.swift in Sources */ = {isa = PBXBuildFile; fileRef = 438991661E91B563000EEF90 /* ChartPoint.swift */; };
		43F41C371D3BF32400C11ED6 /* UIAlertController.swift in Sources */ = {isa = PBXBuildFile; fileRef = 43F41C361D3BF32400C11ED6 /* UIAlertController.swift */; };
		43F4EF1D1BA2A57600526CE1 /* DiagnosticLogger.swift in Sources */ = {isa = PBXBuildFile; fileRef = 43F4EF1C1BA2A57600526CE1 /* DiagnosticLogger.swift */; };
		43F5C2C91B929C09003EB13D /* HealthKit.framework in Frameworks */ = {isa = PBXBuildFile; fileRef = 43F5C2C81B929C09003EB13D /* HealthKit.framework */; };
		43F5C2DB1B92A5E1003EB13D /* SettingsTableViewController.swift in Sources */ = {isa = PBXBuildFile; fileRef = 43F5C2DA1B92A5E1003EB13D /* SettingsTableViewController.swift */; };
		43F64DD91D9C92C900D24DC6 /* TitleSubtitleTableViewCell.swift in Sources */ = {isa = PBXBuildFile; fileRef = 43F64DD81D9C92C900D24DC6 /* TitleSubtitleTableViewCell.swift */; };
		43F78D261C8FC000002152D1 /* DoseMath.swift in Sources */ = {isa = PBXBuildFile; fileRef = 43F78D251C8FC000002152D1 /* DoseMath.swift */; };
		43F78D4F1C914197002152D1 /* LoopKit.framework in Frameworks */ = {isa = PBXBuildFile; fileRef = 43F78D4B1C914197002152D1 /* LoopKit.framework */; };
		43FCBBC21E51710B00343C1B /* LaunchScreen.storyboard in Resources */ = {isa = PBXBuildFile; fileRef = 43776F9A1B8022E90074EA36 /* LaunchScreen.storyboard */; };
		43FCEEA9221A615B0013DD30 /* StatusChartsManager.swift in Sources */ = {isa = PBXBuildFile; fileRef = 43FCEEA8221A615B0013DD30 /* StatusChartsManager.swift */; };
		43FCEEAB221A61B40013DD30 /* IOBChart.swift in Sources */ = {isa = PBXBuildFile; fileRef = 43FCEEAA221A61B40013DD30 /* IOBChart.swift */; };
		43FCEEAD221A66780013DD30 /* DateFormatter.swift in Sources */ = {isa = PBXBuildFile; fileRef = 43FCEEAC221A66780013DD30 /* DateFormatter.swift */; };
		43FCEEAF221A67A70013DD30 /* NumberFormatter+Charts.swift in Sources */ = {isa = PBXBuildFile; fileRef = 43FCEEAE221A67A70013DD30 /* NumberFormatter+Charts.swift */; };
		43FCEEB1221A863E0013DD30 /* StatusChartsManager.swift in Sources */ = {isa = PBXBuildFile; fileRef = 43FCEEB0221A863E0013DD30 /* StatusChartsManager.swift */; };
		43FCEEB3221BC3B60013DD30 /* DoseChart.swift in Sources */ = {isa = PBXBuildFile; fileRef = 43FCEEB2221BC3B60013DD30 /* DoseChart.swift */; };
		43FCEEB5221BCA020013DD30 /* COBChart.swift in Sources */ = {isa = PBXBuildFile; fileRef = 43FCEEB4221BCA020013DD30 /* COBChart.swift */; };
		43FCEEB7221BCD160013DD30 /* InsulinModelChart.swift in Sources */ = {isa = PBXBuildFile; fileRef = 43FCEEB6221BCD160013DD30 /* InsulinModelChart.swift */; };
		43FCEEB9221BCF790013DD30 /* GlucoseChart.swift in Sources */ = {isa = PBXBuildFile; fileRef = 43FCEEB8221BCF790013DD30 /* GlucoseChart.swift */; };
		43FCEEBB22211C860013DD30 /* CarbEffectChart.swift in Sources */ = {isa = PBXBuildFile; fileRef = 43FCEEBA22211C860013DD30 /* CarbEffectChart.swift */; };
		43FCEEBD22212DD50013DD30 /* PredictedGlucoseChart.swift in Sources */ = {isa = PBXBuildFile; fileRef = 43FCEEBC22212DD50013DD30 /* PredictedGlucoseChart.swift */; };
		43FCEEBE22220CE70013DD30 /* LoopKitUI.framework in Frameworks */ = {isa = PBXBuildFile; fileRef = 437AFEE6203688CF008C4892 /* LoopKitUI.framework */; };
		43FCEEBF22220CF30013DD30 /* LoopKitUI.framework in Frameworks */ = {isa = PBXBuildFile; fileRef = 437AFEE6203688CF008C4892 /* LoopKitUI.framework */; };
		43FCEEC022220D1F0013DD30 /* LoopKit.framework in Frameworks */ = {isa = PBXBuildFile; fileRef = 43F78D4B1C914197002152D1 /* LoopKit.framework */; };
		4D3B40041D4A9E1A00BC6334 /* G4ShareSpy.framework in Frameworks */ = {isa = PBXBuildFile; fileRef = 4D3B40021D4A9DFE00BC6334 /* G4ShareSpy.framework */; };
		4F08DE8F1E7BB871006741EA /* CollectionType+Loop.swift in Sources */ = {isa = PBXBuildFile; fileRef = 4F08DE8E1E7BB871006741EA /* CollectionType+Loop.swift */; };
		4F08DE9B1E7BC4ED006741EA /* SwiftCharts.framework in Frameworks */ = {isa = PBXBuildFile; fileRef = 4346D1EF1C781BEA00ABAFE3 /* SwiftCharts.framework */; };
		4F11D3C020DCBEEC006E072C /* GlucoseBackfillRequestUserInfo.swift in Sources */ = {isa = PBXBuildFile; fileRef = 4F11D3BF20DCBEEC006E072C /* GlucoseBackfillRequestUserInfo.swift */; };
		4F11D3C220DD80B3006E072C /* WatchHistoricalGlucose.swift in Sources */ = {isa = PBXBuildFile; fileRef = 4F11D3C120DD80B3006E072C /* WatchHistoricalGlucose.swift */; };
		4F11D3C320DD84DB006E072C /* GlucoseBackfillRequestUserInfo.swift in Sources */ = {isa = PBXBuildFile; fileRef = 4F11D3BF20DCBEEC006E072C /* GlucoseBackfillRequestUserInfo.swift */; };
		4F11D3C420DD881A006E072C /* WatchHistoricalGlucose.swift in Sources */ = {isa = PBXBuildFile; fileRef = 4F11D3C120DD80B3006E072C /* WatchHistoricalGlucose.swift */; };
		4F20AE631E6B87B100D07A06 /* ChartContainerView.swift in Sources */ = {isa = PBXBuildFile; fileRef = 4313EDDF1D8A6BF90060FA79 /* ChartContainerView.swift */; };
		4F2C15741E0209F500E160D4 /* NSTimeInterval.swift in Sources */ = {isa = PBXBuildFile; fileRef = 439897341CD2F7DE00223065 /* NSTimeInterval.swift */; };
		4F2C15811E0495B200E160D4 /* WatchContext+WatchApp.swift in Sources */ = {isa = PBXBuildFile; fileRef = 4F2C15801E0495B200E160D4 /* WatchContext+WatchApp.swift */; };
		4F2C15821E074FC600E160D4 /* NSTimeInterval.swift in Sources */ = {isa = PBXBuildFile; fileRef = 439897341CD2F7DE00223065 /* NSTimeInterval.swift */; };
		4F2C15831E0757E600E160D4 /* HKUnit.swift in Sources */ = {isa = PBXBuildFile; fileRef = 4F526D5E1DF2459000A04910 /* HKUnit.swift */; };
		4F2C15851E075B8700E160D4 /* LoopUI.h in Headers */ = {isa = PBXBuildFile; fileRef = 4F75288D1DFE1DC600C322D6 /* LoopUI.h */; settings = {ATTRIBUTES = (Public, ); }; };
		4F2C15931E09BF2C00E160D4 /* HUDView.swift in Sources */ = {isa = PBXBuildFile; fileRef = 4F2C15921E09BF2C00E160D4 /* HUDView.swift */; };
		4F2C15951E09BF3C00E160D4 /* HUDView.xib in Resources */ = {isa = PBXBuildFile; fileRef = 4F2C15941E09BF3C00E160D4 /* HUDView.xib */; };
		4F2C15971E09E94E00E160D4 /* HUDAssets.xcassets in Resources */ = {isa = PBXBuildFile; fileRef = 4F2C15961E09E94E00E160D4 /* HUDAssets.xcassets */; };
		4F2C159A1E0C9E5600E160D4 /* LoopUI.framework in Embed Frameworks */ = {isa = PBXBuildFile; fileRef = 4F75288B1DFE1DC600C322D6 /* LoopUI.framework */; settings = {ATTRIBUTES = (CodeSignOnCopy, RemoveHeadersOnCopy, ); }; };
		4F526D611DF8D9A900A04910 /* NetBasal.swift in Sources */ = {isa = PBXBuildFile; fileRef = 4F526D601DF8D9A900A04910 /* NetBasal.swift */; };
		4F6663941E905FD2009E74FC /* ChartColorPalette+Loop.swift in Sources */ = {isa = PBXBuildFile; fileRef = 4F6663931E905FD2009E74FC /* ChartColorPalette+Loop.swift */; };
		4F70C1E11DE8DCA7006380B7 /* StatusViewController.swift in Sources */ = {isa = PBXBuildFile; fileRef = 4F70C1E01DE8DCA7006380B7 /* StatusViewController.swift */; };
		4F70C1E41DE8DCA7006380B7 /* MainInterface.storyboard in Resources */ = {isa = PBXBuildFile; fileRef = 4F70C1E21DE8DCA7006380B7 /* MainInterface.storyboard */; };
		4F70C1E81DE8DCA7006380B7 /* Loop Status Extension.appex in Embed App Extensions */ = {isa = PBXBuildFile; fileRef = 4F70C1DC1DE8DCA7006380B7 /* Loop Status Extension.appex */; settings = {ATTRIBUTES = (RemoveHeadersOnCopy, ); }; };
		4F70C2101DE8FAC5006380B7 /* StatusExtensionDataManager.swift in Sources */ = {isa = PBXBuildFile; fileRef = 4F70C20F1DE8FAC5006380B7 /* StatusExtensionDataManager.swift */; };
		4F70C2121DE900EA006380B7 /* StatusExtensionContext.swift in Sources */ = {isa = PBXBuildFile; fileRef = 4F70C2111DE900EA006380B7 /* StatusExtensionContext.swift */; };
		4F70C2131DE90339006380B7 /* StatusExtensionContext.swift in Sources */ = {isa = PBXBuildFile; fileRef = 4F70C2111DE900EA006380B7 /* StatusExtensionContext.swift */; };
		4F73F5FC20E2E7FA00E8D82C /* GlucoseStore.swift in Sources */ = {isa = PBXBuildFile; fileRef = 4F73F5FB20E2E7FA00E8D82C /* GlucoseStore.swift */; };
		4F7528941DFE1E9500C322D6 /* LoopUI.framework in Frameworks */ = {isa = PBXBuildFile; fileRef = 4F75288B1DFE1DC600C322D6 /* LoopUI.framework */; };
		4F7528951DFE1E9B00C322D6 /* LoopUI.framework in Frameworks */ = {isa = PBXBuildFile; fileRef = 4F75288B1DFE1DC600C322D6 /* LoopUI.framework */; };
		4F75289A1DFE1F6000C322D6 /* BasalRateHUDView.swift in Sources */ = {isa = PBXBuildFile; fileRef = 437CEEBF1CD6FCD8003C8C80 /* BasalRateHUDView.swift */; };
		4F75289C1DFE1F6000C322D6 /* GlucoseHUDView.swift in Sources */ = {isa = PBXBuildFile; fileRef = 4337615E1D52F487004A3647 /* GlucoseHUDView.swift */; };
		4F75289E1DFE1F6000C322D6 /* LoopCompletionHUDView.swift in Sources */ = {isa = PBXBuildFile; fileRef = 437CEEBD1CD6E0CB003C8C80 /* LoopCompletionHUDView.swift */; };
		4F7528A01DFE1F9D00C322D6 /* LoopStateView.swift in Sources */ = {isa = PBXBuildFile; fileRef = 438DADC71CDE8F8B007697A5 /* LoopStateView.swift */; };
		4F7528A11DFE200B00C322D6 /* BasalStateView.swift in Sources */ = {isa = PBXBuildFile; fileRef = 43B371851CE583890013C5A6 /* BasalStateView.swift */; };
		4F7528A51DFE208C00C322D6 /* NSTimeInterval.swift in Sources */ = {isa = PBXBuildFile; fileRef = 439897341CD2F7DE00223065 /* NSTimeInterval.swift */; };
		4F7528AA1DFE215100C322D6 /* HKUnit.swift in Sources */ = {isa = PBXBuildFile; fileRef = 4F526D5E1DF2459000A04910 /* HKUnit.swift */; };
		4F75F00220FCFE8C00B5570E /* GlucoseChartScene.swift in Sources */ = {isa = PBXBuildFile; fileRef = 4F75F00120FCFE8C00B5570E /* GlucoseChartScene.swift */; };
		4F7E8AC520E2AB9600AEA65E /* Date.swift in Sources */ = {isa = PBXBuildFile; fileRef = 4F7E8AC420E2AB9600AEA65E /* Date.swift */; };
		4F7E8AC720E2AC0300AEA65E /* WatchPredictedGlucose.swift in Sources */ = {isa = PBXBuildFile; fileRef = 4F7E8AC620E2AC0300AEA65E /* WatchPredictedGlucose.swift */; };
		4F7E8ACB20E2ACB500AEA65E /* WatchPredictedGlucose.swift in Sources */ = {isa = PBXBuildFile; fileRef = 4F7E8AC620E2AC0300AEA65E /* WatchPredictedGlucose.swift */; };
		4F82655020E69F9A0031A8F5 /* HUDInterfaceController.swift in Sources */ = {isa = PBXBuildFile; fileRef = 4F82654F20E69F9A0031A8F5 /* HUDInterfaceController.swift */; };
		4FAC02541E22F6B20087A773 /* NSTimeInterval.swift in Sources */ = {isa = PBXBuildFile; fileRef = 439897341CD2F7DE00223065 /* NSTimeInterval.swift */; };
		4FB76FB01E8C3E8000B39636 /* SwiftCharts.framework in Frameworks */ = {isa = PBXBuildFile; fileRef = 4346D1EF1C781BEA00ABAFE3 /* SwiftCharts.framework */; };
		4FB76FB31E8C3EE400B39636 /* ChartAxisValueDoubleLog.swift in Sources */ = {isa = PBXBuildFile; fileRef = 4F08DE7C1E7BB6E5006741EA /* ChartAxisValueDoubleLog.swift */; };
		4FB76FB41E8C3F7C00B39636 /* ChartAxisValueDoubleUnit.swift in Sources */ = {isa = PBXBuildFile; fileRef = 4F08DE7D1E7BB6E5006741EA /* ChartAxisValueDoubleUnit.swift */; };
		4FB76FB51E8C41E200B39636 /* ChartPointsScatterDownTrianglesLayer.swift in Sources */ = {isa = PBXBuildFile; fileRef = 4F08DE831E7BB70B006741EA /* ChartPointsScatterDownTrianglesLayer.swift */; };
		4FB76FB61E8C426900B39636 /* ChartPointsTouchHighlightLayerViewCache.swift in Sources */ = {isa = PBXBuildFile; fileRef = 4F08DE841E7BB70B006741EA /* ChartPointsTouchHighlightLayerViewCache.swift */; };
		4FB76FB71E8C428600B39636 /* UIColor.swift in Sources */ = {isa = PBXBuildFile; fileRef = 43BFF0B11E45C18400FF19A9 /* UIColor.swift */; };
		4FB76FB81E8C429D00B39636 /* CGPoint.swift in Sources */ = {isa = PBXBuildFile; fileRef = 4F08DE801E7BB6F1006741EA /* CGPoint.swift */; };
		4FB76FB91E8C42B000B39636 /* CollectionType.swift in Sources */ = {isa = PBXBuildFile; fileRef = 43649A621C7A347F00523D7F /* CollectionType.swift */; };
		4FB76FBA1E8C42CE00B39636 /* UIColor.swift in Sources */ = {isa = PBXBuildFile; fileRef = 43BFF0B11E45C18400FF19A9 /* UIColor.swift */; };
		4FB76FBB1E8C42CF00B39636 /* UIColor.swift in Sources */ = {isa = PBXBuildFile; fileRef = 43BFF0B11E45C18400FF19A9 /* UIColor.swift */; };
		4FB76FC61E8C57B100B39636 /* ChartsManager.swift in Sources */ = {isa = PBXBuildFile; fileRef = 4FB76FC51E8C57B100B39636 /* ChartsManager.swift */; };
		4FB76FCE1E8C835D00B39636 /* ChartColorPalette.swift in Sources */ = {isa = PBXBuildFile; fileRef = 4FB76FCD1E8C835D00B39636 /* ChartColorPalette.swift */; };
		4FC8C8011DEB93E400A1452E /* NSUserDefaults+StatusExtension.swift in Sources */ = {isa = PBXBuildFile; fileRef = 4FC8C8001DEB93E400A1452E /* NSUserDefaults+StatusExtension.swift */; };
		4FC8C8021DEB943800A1452E /* NSUserDefaults+StatusExtension.swift in Sources */ = {isa = PBXBuildFile; fileRef = 4FC8C8001DEB93E400A1452E /* NSUserDefaults+StatusExtension.swift */; };
		4FDDD23720DC51DF00D04B16 /* LoopDataManager.swift in Sources */ = {isa = PBXBuildFile; fileRef = 4FDDD23620DC51DF00D04B16 /* LoopDataManager.swift */; };
		4FF4D0F81E1725B000846527 /* NibLoadable.swift in Sources */ = {isa = PBXBuildFile; fileRef = 434F54561D287FDB002A9274 /* NibLoadable.swift */; };
		4FF4D1001E18374700846527 /* WatchContext.swift in Sources */ = {isa = PBXBuildFile; fileRef = 4FF4D0FF1E18374700846527 /* WatchContext.swift */; };
		4FF4D1011E18375000846527 /* WatchContext.swift in Sources */ = {isa = PBXBuildFile; fileRef = 4FF4D0FF1E18374700846527 /* WatchContext.swift */; };
		7D23667D21250C7E0028B67D /* LocalizedString.swift in Sources */ = {isa = PBXBuildFile; fileRef = 7D23667C21250C7E0028B67D /* LocalizedString.swift */; };
		7D2366E621250E0A0028B67D /* InfoPlist.strings in Resources */ = {isa = PBXBuildFile; fileRef = 7D2366E421250E0A0028B67D /* InfoPlist.strings */; };
		7D7076351FE06EDE004AC8EA /* Localizable.strings in Resources */ = {isa = PBXBuildFile; fileRef = 7D7076371FE06EDE004AC8EA /* Localizable.strings */; };
		7D70763A1FE06EDF004AC8EA /* InfoPlist.strings in Resources */ = {isa = PBXBuildFile; fileRef = 7D70763C1FE06EDF004AC8EA /* InfoPlist.strings */; };
		7D70763F1FE06EDF004AC8EA /* ckcomplication.strings in Resources */ = {isa = PBXBuildFile; fileRef = 7D7076411FE06EDF004AC8EA /* ckcomplication.strings */; };
		7D7076451FE06EE0004AC8EA /* InfoPlist.strings in Resources */ = {isa = PBXBuildFile; fileRef = 7D7076471FE06EE0004AC8EA /* InfoPlist.strings */; };
		7D70764A1FE06EE1004AC8EA /* Localizable.strings in Resources */ = {isa = PBXBuildFile; fileRef = 7D70764C1FE06EE1004AC8EA /* Localizable.strings */; };
		7D70764F1FE06EE1004AC8EA /* InfoPlist.strings in Resources */ = {isa = PBXBuildFile; fileRef = 7D7076511FE06EE1004AC8EA /* InfoPlist.strings */; };
		7D7076541FE06EE2004AC8EA /* InfoPlist.strings in Resources */ = {isa = PBXBuildFile; fileRef = 7D7076561FE06EE2004AC8EA /* InfoPlist.strings */; };
		7D7076591FE06EE2004AC8EA /* Localizable.strings in Resources */ = {isa = PBXBuildFile; fileRef = 7D70765B1FE06EE2004AC8EA /* Localizable.strings */; };
		7D70765E1FE06EE3004AC8EA /* Localizable.strings in Resources */ = {isa = PBXBuildFile; fileRef = 7D7076601FE06EE3004AC8EA /* Localizable.strings */; };
		7D7076631FE06EE4004AC8EA /* Localizable.strings in Resources */ = {isa = PBXBuildFile; fileRef = 7D7076651FE06EE4004AC8EA /* Localizable.strings */; };
		7D7076681FE0702F004AC8EA /* InfoPlist.strings in Resources */ = {isa = PBXBuildFile; fileRef = 7D70766A1FE0702F004AC8EA /* InfoPlist.strings */; };
		892A5D2A222EF60A008961AB /* MockKit.framework in Frameworks */ = {isa = PBXBuildFile; fileRef = 892A5D29222EF60A008961AB /* MockKit.framework */; };
		892A5D2C222EF60A008961AB /* MockKitUI.framework in Frameworks */ = {isa = PBXBuildFile; fileRef = 892A5D2B222EF60A008961AB /* MockKitUI.framework */; };
		892A5D59222F0A27008961AB /* Debug.swift in Sources */ = {isa = PBXBuildFile; fileRef = 892A5D58222F0A27008961AB /* Debug.swift */; };
		892A5D5B222F0D7C008961AB /* LoopTestingKit.framework in Frameworks */ = {isa = PBXBuildFile; fileRef = 892A5D5A222F0D7C008961AB /* LoopTestingKit.framework */; };
		892A5D692230C41D008961AB /* RangeReplaceableCollection.swift in Sources */ = {isa = PBXBuildFile; fileRef = 892A5D682230C41D008961AB /* RangeReplaceableCollection.swift */; };
		892FB4CD22040104005293EC /* OverridePresetRow.swift in Sources */ = {isa = PBXBuildFile; fileRef = 892FB4CC22040104005293EC /* OverridePresetRow.swift */; };
		892FB4CF220402C0005293EC /* OverrideSelectionController.swift in Sources */ = {isa = PBXBuildFile; fileRef = 892FB4CE220402C0005293EC /* OverrideSelectionController.swift */; };
		895FE0952201234000FCF18A /* OverrideSelectionViewController.swift in Sources */ = {isa = PBXBuildFile; fileRef = 895FE0942201234000FCF18A /* OverrideSelectionViewController.swift */; };
		898ECA60218ABD17001E9D35 /* GlucoseChartScaler.swift in Sources */ = {isa = PBXBuildFile; fileRef = 898ECA5E218ABD17001E9D35 /* GlucoseChartScaler.swift */; };
		898ECA61218ABD17001E9D35 /* GlucoseChartData.swift in Sources */ = {isa = PBXBuildFile; fileRef = 898ECA5F218ABD17001E9D35 /* GlucoseChartData.swift */; };
		898ECA63218ABD21001E9D35 /* ComplicationChartManager.swift in Sources */ = {isa = PBXBuildFile; fileRef = 898ECA62218ABD21001E9D35 /* ComplicationChartManager.swift */; };
		898ECA65218ABD9B001E9D35 /* CGRect.swift in Sources */ = {isa = PBXBuildFile; fileRef = 898ECA64218ABD9A001E9D35 /* CGRect.swift */; };
		898ECA69218ABDA9001E9D35 /* CLKTextProvider+Compound.m in Sources */ = {isa = PBXBuildFile; fileRef = 898ECA67218ABDA8001E9D35 /* CLKTextProvider+Compound.m */; };
		89ADE13B226BFA0F0067222B /* TestingScenariosManager.swift in Sources */ = {isa = PBXBuildFile; fileRef = 89ADE13A226BFA0F0067222B /* TestingScenariosManager.swift */; };
		89CA2B30226C0161004D9350 /* DirectoryObserver.swift in Sources */ = {isa = PBXBuildFile; fileRef = 89CA2B2F226C0161004D9350 /* DirectoryObserver.swift */; };
		89CA2B32226C18B8004D9350 /* TestingScenariosTableViewController.swift in Sources */ = {isa = PBXBuildFile; fileRef = 89CA2B31226C18B8004D9350 /* TestingScenariosTableViewController.swift */; };
		89CA2B3D226E6B13004D9350 /* LocalTestingScenariosManager.swift in Sources */ = {isa = PBXBuildFile; fileRef = 89CA2B3C226E6B13004D9350 /* LocalTestingScenariosManager.swift */; };
		89E267FC2292456700A3F2AF /* FeatureFlags.swift in Sources */ = {isa = PBXBuildFile; fileRef = 89E267FB2292456700A3F2AF /* FeatureFlags.swift */; };
		89E267FD2292456700A3F2AF /* FeatureFlags.swift in Sources */ = {isa = PBXBuildFile; fileRef = 89E267FB2292456700A3F2AF /* FeatureFlags.swift */; };
		89E267FF229267DF00A3F2AF /* Optional.swift in Sources */ = {isa = PBXBuildFile; fileRef = 89E267FE229267DF00A3F2AF /* Optional.swift */; };
		89E26800229267DF00A3F2AF /* Optional.swift in Sources */ = {isa = PBXBuildFile; fileRef = 89E267FE229267DF00A3F2AF /* Optional.swift */; };
		C10428971D17BAD400DD539A /* NightscoutUploadKit.framework in Frameworks */ = {isa = PBXBuildFile; fileRef = C10428961D17BAD400DD539A /* NightscoutUploadKit.framework */; };
		C10B28461EA9BA5E006EA1FC /* far_future_high_bg_forecast.json in Resources */ = {isa = PBXBuildFile; fileRef = C10B28451EA9BA5E006EA1FC /* far_future_high_bg_forecast.json */; };
		C110A0E7221BC2400016560B /* OmniKit.framework in Frameworks */ = {isa = PBXBuildFile; fileRef = C1C7F1BF220D675700689850 /* OmniKit.framework */; };
		C110A0E8221BC2430016560B /* OmniKitUI.framework in Frameworks */ = {isa = PBXBuildFile; fileRef = C1C7F1C0220D675700689850 /* OmniKitUI.framework */; };
		C11C87DE1E21EAAD00BB71D3 /* HKUnit.swift in Sources */ = {isa = PBXBuildFile; fileRef = 4F526D5E1DF2459000A04910 /* HKUnit.swift */; };
		C125F31B22FE7CE200FD0545 /* copy-frameworks.sh in Resources */ = {isa = PBXBuildFile; fileRef = C125F31A22FE7CE200FD0545 /* copy-frameworks.sh */; };
		C12F21A71DFA79CB00748193 /* recommend_temp_basal_very_low_end_in_range.json in Resources */ = {isa = PBXBuildFile; fileRef = C12F21A61DFA79CB00748193 /* recommend_temp_basal_very_low_end_in_range.json */; };
		C13255D6223E7BE2008AF50C /* BolusProgressTableViewCell.xib in Resources */ = {isa = PBXBuildFile; fileRef = C1F8B1DB223862D500DD66CF /* BolusProgressTableViewCell.xib */; };
		C13BAD941E8009B000050CB5 /* NumberFormatter.swift in Sources */ = {isa = PBXBuildFile; fileRef = 43BFF0B31E45C1BE00FF19A9 /* NumberFormatter.swift */; };
		C15713821DAC6983005BC4D2 /* MealBolusNightscoutTreatment.swift in Sources */ = {isa = PBXBuildFile; fileRef = C15713811DAC6983005BC4D2 /* MealBolusNightscoutTreatment.swift */; };
		C16DA84222E8E112008624C2 /* LoopPlugins.swift in Sources */ = {isa = PBXBuildFile; fileRef = C16DA84122E8E112008624C2 /* LoopPlugins.swift */; };
		C178249A1E1999FA00D9D25C /* CaseCountable.swift in Sources */ = {isa = PBXBuildFile; fileRef = C17824991E1999FA00D9D25C /* CaseCountable.swift */; };
		C17824A01E19CF9800D9D25C /* GlucoseThresholdTableViewController.swift in Sources */ = {isa = PBXBuildFile; fileRef = C178249F1E19CF9800D9D25C /* GlucoseThresholdTableViewController.swift */; };
		C17824A31E19EAB600D9D25C /* recommend_temp_basal_start_very_low_end_high.json in Resources */ = {isa = PBXBuildFile; fileRef = C17824A21E19EAB600D9D25C /* recommend_temp_basal_start_very_low_end_high.json */; };
		C17824A51E1AD4D100D9D25C /* BolusRecommendation.swift in Sources */ = {isa = PBXBuildFile; fileRef = C17824A41E1AD4D100D9D25C /* BolusRecommendation.swift */; };
		C17824A61E1AF91F00D9D25C /* BolusRecommendation.swift in Sources */ = {isa = PBXBuildFile; fileRef = C17824A41E1AD4D100D9D25C /* BolusRecommendation.swift */; };
		C1814B86225E507C008D2D8E /* Sequence.swift in Sources */ = {isa = PBXBuildFile; fileRef = C1814B85225E507C008D2D8E /* Sequence.swift */; };
		C18852E22082AB1B00BECC8C /* RileyLinkKitUI.framework in Frameworks */ = {isa = PBXBuildFile; fileRef = C18852E12082AB1A00BECC8C /* RileyLinkKitUI.framework */; };
		C18C8C511D5A351900E043FB /* NightscoutDataManager.swift in Sources */ = {isa = PBXBuildFile; fileRef = C18C8C501D5A351900E043FB /* NightscoutDataManager.swift */; };
		C1C0BE2A224C0FA000C03B4D /* SwiftCharts.framework in Frameworks */ = {isa = PBXBuildFile; fileRef = 4346D1EF1C781BEA00ABAFE3 /* SwiftCharts.framework */; };
		C1C6591C1E1B1FDA0025CC58 /* recommend_temp_basal_dropping_then_rising.json in Resources */ = {isa = PBXBuildFile; fileRef = C1C6591B1E1B1FDA0025CC58 /* recommend_temp_basal_dropping_then_rising.json */; };
		C1C73F0D1DE3D0270022FC89 /* InfoPlist.strings in Resources */ = {isa = PBXBuildFile; fileRef = C1C73F0F1DE3D0270022FC89 /* InfoPlist.strings */; };
<<<<<<< HEAD
		C1C7F1C1220D675800689850 /* OmniKit.framework in Frameworks */ = {isa = PBXBuildFile; fileRef = C1C7F1BF220D675700689850 /* OmniKit.framework */; };
		C1C7F1C2220D675800689850 /* OmniKitUI.framework in Frameworks */ = {isa = PBXBuildFile; fileRef = C1C7F1C0220D675700689850 /* OmniKitUI.framework */; };
		C1D289B522F90A52003FFBD9 /* BasalDeliveryState.swift in Sources */ = {isa = PBXBuildFile; fileRef = C1D289B422F90A52003FFBD9 /* BasalDeliveryState.swift */; };
=======
		C1D1405922FB69CC00DA6242 /* DerivedAssets.xcassets in Resources */ = {isa = PBXBuildFile; fileRef = C1D1405822FB69CC00DA6242 /* DerivedAssets.xcassets */; };
		C1D1405F22FB7ADF00DA6242 /* DerivedWatchAssets.xcassets in Resources */ = {isa = PBXBuildFile; fileRef = C1D1405E22FB7ADF00DA6242 /* DerivedWatchAssets.xcassets */; };
>>>>>>> 615f06a5
		C1E2773E224177C000354103 /* ClockKit.framework in Frameworks */ = {isa = PBXBuildFile; fileRef = C1E2773D224177C000354103 /* ClockKit.framework */; };
		C1E2774822433D7A00354103 /* MKRingProgressView.framework in Frameworks */ = {isa = PBXBuildFile; fileRef = C1E2774722433D7A00354103 /* MKRingProgressView.framework */; };
		C1F8B243223E73FD00DD66CF /* BolusProgressTableViewCell.swift in Sources */ = {isa = PBXBuildFile; fileRef = C1F8B1D122375E4200DD66CF /* BolusProgressTableViewCell.swift */; };
		C1FB428C217806A400FAB378 /* StateColorPalette.swift in Sources */ = {isa = PBXBuildFile; fileRef = C1FB428B217806A300FAB378 /* StateColorPalette.swift */; };
		C1FB428D21791D2500FAB378 /* PumpManager.swift in Sources */ = {isa = PBXBuildFile; fileRef = 43C3B6F620BBCAA30026CAFA /* PumpManager.swift */; };
		C1FB428F217921D600FAB378 /* PumpManagerUI.swift in Sources */ = {isa = PBXBuildFile; fileRef = C1FB428E217921D600FAB378 /* PumpManagerUI.swift */; };
		C1FB4290217922A100FAB378 /* PumpManagerUI.swift in Sources */ = {isa = PBXBuildFile; fileRef = C1FB428E217921D600FAB378 /* PumpManagerUI.swift */; };
/* End PBXBuildFile section */

/* Begin PBXContainerItemProxy section */
		43A943801B926B7B0051FA24 /* PBXContainerItemProxy */ = {
			isa = PBXContainerItemProxy;
			containerPortal = 43776F841B8022E90074EA36 /* Project object */;
			proxyType = 1;
			remoteGlobalIDString = 43A9437D1B926B7B0051FA24;
			remoteInfo = "WatchApp Extension";
		};
		43A943921B926B7B0051FA24 /* PBXContainerItemProxy */ = {
			isa = PBXContainerItemProxy;
			containerPortal = 43776F841B8022E90074EA36 /* Project object */;
			proxyType = 1;
			remoteGlobalIDString = 43A943711B926B7B0051FA24;
			remoteInfo = WatchApp;
		};
		43D9000C21EB0BEA00AF44BF /* PBXContainerItemProxy */ = {
			isa = PBXContainerItemProxy;
			containerPortal = 43776F841B8022E90074EA36 /* Project object */;
			proxyType = 1;
			remoteGlobalIDString = 43D9FFCE21EAE05D00AF44BF;
			remoteInfo = LoopCore;
		};
		43D9001221EB137A00AF44BF /* PBXContainerItemProxy */ = {
			isa = PBXContainerItemProxy;
			containerPortal = 43776F841B8022E90074EA36 /* Project object */;
			proxyType = 1;
			remoteGlobalIDString = 43D9FFCE21EAE05D00AF44BF;
			remoteInfo = LoopCore;
		};
		43D9003021EB236800AF44BF /* PBXContainerItemProxy */ = {
			isa = PBXContainerItemProxy;
			containerPortal = 43776F841B8022E90074EA36 /* Project object */;
			proxyType = 1;
			remoteGlobalIDString = 43D9001A21EB209400AF44BF;
			remoteInfo = "LoopCore-watchOS";
		};
		43D9FFB921EA9CA400AF44BF /* PBXContainerItemProxy */ = {
			isa = PBXContainerItemProxy;
			containerPortal = 43776F841B8022E90074EA36 /* Project object */;
			proxyType = 1;
			remoteGlobalIDString = 4F75288A1DFE1DC600C322D6;
			remoteInfo = LoopUI;
		};
		43D9FFD421EAE05D00AF44BF /* PBXContainerItemProxy */ = {
			isa = PBXContainerItemProxy;
			containerPortal = 43776F841B8022E90074EA36 /* Project object */;
			proxyType = 1;
			remoteGlobalIDString = 43D9FFCE21EAE05D00AF44BF;
			remoteInfo = LoopCore;
		};
		43E2D9101D20C581004DA55F /* PBXContainerItemProxy */ = {
			isa = PBXContainerItemProxy;
			containerPortal = 43776F841B8022E90074EA36 /* Project object */;
			proxyType = 1;
			remoteGlobalIDString = 43776F8B1B8022E90074EA36;
			remoteInfo = Loop;
		};
		4F70C1E61DE8DCA7006380B7 /* PBXContainerItemProxy */ = {
			isa = PBXContainerItemProxy;
			containerPortal = 43776F841B8022E90074EA36 /* Project object */;
			proxyType = 1;
			remoteGlobalIDString = 4F70C1DB1DE8DCA7006380B7;
			remoteInfo = "Loop Status Extension";
		};
		4F7528961DFE1ED400C322D6 /* PBXContainerItemProxy */ = {
			isa = PBXContainerItemProxy;
			containerPortal = 43776F841B8022E90074EA36 /* Project object */;
			proxyType = 1;
			remoteGlobalIDString = 4F75288A1DFE1DC600C322D6;
			remoteInfo = LoopUI;
		};
		4F7528981DFE1ED800C322D6 /* PBXContainerItemProxy */ = {
			isa = PBXContainerItemProxy;
			containerPortal = 43776F841B8022E90074EA36 /* Project object */;
			proxyType = 1;
			remoteGlobalIDString = 4F75288A1DFE1DC600C322D6;
			remoteInfo = LoopUI;
		};
		A942E444225FD97F00DD4980 /* PBXContainerItemProxy */ = {
			isa = PBXContainerItemProxy;
			containerPortal = 43776F841B8022E90074EA36 /* Project object */;
			proxyType = 1;
			remoteGlobalIDString = 43D9FFCE21EAE05D00AF44BF;
			remoteInfo = LoopCore;
		};
		A942E446225FD9A300DD4980 /* PBXContainerItemProxy */ = {
			isa = PBXContainerItemProxy;
			containerPortal = 43776F841B8022E90074EA36 /* Project object */;
			proxyType = 1;
			remoteGlobalIDString = 43D9FFCE21EAE05D00AF44BF;
			remoteInfo = LoopCore;
		};
/* End PBXContainerItemProxy section */

/* Begin PBXCopyFilesBuildPhase section */
		43A943981B926B7B0051FA24 /* Embed App Extensions */ = {
			isa = PBXCopyFilesBuildPhase;
			buildActionMask = 2147483647;
			dstPath = "";
			dstSubfolderSpec = 13;
			files = (
				43A9437F1B926B7B0051FA24 /* WatchApp Extension.appex in Embed App Extensions */,
			);
			name = "Embed App Extensions";
			runOnlyForDeploymentPostprocessing = 0;
		};
		43A9439C1B926B7B0051FA24 /* Embed Watch Content */ = {
			isa = PBXCopyFilesBuildPhase;
			buildActionMask = 2147483647;
			dstPath = "$(CONTENTS_FOLDER_PATH)/Watch";
			dstSubfolderSpec = 16;
			files = (
				43A943941B926B7B0051FA24 /* WatchApp.app in Embed Watch Content */,
			);
			name = "Embed Watch Content";
			runOnlyForDeploymentPostprocessing = 0;
		};
		43A943AE1B928D400051FA24 /* Embed Frameworks */ = {
			isa = PBXCopyFilesBuildPhase;
			buildActionMask = 2147483647;
			dstPath = "";
			dstSubfolderSpec = 10;
			files = (
				4F2C159A1E0C9E5600E160D4 /* LoopUI.framework in Embed Frameworks */,
				43D9FFD721EAE05D00AF44BF /* LoopCore.framework in Embed Frameworks */,
			);
			name = "Embed Frameworks";
			runOnlyForDeploymentPostprocessing = 0;
		};
		43C667D71C5577280050C674 /* Embed Frameworks */ = {
			isa = PBXCopyFilesBuildPhase;
			buildActionMask = 2147483647;
			dstPath = "";
			dstSubfolderSpec = 10;
			files = (
				43C05CB221EBD88A006FB252 /* LoopCore.framework in Embed Frameworks */,
			);
			name = "Embed Frameworks";
			runOnlyForDeploymentPostprocessing = 0;
		};
		43D9FFDF21EAE3C600AF44BF /* Embed Frameworks */ = {
			isa = PBXCopyFilesBuildPhase;
			buildActionMask = 2147483647;
			dstPath = "";
			dstSubfolderSpec = 10;
			files = (
				43D9FFE021EAE3E500AF44BF /* LoopUI.framework in Embed Frameworks */,
				43D9FFE121EAE3E500AF44BF /* LoopCore.framework in Embed Frameworks */,
			);
			name = "Embed Frameworks";
			runOnlyForDeploymentPostprocessing = 0;
		};
		43E2D8DD1D20C072004DA55F /* CopyFiles */ = {
			isa = PBXCopyFilesBuildPhase;
			buildActionMask = 2147483647;
			dstPath = "";
			dstSubfolderSpec = 10;
			files = (
				4345E40021F051DD009E00E5 /* LoopCore.framework in CopyFiles */,
			);
			runOnlyForDeploymentPostprocessing = 0;
		};
		4F70C1EC1DE8DCA8006380B7 /* Embed App Extensions */ = {
			isa = PBXCopyFilesBuildPhase;
			buildActionMask = 2147483647;
			dstPath = "";
			dstSubfolderSpec = 13;
			files = (
				4F70C1E81DE8DCA7006380B7 /* Loop Status Extension.appex in Embed App Extensions */,
			);
			name = "Embed App Extensions";
			runOnlyForDeploymentPostprocessing = 0;
		};
/* End PBXCopyFilesBuildPhase section */

/* Begin PBXFileReference section */
		4302F4E01D4E9C8900F0FCAF /* TextFieldTableViewController.swift */ = {isa = PBXFileReference; fileEncoding = 4; lastKnownFileType = sourcecode.swift; path = TextFieldTableViewController.swift; sourceTree = "<group>"; };
		4302F4E21D4EA54200F0FCAF /* InsulinDeliveryTableViewController.swift */ = {isa = PBXFileReference; fileEncoding = 4; lastKnownFileType = sourcecode.swift; path = InsulinDeliveryTableViewController.swift; sourceTree = "<group>"; };
		430B29892041F54A00BA9F93 /* NSUserDefaults.swift */ = {isa = PBXFileReference; fileEncoding = 4; lastKnownFileType = sourcecode.swift; path = NSUserDefaults.swift; sourceTree = "<group>"; };
		430B298C2041F56500BA9F93 /* LoopSettings.swift */ = {isa = PBXFileReference; fileEncoding = 4; lastKnownFileType = sourcecode.swift; path = LoopSettings.swift; sourceTree = "<group>"; };
		430B298D2041F56500BA9F93 /* GlucoseThreshold.swift */ = {isa = PBXFileReference; fileEncoding = 4; lastKnownFileType = sourcecode.swift; path = GlucoseThreshold.swift; sourceTree = "<group>"; };
		430B29922041F5B200BA9F93 /* UserDefaults+Loop.swift */ = {isa = PBXFileReference; fileEncoding = 4; lastKnownFileType = sourcecode.swift; path = "UserDefaults+Loop.swift"; sourceTree = "<group>"; };
		430B29942041F5CB00BA9F93 /* LoopSettings+Loop.swift */ = {isa = PBXFileReference; fileEncoding = 4; lastKnownFileType = sourcecode.swift; path = "LoopSettings+Loop.swift"; sourceTree = "<group>"; };
		430D85881F44037000AF2D4F /* HUDViewTableViewCell.swift */ = {isa = PBXFileReference; fileEncoding = 4; lastKnownFileType = sourcecode.swift; path = HUDViewTableViewCell.swift; sourceTree = "<group>"; };
		430DA58D1D4AEC230097D1CA /* NSBundle.swift */ = {isa = PBXFileReference; fileEncoding = 4; lastKnownFileType = sourcecode.swift; path = NSBundle.swift; sourceTree = "<group>"; };
		4311FB9A1F37FE1B00D4C0A7 /* TitleSubtitleTextFieldTableViewCell.swift */ = {isa = PBXFileReference; fileEncoding = 4; lastKnownFileType = sourcecode.swift; path = TitleSubtitleTextFieldTableViewCell.swift; sourceTree = "<group>"; };
		4313EDDF1D8A6BF90060FA79 /* ChartContainerView.swift */ = {isa = PBXFileReference; fileEncoding = 4; lastKnownFileType = sourcecode.swift; lineEnding = 0; path = ChartContainerView.swift; sourceTree = "<group>"; xcLanguageSpecificationIdentifier = xcode.lang.swift; };
		4315D2861CA5CC3B00589052 /* CarbEntryEditTableViewController.swift */ = {isa = PBXFileReference; fileEncoding = 4; lastKnownFileType = sourcecode.swift; path = CarbEntryEditTableViewController.swift; sourceTree = "<group>"; };
		4315D2891CA5F45E00589052 /* DiagnosticLogger+LoopKit.swift */ = {isa = PBXFileReference; fileEncoding = 4; lastKnownFileType = sourcecode.swift; path = "DiagnosticLogger+LoopKit.swift"; sourceTree = "<group>"; };
		431A8C3F1EC6E8AB00823B9C /* CircleMaskView.swift */ = {isa = PBXFileReference; fileEncoding = 4; lastKnownFileType = sourcecode.swift; path = CircleMaskView.swift; sourceTree = "<group>"; };
		431E73471FF95A900069B5F7 /* PersistenceController.swift */ = {isa = PBXFileReference; lastKnownFileType = sourcecode.swift; path = PersistenceController.swift; sourceTree = "<group>"; };
		4326BA631F3A44D9007CCAD4 /* ChartLineModel.swift */ = {isa = PBXFileReference; fileEncoding = 4; lastKnownFileType = sourcecode.swift; path = ChartLineModel.swift; sourceTree = "<group>"; };
		4328E0151CFBE1DA00E199AA /* ActionHUDController.swift */ = {isa = PBXFileReference; fileEncoding = 4; lastKnownFileType = sourcecode.swift; path = ActionHUDController.swift; sourceTree = "<group>"; };
		4328E0161CFBE1DA00E199AA /* BolusInterfaceController.swift */ = {isa = PBXFileReference; fileEncoding = 4; lastKnownFileType = sourcecode.swift; path = BolusInterfaceController.swift; sourceTree = "<group>"; };
		4328E01D1CFBE25F00E199AA /* AddCarbsInterfaceController.swift */ = {isa = PBXFileReference; fileEncoding = 4; lastKnownFileType = sourcecode.swift; path = AddCarbsInterfaceController.swift; sourceTree = "<group>"; };
		4328E0221CFBE2C500E199AA /* CLKComplicationTemplate.swift */ = {isa = PBXFileReference; fileEncoding = 4; lastKnownFileType = sourcecode.swift; path = CLKComplicationTemplate.swift; sourceTree = "<group>"; };
		4328E0231CFBE2C500E199AA /* NSUserDefaults+WatchApp.swift */ = {isa = PBXFileReference; fileEncoding = 4; lastKnownFileType = sourcecode.swift; path = "NSUserDefaults+WatchApp.swift"; sourceTree = "<group>"; };
		4328E0241CFBE2C500E199AA /* UIColor.swift */ = {isa = PBXFileReference; fileEncoding = 4; lastKnownFileType = sourcecode.swift; path = UIColor.swift; sourceTree = "<group>"; };
		4328E0251CFBE2C500E199AA /* WKAlertAction.swift */ = {isa = PBXFileReference; fileEncoding = 4; lastKnownFileType = sourcecode.swift; path = WKAlertAction.swift; sourceTree = "<group>"; };
		4328E02E1CFBF81800E199AA /* WKInterfaceImage.swift */ = {isa = PBXFileReference; fileEncoding = 4; lastKnownFileType = sourcecode.swift; path = WKInterfaceImage.swift; sourceTree = "<group>"; };
		4328E0311CFC068900E199AA /* WatchContext+LoopKit.swift */ = {isa = PBXFileReference; fileEncoding = 4; lastKnownFileType = sourcecode.swift; path = "WatchContext+LoopKit.swift"; sourceTree = "<group>"; };
		4328E0341CFC0AE100E199AA /* WatchDataManager.swift */ = {isa = PBXFileReference; fileEncoding = 4; lastKnownFileType = sourcecode.swift; lineEnding = 0; path = WatchDataManager.swift; sourceTree = "<group>"; xcLanguageSpecificationIdentifier = xcode.lang.swift; };
		432E73CA1D24B3D6009AD15D /* RemoteDataManager.swift */ = {isa = PBXFileReference; fileEncoding = 4; lastKnownFileType = sourcecode.swift; path = RemoteDataManager.swift; sourceTree = "<group>"; };
		4337615E1D52F487004A3647 /* GlucoseHUDView.swift */ = {isa = PBXFileReference; fileEncoding = 4; lastKnownFileType = sourcecode.swift; path = GlucoseHUDView.swift; sourceTree = "<group>"; };
		433EA4C31D9F71C800CD78FB /* CommandResponseViewController.swift */ = {isa = PBXFileReference; fileEncoding = 4; lastKnownFileType = sourcecode.swift; path = CommandResponseViewController.swift; sourceTree = "<group>"; };
		4341F4EA1EDB92AC001C936B /* LogglyService.swift */ = {isa = PBXFileReference; fileEncoding = 4; lastKnownFileType = sourcecode.swift; path = LogglyService.swift; sourceTree = "<group>"; };
		43441A9B1EDB34810087958C /* StatusExtensionContext+LoopKit.swift */ = {isa = PBXFileReference; fileEncoding = 4; lastKnownFileType = sourcecode.swift; path = "StatusExtensionContext+LoopKit.swift"; sourceTree = "<group>"; };
		4344628120A7A37E00C4BE6F /* CoreBluetooth.framework */ = {isa = PBXFileReference; lastKnownFileType = wrapper.framework; name = CoreBluetooth.framework; path = Platforms/WatchOS.platform/Developer/SDKs/WatchOS.sdk/System/Library/Frameworks/CoreBluetooth.framework; sourceTree = DEVELOPER_DIR; };
		4344628320A7A3BE00C4BE6F /* LoopKit.framework */ = {isa = PBXFileReference; explicitFileType = wrapper.framework; path = LoopKit.framework; sourceTree = BUILT_PRODUCTS_DIR; };
		4344628420A7A3BE00C4BE6F /* CGMBLEKit.framework */ = {isa = PBXFileReference; explicitFileType = wrapper.framework; path = CGMBLEKit.framework; sourceTree = BUILT_PRODUCTS_DIR; };
		4344628D20A7ADD100C4BE6F /* UserDefaults+CGM.swift */ = {isa = PBXFileReference; lastKnownFileType = sourcecode.swift; path = "UserDefaults+CGM.swift"; sourceTree = "<group>"; };
		4344629120A7C19800C4BE6F /* ButtonGroup.swift */ = {isa = PBXFileReference; lastKnownFileType = sourcecode.swift; path = ButtonGroup.swift; sourceTree = "<group>"; };
		4345E3F721F03D2A009E00E5 /* DatesAndNumberCell.swift */ = {isa = PBXFileReference; lastKnownFileType = sourcecode.swift; path = DatesAndNumberCell.swift; sourceTree = "<group>"; };
		4345E3F921F0473B009E00E5 /* TextCell.swift */ = {isa = PBXFileReference; lastKnownFileType = sourcecode.swift; path = TextCell.swift; sourceTree = "<group>"; };
		4345E3FD21F04A50009E00E5 /* DateIntervalFormatter.swift */ = {isa = PBXFileReference; lastKnownFileType = sourcecode.swift; path = DateIntervalFormatter.swift; sourceTree = "<group>"; };
		4345E40321F68AD9009E00E5 /* TextRowController.swift */ = {isa = PBXFileReference; lastKnownFileType = sourcecode.swift; path = TextRowController.swift; sourceTree = "<group>"; };
		4345E40521F68E18009E00E5 /* CarbEntryListController.swift */ = {isa = PBXFileReference; lastKnownFileType = sourcecode.swift; path = CarbEntryListController.swift; sourceTree = "<group>"; };
		4346D1E61C77F5FE00ABAFE3 /* ChartTableViewCell.swift */ = {isa = PBXFileReference; fileEncoding = 4; lastKnownFileType = sourcecode.swift; lineEnding = 0; path = ChartTableViewCell.swift; sourceTree = "<group>"; xcLanguageSpecificationIdentifier = xcode.lang.swift; };
		4346D1EF1C781BEA00ABAFE3 /* SwiftCharts.framework */ = {isa = PBXFileReference; explicitFileType = wrapper.framework; path = SwiftCharts.framework; sourceTree = BUILT_PRODUCTS_DIR; };
		434AB0B11CBB4C3300422F4A /* RileyLinkBLEKit.framework */ = {isa = PBXFileReference; explicitFileType = wrapper.framework; path = RileyLinkBLEKit.framework; sourceTree = BUILT_PRODUCTS_DIR; };
		434F54561D287FDB002A9274 /* NibLoadable.swift */ = {isa = PBXFileReference; fileEncoding = 4; lastKnownFileType = sourcecode.swift; path = NibLoadable.swift; sourceTree = "<group>"; };
		434FB6451D68F1CD007B9C70 /* Amplitude.framework */ = {isa = PBXFileReference; explicitFileType = wrapper.framework; path = Amplitude.framework; sourceTree = BUILT_PRODUCTS_DIR; };
		434FF1E91CF26C29000DB779 /* IdentifiableClass.swift */ = {isa = PBXFileReference; fileEncoding = 4; lastKnownFileType = sourcecode.swift; path = IdentifiableClass.swift; sourceTree = "<group>"; };
		434FF1ED1CF27EEF000DB779 /* UITableViewCell.swift */ = {isa = PBXFileReference; fileEncoding = 4; lastKnownFileType = sourcecode.swift; path = UITableViewCell.swift; sourceTree = "<group>"; };
		43511CDF21FD80E400566C63 /* RetrospectiveCorrection.swift */ = {isa = PBXFileReference; fileEncoding = 4; lastKnownFileType = sourcecode.swift; path = RetrospectiveCorrection.swift; sourceTree = "<group>"; };
		43511CE021FD80E400566C63 /* StandardRetrospectiveCorrection.swift */ = {isa = PBXFileReference; fileEncoding = 4; lastKnownFileType = sourcecode.swift; path = StandardRetrospectiveCorrection.swift; sourceTree = "<group>"; };
		43511CED220FC61700566C63 /* HUDRowController.swift */ = {isa = PBXFileReference; lastKnownFileType = sourcecode.swift; path = HUDRowController.swift; sourceTree = "<group>"; };
		43523EDA1CC35083001850F1 /* RileyLinkKit.framework */ = {isa = PBXFileReference; explicitFileType = wrapper.framework; path = RileyLinkKit.framework; sourceTree = BUILT_PRODUCTS_DIR; };
		435400331C9F878D00D5819C /* SetBolusUserInfo.swift */ = {isa = PBXFileReference; fileEncoding = 4; lastKnownFileType = sourcecode.swift; path = SetBolusUserInfo.swift; sourceTree = "<group>"; };
		435CB6221F37967800C320C7 /* InsulinModelSettingsViewController.swift */ = {isa = PBXFileReference; fileEncoding = 4; lastKnownFileType = sourcecode.swift; path = InsulinModelSettingsViewController.swift; sourceTree = "<group>"; };
		435CB6241F37ABFC00C320C7 /* ExponentialInsulinModelPreset.swift */ = {isa = PBXFileReference; fileEncoding = 4; lastKnownFileType = sourcecode.swift; path = ExponentialInsulinModelPreset.swift; sourceTree = "<group>"; };
		435CB6261F37AE5600C320C7 /* WalshInsulinModel.swift */ = {isa = PBXFileReference; fileEncoding = 4; lastKnownFileType = sourcecode.swift; path = WalshInsulinModel.swift; sourceTree = "<group>"; };
		435CB6281F37B01300C320C7 /* InsulinModelSettings.swift */ = {isa = PBXFileReference; fileEncoding = 4; lastKnownFileType = sourcecode.swift; path = InsulinModelSettings.swift; sourceTree = "<group>"; };
		43649A621C7A347F00523D7F /* CollectionType.swift */ = {isa = PBXFileReference; fileEncoding = 4; lastKnownFileType = sourcecode.swift; path = CollectionType.swift; sourceTree = "<group>"; };
		4369618F1F19C86400447E89 /* ChartPointsContextFillLayer.swift */ = {isa = PBXFileReference; fileEncoding = 4; lastKnownFileType = sourcecode.swift; path = ChartPointsContextFillLayer.swift; sourceTree = "<group>"; };
		436A0DA41D236A2A00104B24 /* LoopError.swift */ = {isa = PBXFileReference; fileEncoding = 4; lastKnownFileType = sourcecode.swift; path = LoopError.swift; sourceTree = "<group>"; };
		436D9BF71F6F4EA100CFA75F /* recommended_temp_start_low_end_just_above_range.json */ = {isa = PBXFileReference; fileEncoding = 4; lastKnownFileType = text.json; path = recommended_temp_start_low_end_just_above_range.json; sourceTree = "<group>"; };
		43709AE920DF3F8200F941B3 /* MinimedKitUI.framework */ = {isa = PBXFileReference; explicitFileType = wrapper.framework; path = MinimedKitUI.framework; sourceTree = BUILT_PRODUCTS_DIR; };
		4372E486213C86240068E043 /* SampleValue.swift */ = {isa = PBXFileReference; lastKnownFileType = sourcecode.swift; path = SampleValue.swift; sourceTree = "<group>"; };
		4372E48A213CB5F00068E043 /* Double.swift */ = {isa = PBXFileReference; lastKnownFileType = sourcecode.swift; path = Double.swift; sourceTree = "<group>"; };
		4372E48F213CFCE70068E043 /* LoopSettingsUserInfo.swift */ = {isa = PBXFileReference; lastKnownFileType = sourcecode.swift; path = LoopSettingsUserInfo.swift; sourceTree = "<group>"; };
		4372E495213DCDD30068E043 /* GlucoseChartValueHashable.swift */ = {isa = PBXFileReference; lastKnownFileType = sourcecode.swift; path = GlucoseChartValueHashable.swift; sourceTree = "<group>"; };
		4374B5EE209D84BE00D17AA8 /* OSLog.swift */ = {isa = PBXFileReference; fileEncoding = 4; lastKnownFileType = sourcecode.swift; path = OSLog.swift; sourceTree = "<group>"; };
		4374B5F3209D89A900D17AA8 /* TextFieldTableViewCell.swift */ = {isa = PBXFileReference; fileEncoding = 4; lastKnownFileType = sourcecode.swift; path = TextFieldTableViewCell.swift; sourceTree = "<group>"; };
		43776F8C1B8022E90074EA36 /* Loop.app */ = {isa = PBXFileReference; explicitFileType = wrapper.application; includeInIndex = 0; path = Loop.app; sourceTree = BUILT_PRODUCTS_DIR; };
		43776F8F1B8022E90074EA36 /* AppDelegate.swift */ = {isa = PBXFileReference; lastKnownFileType = sourcecode.swift; lineEnding = 0; path = AppDelegate.swift; sourceTree = "<group>"; xcLanguageSpecificationIdentifier = xcode.lang.swift; };
		43776F961B8022E90074EA36 /* Base */ = {isa = PBXFileReference; lastKnownFileType = file.storyboard; name = Base; path = Base.lproj/Main.storyboard; sourceTree = "<group>"; };
		43776F981B8022E90074EA36 /* DefaultAssets.xcassets */ = {isa = PBXFileReference; lastKnownFileType = folder.assetcatalog; path = DefaultAssets.xcassets; sourceTree = "<group>"; };
		43776F9B1B8022E90074EA36 /* Base */ = {isa = PBXFileReference; lastKnownFileType = file.storyboard; name = Base; path = Base.lproj/LaunchScreen.storyboard; sourceTree = "<group>"; };
		43785E922120A01B0057DED1 /* NewCarbEntryIntent+Loop.swift */ = {isa = PBXFileReference; lastKnownFileType = sourcecode.swift; path = "NewCarbEntryIntent+Loop.swift"; sourceTree = "<group>"; };
		43785E952120E4010057DED1 /* INRelevantShortcutStore+Loop.swift */ = {isa = PBXFileReference; lastKnownFileType = sourcecode.swift; path = "INRelevantShortcutStore+Loop.swift"; sourceTree = "<group>"; };
		43785E9A2120E7060057DED1 /* Base */ = {isa = PBXFileReference; lastKnownFileType = file.intentdefinition; name = Base; path = Base.lproj/Intents.intentdefinition; sourceTree = "<group>"; };
		43785E9F2122774A0057DED1 /* es */ = {isa = PBXFileReference; lastKnownFileType = text.plist.strings; name = es; path = es.lproj/Intents.strings; sourceTree = "<group>"; };
		43785EA12122774B0057DED1 /* ru */ = {isa = PBXFileReference; lastKnownFileType = text.plist.strings; name = ru; path = ru.lproj/Intents.strings; sourceTree = "<group>"; };
		43785EA32122774B0057DED1 /* it */ = {isa = PBXFileReference; lastKnownFileType = text.plist.strings; name = it; path = it.lproj/Intents.strings; sourceTree = "<group>"; };
		4379CFEF21112CF700AADC79 /* ShareClientUI.framework */ = {isa = PBXFileReference; explicitFileType = wrapper.framework; path = ShareClientUI.framework; sourceTree = BUILT_PRODUCTS_DIR; };
		437AFEE6203688CF008C4892 /* LoopKitUI.framework */ = {isa = PBXFileReference; explicitFileType = wrapper.framework; path = LoopKitUI.framework; sourceTree = BUILT_PRODUCTS_DIR; };
		437CEEBD1CD6E0CB003C8C80 /* LoopCompletionHUDView.swift */ = {isa = PBXFileReference; fileEncoding = 4; lastKnownFileType = sourcecode.swift; path = LoopCompletionHUDView.swift; sourceTree = "<group>"; };
		437CEEBF1CD6FCD8003C8C80 /* BasalRateHUDView.swift */ = {isa = PBXFileReference; fileEncoding = 4; lastKnownFileType = sourcecode.swift; path = BasalRateHUDView.swift; sourceTree = "<group>"; };
		437CEEE31CDE5C0A003C8C80 /* UIImage.swift */ = {isa = PBXFileReference; fileEncoding = 4; lastKnownFileType = sourcecode.swift; path = UIImage.swift; sourceTree = "<group>"; };
		437D9BA11D7B5203007245E8 /* Loop.xcconfig */ = {isa = PBXFileReference; lastKnownFileType = text.xcconfig; path = Loop.xcconfig; sourceTree = "<group>"; };
		437D9BA21D7BC977007245E8 /* PredictionTableViewController.swift */ = {isa = PBXFileReference; fileEncoding = 4; lastKnownFileType = sourcecode.swift; path = PredictionTableViewController.swift; sourceTree = "<group>"; };
		437DE503229C8375003B1074 /* copy-frameworks.sh */ = {isa = PBXFileReference; lastKnownFileType = text.script.sh; path = "copy-frameworks.sh"; sourceTree = "<group>"; };
		438172D81F4E9E37003C3328 /* NewPumpEvent.swift */ = {isa = PBXFileReference; lastKnownFileType = sourcecode.swift; path = NewPumpEvent.swift; sourceTree = "<group>"; };
		438849E91D297CB6003B3F23 /* NightscoutService.swift */ = {isa = PBXFileReference; fileEncoding = 4; lastKnownFileType = sourcecode.swift; path = NightscoutService.swift; sourceTree = "<group>"; };
		438849EB1D29EC34003B3F23 /* AmplitudeService.swift */ = {isa = PBXFileReference; fileEncoding = 4; lastKnownFileType = sourcecode.swift; path = AmplitudeService.swift; sourceTree = "<group>"; };
		438849ED1D2A1EBB003B3F23 /* MLabService.swift */ = {isa = PBXFileReference; fileEncoding = 4; lastKnownFileType = sourcecode.swift; path = MLabService.swift; sourceTree = "<group>"; };
		438991661E91B563000EEF90 /* ChartPoint.swift */ = {isa = PBXFileReference; fileEncoding = 4; lastKnownFileType = sourcecode.swift; path = ChartPoint.swift; sourceTree = "<group>"; };
		4389916A1E91B689000EEF90 /* ChartSettings+Loop.swift */ = {isa = PBXFileReference; fileEncoding = 4; lastKnownFileType = sourcecode.swift; path = "ChartSettings+Loop.swift"; sourceTree = "<group>"; };
		438A95A71D8B9B24009D12E1 /* CGMBLEKit.framework */ = {isa = PBXFileReference; explicitFileType = wrapper.framework; path = CGMBLEKit.framework; sourceTree = BUILT_PRODUCTS_DIR; };
		438D42F81D7C88BC003244B0 /* PredictionInputEffect.swift */ = {isa = PBXFileReference; fileEncoding = 4; lastKnownFileType = sourcecode.swift; path = PredictionInputEffect.swift; sourceTree = "<group>"; };
		438D42FA1D7D11A4003244B0 /* PredictionInputEffectTableViewCell.swift */ = {isa = PBXFileReference; fileEncoding = 4; lastKnownFileType = sourcecode.swift; path = PredictionInputEffectTableViewCell.swift; sourceTree = "<group>"; };
		438DADC71CDE8F8B007697A5 /* LoopStateView.swift */ = {isa = PBXFileReference; fileEncoding = 4; lastKnownFileType = sourcecode.swift; path = LoopStateView.swift; sourceTree = "<group>"; };
		439897341CD2F7DE00223065 /* NSTimeInterval.swift */ = {isa = PBXFileReference; fileEncoding = 4; lastKnownFileType = sourcecode.swift; path = NSTimeInterval.swift; sourceTree = "<group>"; };
		439897361CD2F80600223065 /* AnalyticsManager.swift */ = {isa = PBXFileReference; fileEncoding = 4; lastKnownFileType = sourcecode.swift; lineEnding = 0; path = AnalyticsManager.swift; sourceTree = "<group>"; xcLanguageSpecificationIdentifier = xcode.lang.swift; };
		439A7941211F631C0041B75F /* RootNavigationController.swift */ = {isa = PBXFileReference; lastKnownFileType = sourcecode.swift; path = RootNavigationController.swift; sourceTree = "<group>"; };
		439A7943211FE22F0041B75F /* NSUserActivity.swift */ = {isa = PBXFileReference; lastKnownFileType = sourcecode.swift; path = NSUserActivity.swift; sourceTree = "<group>"; };
		439BED291E76093C00B0AED5 /* CGMManager.swift */ = {isa = PBXFileReference; fileEncoding = 4; lastKnownFileType = sourcecode.swift; path = CGMManager.swift; sourceTree = "<group>"; };
		43A51E1E1EB6D62A000736CC /* CarbAbsorptionViewController.swift */ = {isa = PBXFileReference; fileEncoding = 4; lastKnownFileType = sourcecode.swift; path = CarbAbsorptionViewController.swift; sourceTree = "<group>"; };
		43A51E201EB6DBDD000736CC /* ChartsTableViewController.swift */ = {isa = PBXFileReference; fileEncoding = 4; lastKnownFileType = sourcecode.swift; path = ChartsTableViewController.swift; sourceTree = "<group>"; };
		43A567681C94880B00334FAC /* LoopDataManager.swift */ = {isa = PBXFileReference; fileEncoding = 4; lastKnownFileType = sourcecode.swift; lineEnding = 0; path = LoopDataManager.swift; sourceTree = "<group>"; xcLanguageSpecificationIdentifier = xcode.lang.swift; };
		43A8EC6E210E622600A81379 /* CGMBLEKitUI.framework */ = {isa = PBXFileReference; explicitFileType = wrapper.framework; path = CGMBLEKitUI.framework; sourceTree = BUILT_PRODUCTS_DIR; };
		43A943721B926B7B0051FA24 /* WatchApp.app */ = {isa = PBXFileReference; explicitFileType = wrapper.application; includeInIndex = 0; path = WatchApp.app; sourceTree = BUILT_PRODUCTS_DIR; };
		43A943751B926B7B0051FA24 /* Base */ = {isa = PBXFileReference; lastKnownFileType = file.storyboard; name = Base; path = Base.lproj/Interface.storyboard; sourceTree = "<group>"; };
		43A9437E1B926B7B0051FA24 /* WatchApp Extension.appex */ = {isa = PBXFileReference; explicitFileType = "wrapper.app-extension"; includeInIndex = 0; path = "WatchApp Extension.appex"; sourceTree = BUILT_PRODUCTS_DIR; };
		43A943841B926B7B0051FA24 /* PushNotificationPayload.apns */ = {isa = PBXFileReference; lastKnownFileType = text; path = PushNotificationPayload.apns; sourceTree = "<group>"; };
		43A943871B926B7B0051FA24 /* ExtensionDelegate.swift */ = {isa = PBXFileReference; lastKnownFileType = sourcecode.swift; path = ExtensionDelegate.swift; sourceTree = "<group>"; };
		43A943891B926B7B0051FA24 /* NotificationController.swift */ = {isa = PBXFileReference; lastKnownFileType = sourcecode.swift; path = NotificationController.swift; sourceTree = "<group>"; };
		43A9438D1B926B7B0051FA24 /* ComplicationController.swift */ = {isa = PBXFileReference; lastKnownFileType = sourcecode.swift; path = ComplicationController.swift; sourceTree = "<group>"; };
		43A9438F1B926B7B0051FA24 /* Assets.xcassets */ = {isa = PBXFileReference; lastKnownFileType = folder.assetcatalog; path = Assets.xcassets; sourceTree = "<group>"; };
		43A943911B926B7B0051FA24 /* Info.plist */ = {isa = PBXFileReference; lastKnownFileType = text.plist.xml; path = Info.plist; sourceTree = "<group>"; };
		43B260481ED248FB008CAA77 /* CarbEntryTableViewCell.swift */ = {isa = PBXFileReference; fileEncoding = 4; lastKnownFileType = sourcecode.swift; path = CarbEntryTableViewCell.swift; sourceTree = "<group>"; };
		43B371851CE583890013C5A6 /* BasalStateView.swift */ = {isa = PBXFileReference; fileEncoding = 4; lastKnownFileType = sourcecode.swift; path = BasalStateView.swift; sourceTree = "<group>"; };
		43B371871CE597D10013C5A6 /* ShareClient.framework */ = {isa = PBXFileReference; explicitFileType = wrapper.framework; path = ShareClient.framework; sourceTree = BUILT_PRODUCTS_DIR; };
		43BFF0B11E45C18400FF19A9 /* UIColor.swift */ = {isa = PBXFileReference; fileEncoding = 4; lastKnownFileType = sourcecode.swift; path = UIColor.swift; sourceTree = "<group>"; };
		43BFF0B31E45C1BE00FF19A9 /* NumberFormatter.swift */ = {isa = PBXFileReference; fileEncoding = 4; lastKnownFileType = sourcecode.swift; path = NumberFormatter.swift; sourceTree = "<group>"; };
		43BFF0BB1E45C80600FF19A9 /* UIColor+Loop.swift */ = {isa = PBXFileReference; fileEncoding = 4; lastKnownFileType = sourcecode.swift; path = "UIColor+Loop.swift"; sourceTree = "<group>"; };
		43BFF0BE1E45C8EA00FF19A9 /* UIColor+Widget.swift */ = {isa = PBXFileReference; fileEncoding = 4; lastKnownFileType = sourcecode.swift; path = "UIColor+Widget.swift"; sourceTree = "<group>"; };
		43BFF0C31E4659E700FF19A9 /* UIColor+HIG.swift */ = {isa = PBXFileReference; fileEncoding = 4; lastKnownFileType = sourcecode.swift; path = "UIColor+HIG.swift"; sourceTree = "<group>"; };
		43BFF0CC1E466C8400FF19A9 /* StateColorPalette.swift */ = {isa = PBXFileReference; fileEncoding = 4; lastKnownFileType = sourcecode.swift; path = StateColorPalette.swift; sourceTree = "<group>"; };
		43C05CB021EBBDB9006FB252 /* TimeInRangeLesson.swift */ = {isa = PBXFileReference; lastKnownFileType = sourcecode.swift; path = TimeInRangeLesson.swift; sourceTree = "<group>"; };
		43C05CB421EBE274006FB252 /* Date.swift */ = {isa = PBXFileReference; lastKnownFileType = sourcecode.swift; path = Date.swift; sourceTree = "<group>"; };
		43C05CB721EBEA54006FB252 /* HKUnit.swift */ = {isa = PBXFileReference; lastKnownFileType = sourcecode.swift; path = HKUnit.swift; sourceTree = "<group>"; };
		43C05CBC21EBF77D006FB252 /* LessonsViewController.swift */ = {isa = PBXFileReference; lastKnownFileType = sourcecode.swift; path = LessonsViewController.swift; sourceTree = "<group>"; };
		43C05CBF21EBFFA4006FB252 /* Lesson.swift */ = {isa = PBXFileReference; lastKnownFileType = sourcecode.swift; path = Lesson.swift; sourceTree = "<group>"; };
		43C05CC121EC06E4006FB252 /* LessonConfigurationViewController.swift */ = {isa = PBXFileReference; lastKnownFileType = sourcecode.swift; path = LessonConfigurationViewController.swift; sourceTree = "<group>"; };
		43C05CC921EC382B006FB252 /* NumberEntry.swift */ = {isa = PBXFileReference; lastKnownFileType = sourcecode.swift; path = NumberEntry.swift; sourceTree = "<group>"; };
		43C094491CACCC73001F6403 /* NotificationManager.swift */ = {isa = PBXFileReference; fileEncoding = 4; lastKnownFileType = sourcecode.swift; path = NotificationManager.swift; sourceTree = "<group>"; };
		43C246A71D89990F0031F8D1 /* Crypto.framework */ = {isa = PBXFileReference; explicitFileType = wrapper.framework; path = Crypto.framework; sourceTree = BUILT_PRODUCTS_DIR; };
		43C2FAE01EB656A500364AFF /* GlucoseEffectVelocity.swift */ = {isa = PBXFileReference; fileEncoding = 4; lastKnownFileType = sourcecode.swift; path = GlucoseEffectVelocity.swift; sourceTree = "<group>"; };
		43C3B6EB20B650A80026CAFA /* SettingsImageTableViewCell.swift */ = {isa = PBXFileReference; lastKnownFileType = sourcecode.swift; path = SettingsImageTableViewCell.swift; sourceTree = "<group>"; };
		43C3B6F620BBCAA30026CAFA /* PumpManager.swift */ = {isa = PBXFileReference; lastKnownFileType = sourcecode.swift; path = PumpManager.swift; sourceTree = "<group>"; };
		43C513181E864C4E001547C7 /* GlucoseRangeSchedule.swift */ = {isa = PBXFileReference; fileEncoding = 4; lastKnownFileType = sourcecode.swift; path = GlucoseRangeSchedule.swift; sourceTree = "<group>"; };
		43C5F256222C7B7200905D10 /* TimeComponents.swift */ = {isa = PBXFileReference; lastKnownFileType = sourcecode.swift; path = TimeComponents.swift; sourceTree = "<group>"; };
		43C5F259222C921B00905D10 /* OSLog.swift */ = {isa = PBXFileReference; lastKnownFileType = sourcecode.swift; path = OSLog.swift; sourceTree = "<group>"; };
		43C728F4222266F000C62969 /* ModalDayLesson.swift */ = {isa = PBXFileReference; lastKnownFileType = sourcecode.swift; path = ModalDayLesson.swift; sourceTree = "<group>"; };
		43C728F62222700000C62969 /* DateIntervalEntry.swift */ = {isa = PBXFileReference; lastKnownFileType = sourcecode.swift; path = DateIntervalEntry.swift; sourceTree = "<group>"; };
		43C728F8222A448700C62969 /* DayCalculator.swift */ = {isa = PBXFileReference; lastKnownFileType = sourcecode.swift; path = DayCalculator.swift; sourceTree = "<group>"; };
		43C98058212A799E003B5D17 /* en */ = {isa = PBXFileReference; lastKnownFileType = text.plist.strings; name = en; path = en.lproj/Intents.strings; sourceTree = "<group>"; };
		43CA93361CB98079000026B5 /* MinimedKit.framework */ = {isa = PBXFileReference; explicitFileType = wrapper.framework; path = MinimedKit.framework; sourceTree = BUILT_PRODUCTS_DIR; };
		43CB2B2A1D924D450079823D /* WCSession.swift */ = {isa = PBXFileReference; fileEncoding = 4; lastKnownFileType = sourcecode.swift; path = WCSession.swift; sourceTree = "<group>"; };
		43CE7CDD1CA8B63E003CC1B0 /* Data.swift */ = {isa = PBXFileReference; fileEncoding = 4; lastKnownFileType = sourcecode.swift; path = Data.swift; sourceTree = "<group>"; };
		43CEE6E51E56AFD400CB9116 /* NightscoutUploader.swift */ = {isa = PBXFileReference; fileEncoding = 4; lastKnownFileType = sourcecode.swift; path = NightscoutUploader.swift; sourceTree = "<group>"; };
		43D2E8221F00425400AE5CBF /* BolusViewController+LoopDataManager.swift */ = {isa = PBXFileReference; fileEncoding = 4; lastKnownFileType = sourcecode.swift; path = "BolusViewController+LoopDataManager.swift"; sourceTree = "<group>"; };
		43D381611EBD9759007F8C8F /* HeaderValuesTableViewCell.swift */ = {isa = PBXFileReference; fileEncoding = 4; lastKnownFileType = sourcecode.swift; path = HeaderValuesTableViewCell.swift; sourceTree = "<group>"; };
		43D533BB1CFD1DD7009E3085 /* WatchApp Extension.entitlements */ = {isa = PBXFileReference; lastKnownFileType = text.xml; path = "WatchApp Extension.entitlements"; sourceTree = "<group>"; };
		43D848AF1E7DCBE100DADCBC /* Result.swift */ = {isa = PBXFileReference; fileEncoding = 4; lastKnownFileType = sourcecode.swift; path = Result.swift; sourceTree = "<group>"; };
		43D9002A21EB209400AF44BF /* LoopCore.framework */ = {isa = PBXFileReference; explicitFileType = wrapper.framework; includeInIndex = 0; path = LoopCore.framework; sourceTree = BUILT_PRODUCTS_DIR; };
		43D9002C21EB225D00AF44BF /* HealthKit.framework */ = {isa = PBXFileReference; lastKnownFileType = wrapper.framework; name = HealthKit.framework; path = Platforms/WatchOS.platform/Developer/SDKs/WatchOS.sdk/System/Library/Frameworks/HealthKit.framework; sourceTree = DEVELOPER_DIR; };
		43D9003221EB258C00AF44BF /* InsulinModelSettings+Loop.swift */ = {isa = PBXFileReference; lastKnownFileType = sourcecode.swift; path = "InsulinModelSettings+Loop.swift"; sourceTree = "<group>"; };
		43D9F81721EC51CC000578CD /* DateEntry.swift */ = {isa = PBXFileReference; lastKnownFileType = sourcecode.swift; path = DateEntry.swift; sourceTree = "<group>"; };
		43D9F81921EC593C000578CD /* UITableViewCell.swift */ = {isa = PBXFileReference; lastKnownFileType = sourcecode.swift; path = UITableViewCell.swift; sourceTree = "<group>"; };
		43D9F81D21EF0609000578CD /* NumberRangeEntry.swift */ = {isa = PBXFileReference; lastKnownFileType = sourcecode.swift; path = NumberRangeEntry.swift; sourceTree = "<group>"; };
		43D9F81F21EF0906000578CD /* NSNumber.swift */ = {isa = PBXFileReference; lastKnownFileType = sourcecode.swift; path = NSNumber.swift; sourceTree = "<group>"; };
		43D9F82121EF0A7A000578CD /* QuantityRangeEntry.swift */ = {isa = PBXFileReference; lastKnownFileType = sourcecode.swift; path = QuantityRangeEntry.swift; sourceTree = "<group>"; };
		43D9F82321EFF1AB000578CD /* LessonResultsViewController.swift */ = {isa = PBXFileReference; lastKnownFileType = sourcecode.swift; path = LessonResultsViewController.swift; sourceTree = "<group>"; };
		43D9FFA221EA9A0C00AF44BF /* Learn.app */ = {isa = PBXFileReference; explicitFileType = wrapper.application; includeInIndex = 0; path = Learn.app; sourceTree = BUILT_PRODUCTS_DIR; };
		43D9FFA421EA9A0C00AF44BF /* AppDelegate.swift */ = {isa = PBXFileReference; lastKnownFileType = sourcecode.swift; path = AppDelegate.swift; sourceTree = "<group>"; };
		43D9FFA921EA9A0C00AF44BF /* Base */ = {isa = PBXFileReference; lastKnownFileType = file.storyboard; name = Base; path = Base.lproj/Main.storyboard; sourceTree = "<group>"; };
		43D9FFAB21EA9A0F00AF44BF /* Assets.xcassets */ = {isa = PBXFileReference; lastKnownFileType = folder.assetcatalog; path = Assets.xcassets; sourceTree = "<group>"; };
		43D9FFAE21EA9A0F00AF44BF /* Base */ = {isa = PBXFileReference; lastKnownFileType = file.storyboard; name = Base; path = Base.lproj/LaunchScreen.storyboard; sourceTree = "<group>"; };
		43D9FFB021EA9A0F00AF44BF /* Info.plist */ = {isa = PBXFileReference; lastKnownFileType = text.plist.xml; path = Info.plist; sourceTree = "<group>"; };
		43D9FFB521EA9B0100AF44BF /* Learn.entitlements */ = {isa = PBXFileReference; lastKnownFileType = text.plist.entitlements; path = Learn.entitlements; sourceTree = "<group>"; };
		43D9FFBF21EAB22E00AF44BF /* DataManager.swift */ = {isa = PBXFileReference; lastKnownFileType = sourcecode.swift; path = DataManager.swift; sourceTree = "<group>"; };
		43D9FFCF21EAE05D00AF44BF /* LoopCore.framework */ = {isa = PBXFileReference; explicitFileType = wrapper.framework; includeInIndex = 0; path = LoopCore.framework; sourceTree = BUILT_PRODUCTS_DIR; };
		43D9FFD121EAE05D00AF44BF /* LoopCore.h */ = {isa = PBXFileReference; lastKnownFileType = sourcecode.c.h; path = LoopCore.h; sourceTree = "<group>"; };
		43D9FFD221EAE05D00AF44BF /* Info.plist */ = {isa = PBXFileReference; lastKnownFileType = text.plist.xml; path = Info.plist; sourceTree = "<group>"; };
		43DACFFF20A2736F000F8529 /* PersistedPumpEvent.swift */ = {isa = PBXFileReference; lastKnownFileType = sourcecode.swift; path = PersistedPumpEvent.swift; sourceTree = "<group>"; };
		43DBF04B1C93B8D700B3C386 /* BolusViewController.swift */ = {isa = PBXFileReference; fileEncoding = 4; lastKnownFileType = sourcecode.swift; lineEnding = 0; path = BolusViewController.swift; sourceTree = "<group>"; xcLanguageSpecificationIdentifier = xcode.lang.swift; };
		43DBF0521C93EC8200B3C386 /* DeviceDataManager.swift */ = {isa = PBXFileReference; fileEncoding = 4; lastKnownFileType = sourcecode.swift; lineEnding = 0; path = DeviceDataManager.swift; sourceTree = "<group>"; xcLanguageSpecificationIdentifier = xcode.lang.swift; };
		43DBF0581C93F73800B3C386 /* CarbEntryTableViewController.swift */ = {isa = PBXFileReference; fileEncoding = 4; lastKnownFileType = sourcecode.swift; path = CarbEntryTableViewController.swift; sourceTree = "<group>"; };
		43DE92581C5479E4001FFDE1 /* CarbEntryUserInfo.swift */ = {isa = PBXFileReference; fileEncoding = 4; lastKnownFileType = sourcecode.swift; path = CarbEntryUserInfo.swift; sourceTree = "<group>"; };
		43E2D8C71D208D5B004DA55F /* KeychainManager+Loop.swift */ = {isa = PBXFileReference; fileEncoding = 4; lastKnownFileType = sourcecode.swift; path = "KeychainManager+Loop.swift"; sourceTree = "<group>"; };
		43E2D8C91D20B9E7004DA55F /* KeychainManagerTests.swift */ = {isa = PBXFileReference; fileEncoding = 4; lastKnownFileType = sourcecode.swift; path = KeychainManagerTests.swift; sourceTree = "<group>"; };
		43E2D8D11D20BF42004DA55F /* DoseMathTests.xctest */ = {isa = PBXFileReference; explicitFileType = wrapper.cfbundle; includeInIndex = 0; path = DoseMathTests.xctest; sourceTree = BUILT_PRODUCTS_DIR; };
		43E2D8D31D20BF42004DA55F /* DoseMathTests.swift */ = {isa = PBXFileReference; lastKnownFileType = sourcecode.swift; path = DoseMathTests.swift; sourceTree = "<group>"; };
		43E2D8D51D20BF42004DA55F /* Info.plist */ = {isa = PBXFileReference; lastKnownFileType = text.plist.xml; path = Info.plist; sourceTree = "<group>"; };
		43E2D8E11D20C0DB004DA55F /* read_selected_basal_profile.json */ = {isa = PBXFileReference; fileEncoding = 4; lastKnownFileType = text.json; path = read_selected_basal_profile.json; sourceTree = "<group>"; };
		43E2D8E21D20C0DB004DA55F /* recommend_temp_basal_correct_low_at_min.json */ = {isa = PBXFileReference; fileEncoding = 4; lastKnownFileType = text.json; path = recommend_temp_basal_correct_low_at_min.json; sourceTree = "<group>"; };
		43E2D8E31D20C0DB004DA55F /* recommend_temp_basal_flat_and_high.json */ = {isa = PBXFileReference; fileEncoding = 4; lastKnownFileType = text.json; path = recommend_temp_basal_flat_and_high.json; sourceTree = "<group>"; };
		43E2D8E41D20C0DB004DA55F /* recommend_temp_basal_high_and_falling.json */ = {isa = PBXFileReference; fileEncoding = 4; lastKnownFileType = text.json; path = recommend_temp_basal_high_and_falling.json; sourceTree = "<group>"; };
		43E2D8E51D20C0DB004DA55F /* recommend_temp_basal_high_and_rising.json */ = {isa = PBXFileReference; fileEncoding = 4; lastKnownFileType = text.json; path = recommend_temp_basal_high_and_rising.json; sourceTree = "<group>"; };
		43E2D8E61D20C0DB004DA55F /* recommend_temp_basal_in_range_and_rising.json */ = {isa = PBXFileReference; fileEncoding = 4; lastKnownFileType = text.json; path = recommend_temp_basal_in_range_and_rising.json; sourceTree = "<group>"; };
		43E2D8E71D20C0DB004DA55F /* recommend_temp_basal_no_change_glucose.json */ = {isa = PBXFileReference; fileEncoding = 4; lastKnownFileType = text.json; path = recommend_temp_basal_no_change_glucose.json; sourceTree = "<group>"; };
		43E2D8E81D20C0DB004DA55F /* recommend_temp_basal_start_high_end_in_range.json */ = {isa = PBXFileReference; fileEncoding = 4; lastKnownFileType = text.json; path = recommend_temp_basal_start_high_end_in_range.json; sourceTree = "<group>"; };
		43E2D8E91D20C0DB004DA55F /* recommend_temp_basal_start_high_end_low.json */ = {isa = PBXFileReference; fileEncoding = 4; lastKnownFileType = text.json; path = recommend_temp_basal_start_high_end_low.json; sourceTree = "<group>"; };
		43E2D8EA1D20C0DB004DA55F /* recommend_temp_basal_start_low_end_high.json */ = {isa = PBXFileReference; fileEncoding = 4; lastKnownFileType = text.json; path = recommend_temp_basal_start_low_end_high.json; sourceTree = "<group>"; };
		43E2D8EB1D20C0DB004DA55F /* recommend_temp_basal_start_low_end_in_range.json */ = {isa = PBXFileReference; fileEncoding = 4; lastKnownFileType = text.json; path = recommend_temp_basal_start_low_end_in_range.json; sourceTree = "<group>"; };
		43E2D90B1D20C581004DA55F /* LoopTests.xctest */ = {isa = PBXFileReference; explicitFileType = wrapper.cfbundle; includeInIndex = 0; path = LoopTests.xctest; sourceTree = BUILT_PRODUCTS_DIR; };
		43E2D90F1D20C581004DA55F /* Info.plist */ = {isa = PBXFileReference; lastKnownFileType = text.plist.xml; path = Info.plist; sourceTree = "<group>"; };
		43E3449E1B9D68E900C85C07 /* StatusTableViewController.swift */ = {isa = PBXFileReference; fileEncoding = 4; lastKnownFileType = sourcecode.swift; lineEnding = 0; path = StatusTableViewController.swift; sourceTree = "<group>"; xcLanguageSpecificationIdentifier = xcode.lang.swift; };
		43EDEE6B1CF2E12A00393BE3 /* Loop.entitlements */ = {isa = PBXFileReference; fileEncoding = 4; lastKnownFileType = text.xml; path = Loop.entitlements; sourceTree = "<group>"; };
		43F41C361D3BF32400C11ED6 /* UIAlertController.swift */ = {isa = PBXFileReference; fileEncoding = 4; lastKnownFileType = sourcecode.swift; path = UIAlertController.swift; sourceTree = "<group>"; };
		43F4EF1C1BA2A57600526CE1 /* DiagnosticLogger.swift */ = {isa = PBXFileReference; fileEncoding = 4; lastKnownFileType = sourcecode.swift; path = DiagnosticLogger.swift; sourceTree = "<group>"; };
		43F5C2C81B929C09003EB13D /* HealthKit.framework */ = {isa = PBXFileReference; lastKnownFileType = wrapper.framework; name = HealthKit.framework; path = System/Library/Frameworks/HealthKit.framework; sourceTree = SDKROOT; };
		43F5C2D41B92A4A6003EB13D /* Info.plist */ = {isa = PBXFileReference; fileEncoding = 4; lastKnownFileType = text.plist.xml; path = Info.plist; sourceTree = "<group>"; };
		43F5C2D61B92A4DC003EB13D /* Info.plist */ = {isa = PBXFileReference; fileEncoding = 4; lastKnownFileType = text.plist.xml; path = Info.plist; sourceTree = "<group>"; };
		43F5C2DA1B92A5E1003EB13D /* SettingsTableViewController.swift */ = {isa = PBXFileReference; fileEncoding = 4; lastKnownFileType = sourcecode.swift; lineEnding = 0; path = SettingsTableViewController.swift; sourceTree = "<group>"; xcLanguageSpecificationIdentifier = xcode.lang.swift; };
		43F64DD81D9C92C900D24DC6 /* TitleSubtitleTableViewCell.swift */ = {isa = PBXFileReference; fileEncoding = 4; lastKnownFileType = sourcecode.swift; path = TitleSubtitleTableViewCell.swift; sourceTree = "<group>"; };
		43F78D251C8FC000002152D1 /* DoseMath.swift */ = {isa = PBXFileReference; fileEncoding = 4; lastKnownFileType = sourcecode.swift; path = DoseMath.swift; sourceTree = "<group>"; };
		43F78D4B1C914197002152D1 /* LoopKit.framework */ = {isa = PBXFileReference; explicitFileType = wrapper.framework; path = LoopKit.framework; sourceTree = BUILT_PRODUCTS_DIR; };
		43FCEEA8221A615B0013DD30 /* StatusChartsManager.swift */ = {isa = PBXFileReference; lastKnownFileType = sourcecode.swift; path = StatusChartsManager.swift; sourceTree = "<group>"; };
		43FCEEAA221A61B40013DD30 /* IOBChart.swift */ = {isa = PBXFileReference; lastKnownFileType = sourcecode.swift; path = IOBChart.swift; sourceTree = "<group>"; };
		43FCEEAC221A66780013DD30 /* DateFormatter.swift */ = {isa = PBXFileReference; lastKnownFileType = sourcecode.swift; path = DateFormatter.swift; sourceTree = "<group>"; };
		43FCEEAE221A67A70013DD30 /* NumberFormatter+Charts.swift */ = {isa = PBXFileReference; lastKnownFileType = sourcecode.swift; path = "NumberFormatter+Charts.swift"; sourceTree = "<group>"; };
		43FCEEB0221A863E0013DD30 /* StatusChartsManager.swift */ = {isa = PBXFileReference; lastKnownFileType = sourcecode.swift; path = StatusChartsManager.swift; sourceTree = "<group>"; };
		43FCEEB2221BC3B60013DD30 /* DoseChart.swift */ = {isa = PBXFileReference; lastKnownFileType = sourcecode.swift; path = DoseChart.swift; sourceTree = "<group>"; };
		43FCEEB4221BCA020013DD30 /* COBChart.swift */ = {isa = PBXFileReference; lastKnownFileType = sourcecode.swift; path = COBChart.swift; sourceTree = "<group>"; };
		43FCEEB6221BCD160013DD30 /* InsulinModelChart.swift */ = {isa = PBXFileReference; lastKnownFileType = sourcecode.swift; path = InsulinModelChart.swift; sourceTree = "<group>"; };
		43FCEEB8221BCF790013DD30 /* GlucoseChart.swift */ = {isa = PBXFileReference; lastKnownFileType = sourcecode.swift; path = GlucoseChart.swift; sourceTree = "<group>"; };
		43FCEEBA22211C860013DD30 /* CarbEffectChart.swift */ = {isa = PBXFileReference; lastKnownFileType = sourcecode.swift; path = CarbEffectChart.swift; sourceTree = "<group>"; };
		43FCEEBC22212DD50013DD30 /* PredictedGlucoseChart.swift */ = {isa = PBXFileReference; lastKnownFileType = sourcecode.swift; path = PredictedGlucoseChart.swift; sourceTree = "<group>"; };
		4D3B40021D4A9DFE00BC6334 /* G4ShareSpy.framework */ = {isa = PBXFileReference; explicitFileType = wrapper.framework; path = G4ShareSpy.framework; sourceTree = BUILT_PRODUCTS_DIR; };
		4F08DE7C1E7BB6E5006741EA /* ChartAxisValueDoubleLog.swift */ = {isa = PBXFileReference; fileEncoding = 4; lastKnownFileType = sourcecode.swift; path = ChartAxisValueDoubleLog.swift; sourceTree = "<group>"; };
		4F08DE7D1E7BB6E5006741EA /* ChartAxisValueDoubleUnit.swift */ = {isa = PBXFileReference; fileEncoding = 4; lastKnownFileType = sourcecode.swift; path = ChartAxisValueDoubleUnit.swift; sourceTree = "<group>"; };
		4F08DE801E7BB6F1006741EA /* CGPoint.swift */ = {isa = PBXFileReference; fileEncoding = 4; lastKnownFileType = sourcecode.swift; path = CGPoint.swift; sourceTree = "<group>"; };
		4F08DE831E7BB70B006741EA /* ChartPointsScatterDownTrianglesLayer.swift */ = {isa = PBXFileReference; fileEncoding = 4; lastKnownFileType = sourcecode.swift; path = ChartPointsScatterDownTrianglesLayer.swift; sourceTree = "<group>"; };
		4F08DE841E7BB70B006741EA /* ChartPointsTouchHighlightLayerViewCache.swift */ = {isa = PBXFileReference; fileEncoding = 4; lastKnownFileType = sourcecode.swift; path = ChartPointsTouchHighlightLayerViewCache.swift; sourceTree = "<group>"; };
		4F08DE8E1E7BB871006741EA /* CollectionType+Loop.swift */ = {isa = PBXFileReference; fileEncoding = 4; lastKnownFileType = sourcecode.swift; path = "CollectionType+Loop.swift"; sourceTree = "<group>"; };
		4F11D3BF20DCBEEC006E072C /* GlucoseBackfillRequestUserInfo.swift */ = {isa = PBXFileReference; lastKnownFileType = sourcecode.swift; path = GlucoseBackfillRequestUserInfo.swift; sourceTree = "<group>"; };
		4F11D3C120DD80B3006E072C /* WatchHistoricalGlucose.swift */ = {isa = PBXFileReference; lastKnownFileType = sourcecode.swift; path = WatchHistoricalGlucose.swift; sourceTree = "<group>"; };
		4F2C15801E0495B200E160D4 /* WatchContext+WatchApp.swift */ = {isa = PBXFileReference; fileEncoding = 4; lastKnownFileType = sourcecode.swift; path = "WatchContext+WatchApp.swift"; sourceTree = "<group>"; };
		4F2C15921E09BF2C00E160D4 /* HUDView.swift */ = {isa = PBXFileReference; fileEncoding = 4; lastKnownFileType = sourcecode.swift; path = HUDView.swift; sourceTree = "<group>"; };
		4F2C15941E09BF3C00E160D4 /* HUDView.xib */ = {isa = PBXFileReference; fileEncoding = 4; lastKnownFileType = file.xib; path = HUDView.xib; sourceTree = "<group>"; };
		4F2C15961E09E94E00E160D4 /* HUDAssets.xcassets */ = {isa = PBXFileReference; lastKnownFileType = folder.assetcatalog; path = HUDAssets.xcassets; sourceTree = "<group>"; };
		4F526D5E1DF2459000A04910 /* HKUnit.swift */ = {isa = PBXFileReference; fileEncoding = 4; lastKnownFileType = sourcecode.swift; path = HKUnit.swift; sourceTree = "<group>"; };
		4F526D601DF8D9A900A04910 /* NetBasal.swift */ = {isa = PBXFileReference; fileEncoding = 4; lastKnownFileType = sourcecode.swift; path = NetBasal.swift; sourceTree = "<group>"; };
		4F6663931E905FD2009E74FC /* ChartColorPalette+Loop.swift */ = {isa = PBXFileReference; fileEncoding = 4; lastKnownFileType = sourcecode.swift; path = "ChartColorPalette+Loop.swift"; sourceTree = "<group>"; };
		4F70C1DC1DE8DCA7006380B7 /* Loop Status Extension.appex */ = {isa = PBXFileReference; explicitFileType = "wrapper.app-extension"; includeInIndex = 0; path = "Loop Status Extension.appex"; sourceTree = BUILT_PRODUCTS_DIR; };
		4F70C1DD1DE8DCA7006380B7 /* NotificationCenter.framework */ = {isa = PBXFileReference; lastKnownFileType = wrapper.framework; name = NotificationCenter.framework; path = System/Library/Frameworks/NotificationCenter.framework; sourceTree = SDKROOT; };
		4F70C1E01DE8DCA7006380B7 /* StatusViewController.swift */ = {isa = PBXFileReference; lastKnownFileType = sourcecode.swift; lineEnding = 0; path = StatusViewController.swift; sourceTree = "<group>"; xcLanguageSpecificationIdentifier = xcode.lang.swift; };
		4F70C1E31DE8DCA7006380B7 /* Base */ = {isa = PBXFileReference; lastKnownFileType = file.storyboard; name = Base; path = Base.lproj/MainInterface.storyboard; sourceTree = "<group>"; };
		4F70C1E51DE8DCA7006380B7 /* Info.plist */ = {isa = PBXFileReference; lastKnownFileType = text.plist.xml; path = Info.plist; sourceTree = "<group>"; };
		4F70C1FD1DE8E662006380B7 /* Loop Status Extension.entitlements */ = {isa = PBXFileReference; lastKnownFileType = text.plist.entitlements; path = "Loop Status Extension.entitlements"; sourceTree = "<group>"; };
		4F70C20F1DE8FAC5006380B7 /* StatusExtensionDataManager.swift */ = {isa = PBXFileReference; fileEncoding = 4; lastKnownFileType = sourcecode.swift; path = StatusExtensionDataManager.swift; sourceTree = "<group>"; };
		4F70C2111DE900EA006380B7 /* StatusExtensionContext.swift */ = {isa = PBXFileReference; fileEncoding = 4; lastKnownFileType = sourcecode.swift; path = StatusExtensionContext.swift; sourceTree = "<group>"; };
		4F73F5FB20E2E7FA00E8D82C /* GlucoseStore.swift */ = {isa = PBXFileReference; lastKnownFileType = sourcecode.swift; path = GlucoseStore.swift; sourceTree = "<group>"; };
		4F75288B1DFE1DC600C322D6 /* LoopUI.framework */ = {isa = PBXFileReference; explicitFileType = wrapper.framework; includeInIndex = 0; path = LoopUI.framework; sourceTree = BUILT_PRODUCTS_DIR; };
		4F75288D1DFE1DC600C322D6 /* LoopUI.h */ = {isa = PBXFileReference; lastKnownFileType = sourcecode.c.h; path = LoopUI.h; sourceTree = "<group>"; };
		4F75288E1DFE1DC600C322D6 /* Info.plist */ = {isa = PBXFileReference; lastKnownFileType = text.plist.xml; path = Info.plist; sourceTree = "<group>"; };
		4F75F00120FCFE8C00B5570E /* GlucoseChartScene.swift */ = {isa = PBXFileReference; lastKnownFileType = sourcecode.swift; path = GlucoseChartScene.swift; sourceTree = "<group>"; };
		4F7E8AC420E2AB9600AEA65E /* Date.swift */ = {isa = PBXFileReference; lastKnownFileType = sourcecode.swift; path = Date.swift; sourceTree = "<group>"; };
		4F7E8AC620E2AC0300AEA65E /* WatchPredictedGlucose.swift */ = {isa = PBXFileReference; lastKnownFileType = sourcecode.swift; path = WatchPredictedGlucose.swift; sourceTree = "<group>"; };
		4F82654F20E69F9A0031A8F5 /* HUDInterfaceController.swift */ = {isa = PBXFileReference; lastKnownFileType = sourcecode.swift; path = HUDInterfaceController.swift; sourceTree = "<group>"; };
		4FB76FC51E8C57B100B39636 /* ChartsManager.swift */ = {isa = PBXFileReference; fileEncoding = 4; lastKnownFileType = sourcecode.swift; path = ChartsManager.swift; sourceTree = "<group>"; };
		4FB76FCD1E8C835D00B39636 /* ChartColorPalette.swift */ = {isa = PBXFileReference; fileEncoding = 4; lastKnownFileType = sourcecode.swift; path = ChartColorPalette.swift; sourceTree = "<group>"; };
		4FC8C8001DEB93E400A1452E /* NSUserDefaults+StatusExtension.swift */ = {isa = PBXFileReference; fileEncoding = 4; lastKnownFileType = sourcecode.swift; path = "NSUserDefaults+StatusExtension.swift"; sourceTree = "<group>"; };
		4FDDD23620DC51DF00D04B16 /* LoopDataManager.swift */ = {isa = PBXFileReference; lastKnownFileType = sourcecode.swift; path = LoopDataManager.swift; sourceTree = "<group>"; };
		4FF4D0FF1E18374700846527 /* WatchContext.swift */ = {isa = PBXFileReference; fileEncoding = 4; lastKnownFileType = sourcecode.swift; path = WatchContext.swift; sourceTree = "<group>"; };
		4FFEDFBE20E5CF22000BFC58 /* ChartHUDController.swift */ = {isa = PBXFileReference; fileEncoding = 4; lastKnownFileType = sourcecode.swift; path = ChartHUDController.swift; sourceTree = "<group>"; };
		7D199D92212A067600241026 /* pl */ = {isa = PBXFileReference; lastKnownFileType = text.plist.strings; name = pl; path = pl.lproj/LaunchScreen.strings; sourceTree = "<group>"; };
		7D199D93212A067600241026 /* pl */ = {isa = PBXFileReference; lastKnownFileType = text.plist.strings; name = pl; path = pl.lproj/Main.strings; sourceTree = "<group>"; };
		7D199D94212A067600241026 /* pl */ = {isa = PBXFileReference; lastKnownFileType = text.plist.strings; name = pl; path = pl.lproj/MainInterface.strings; sourceTree = "<group>"; };
		7D199D95212A067600241026 /* pl */ = {isa = PBXFileReference; lastKnownFileType = text.plist.strings; name = pl; path = pl.lproj/Interface.strings; sourceTree = "<group>"; };
		7D199D96212A067600241026 /* pl */ = {isa = PBXFileReference; lastKnownFileType = text.plist.strings; name = pl; path = pl.lproj/Localizable.strings; sourceTree = "<group>"; };
		7D199D97212A067600241026 /* pl */ = {isa = PBXFileReference; lastKnownFileType = text.plist.strings; name = pl; path = pl.lproj/InfoPlist.strings; sourceTree = "<group>"; };
		7D199D98212A067600241026 /* pl */ = {isa = PBXFileReference; lastKnownFileType = text.plist.strings; name = pl; path = pl.lproj/InfoPlist.strings; sourceTree = "<group>"; };
		7D199D99212A067600241026 /* pl */ = {isa = PBXFileReference; lastKnownFileType = text.plist.strings; name = pl; path = pl.lproj/Localizable.strings; sourceTree = "<group>"; };
		7D199D9A212A067600241026 /* pl */ = {isa = PBXFileReference; lastKnownFileType = text.plist.strings; name = pl; path = pl.lproj/Localizable.strings; sourceTree = "<group>"; };
		7D199D9B212A067600241026 /* pl */ = {isa = PBXFileReference; lastKnownFileType = text.plist.strings; name = pl; path = pl.lproj/InfoPlist.strings; sourceTree = "<group>"; };
		7D199D9C212A067700241026 /* pl */ = {isa = PBXFileReference; lastKnownFileType = text.plist.strings; name = pl; path = pl.lproj/InfoPlist.strings; sourceTree = "<group>"; };
		7D199D9D212A067700241026 /* pl */ = {isa = PBXFileReference; lastKnownFileType = text.plist.strings; name = pl; path = pl.lproj/Localizable.strings; sourceTree = "<group>"; };
		7D199D9E212A067700241026 /* pl */ = {isa = PBXFileReference; lastKnownFileType = text.plist.strings; name = pl; path = pl.lproj/ckcomplication.strings; sourceTree = "<group>"; };
		7D199D9F212A067700241026 /* pl */ = {isa = PBXFileReference; lastKnownFileType = text.plist.strings; name = pl; path = pl.lproj/InfoPlist.strings; sourceTree = "<group>"; };
		7D199DA0212A067700241026 /* pl */ = {isa = PBXFileReference; lastKnownFileType = text.plist.strings; name = pl; path = pl.lproj/InfoPlist.strings; sourceTree = "<group>"; };
		7D199DA1212A067700241026 /* pl */ = {isa = PBXFileReference; lastKnownFileType = text.plist.strings; name = pl; path = pl.lproj/InfoPlist.strings; sourceTree = "<group>"; };
		7D199DA2212A067700241026 /* pl */ = {isa = PBXFileReference; lastKnownFileType = text.plist.strings; name = pl; path = pl.lproj/Localizable.strings; sourceTree = "<group>"; };
		7D23667521250BE30028B67D /* Base */ = {isa = PBXFileReference; lastKnownFileType = text.plist.strings; name = Base; path = Base.lproj/Localizable.strings; sourceTree = "<group>"; };
		7D23667621250BF70028B67D /* Base */ = {isa = PBXFileReference; lastKnownFileType = text.plist.strings; name = Base; path = Base.lproj/InfoPlist.strings; sourceTree = "<group>"; };
		7D23667721250C280028B67D /* Base */ = {isa = PBXFileReference; lastKnownFileType = text.plist.strings; name = Base; path = Base.lproj/InfoPlist.strings; sourceTree = "<group>"; };
		7D23667821250C2D0028B67D /* Base */ = {isa = PBXFileReference; lastKnownFileType = text.plist.strings; name = Base; path = Base.lproj/Localizable.strings; sourceTree = "<group>"; };
		7D23667921250C440028B67D /* Base */ = {isa = PBXFileReference; lastKnownFileType = text.plist.strings; name = Base; path = Base.lproj/Localizable.strings; sourceTree = "<group>"; };
		7D23667A21250C480028B67D /* Base */ = {isa = PBXFileReference; lastKnownFileType = text.plist.strings; name = Base; path = Base.lproj/InfoPlist.strings; sourceTree = "<group>"; };
		7D23667C21250C7E0028B67D /* LocalizedString.swift */ = {isa = PBXFileReference; fileEncoding = 4; lastKnownFileType = sourcecode.swift; name = LocalizedString.swift; path = LoopUI/Common/LocalizedString.swift; sourceTree = SOURCE_ROOT; };
		7D23667E21250CAC0028B67D /* Base */ = {isa = PBXFileReference; lastKnownFileType = text.plist.strings; name = Base; path = Base.lproj/InfoPlist.strings; sourceTree = "<group>"; };
		7D23667F21250CB80028B67D /* Base */ = {isa = PBXFileReference; lastKnownFileType = text.plist.strings; name = Base; path = Base.lproj/Localizable.strings; sourceTree = "<group>"; };
		7D23668021250CBE0028B67D /* Base */ = {isa = PBXFileReference; lastKnownFileType = text.plist.strings; name = Base; path = Base.lproj/InfoPlist.strings; sourceTree = "<group>"; };
		7D23668121250CC50028B67D /* Base */ = {isa = PBXFileReference; lastKnownFileType = text.plist.strings; name = Base; path = Base.lproj/ckcomplication.strings; sourceTree = "<group>"; };
		7D23668221250CF60028B67D /* Base */ = {isa = PBXFileReference; lastKnownFileType = text.plist.strings; name = Base; path = Base.lproj/InfoPlist.strings; sourceTree = "<group>"; };
		7D23668321250CFB0028B67D /* Base */ = {isa = PBXFileReference; lastKnownFileType = text.plist.strings; name = Base; path = Base.lproj/Localizable.strings; sourceTree = "<group>"; };
		7D23668421250D180028B67D /* fr */ = {isa = PBXFileReference; lastKnownFileType = text.plist.strings; name = fr; path = fr.lproj/LaunchScreen.strings; sourceTree = "<group>"; };
		7D23668521250D180028B67D /* fr */ = {isa = PBXFileReference; lastKnownFileType = text.plist.strings; name = fr; path = fr.lproj/Main.strings; sourceTree = "<group>"; };
		7D23668621250D180028B67D /* fr */ = {isa = PBXFileReference; lastKnownFileType = text.plist.strings; name = fr; path = fr.lproj/MainInterface.strings; sourceTree = "<group>"; };
		7D23668721250D180028B67D /* fr */ = {isa = PBXFileReference; lastKnownFileType = text.plist.strings; name = fr; path = fr.lproj/Interface.strings; sourceTree = "<group>"; };
		7D23668821250D180028B67D /* fr */ = {isa = PBXFileReference; lastKnownFileType = text.plist.strings; name = fr; path = fr.lproj/Localizable.strings; sourceTree = "<group>"; };
		7D23668921250D180028B67D /* fr */ = {isa = PBXFileReference; lastKnownFileType = text.plist.strings; name = fr; path = fr.lproj/InfoPlist.strings; sourceTree = "<group>"; };
		7D23668A21250D180028B67D /* fr */ = {isa = PBXFileReference; lastKnownFileType = text.plist.strings; name = fr; path = fr.lproj/InfoPlist.strings; sourceTree = "<group>"; };
		7D23668B21250D180028B67D /* fr */ = {isa = PBXFileReference; lastKnownFileType = text.plist.strings; name = fr; path = fr.lproj/Localizable.strings; sourceTree = "<group>"; };
		7D23668C21250D190028B67D /* fr */ = {isa = PBXFileReference; lastKnownFileType = text.plist.strings; name = fr; path = fr.lproj/Localizable.strings; sourceTree = "<group>"; };
		7D23668D21250D190028B67D /* fr */ = {isa = PBXFileReference; lastKnownFileType = text.plist.strings; name = fr; path = fr.lproj/InfoPlist.strings; sourceTree = "<group>"; };
		7D23668E21250D190028B67D /* fr */ = {isa = PBXFileReference; lastKnownFileType = text.plist.strings; name = fr; path = fr.lproj/InfoPlist.strings; sourceTree = "<group>"; };
		7D23668F21250D190028B67D /* fr */ = {isa = PBXFileReference; lastKnownFileType = text.plist.strings; name = fr; path = fr.lproj/Localizable.strings; sourceTree = "<group>"; };
		7D23669021250D190028B67D /* fr */ = {isa = PBXFileReference; lastKnownFileType = text.plist.strings; name = fr; path = fr.lproj/ckcomplication.strings; sourceTree = "<group>"; };
		7D23669121250D190028B67D /* fr */ = {isa = PBXFileReference; lastKnownFileType = text.plist.strings; name = fr; path = fr.lproj/InfoPlist.strings; sourceTree = "<group>"; };
		7D23669221250D190028B67D /* fr */ = {isa = PBXFileReference; lastKnownFileType = text.plist.strings; name = fr; path = fr.lproj/InfoPlist.strings; sourceTree = "<group>"; };
		7D23669321250D190028B67D /* fr */ = {isa = PBXFileReference; lastKnownFileType = text.plist.strings; name = fr; path = fr.lproj/Localizable.strings; sourceTree = "<group>"; };
		7D23669421250D220028B67D /* de */ = {isa = PBXFileReference; lastKnownFileType = text.plist.strings; name = de; path = de.lproj/LaunchScreen.strings; sourceTree = "<group>"; };
		7D23669521250D220028B67D /* de */ = {isa = PBXFileReference; lastKnownFileType = text.plist.strings; name = de; path = de.lproj/Main.strings; sourceTree = "<group>"; };
		7D23669621250D230028B67D /* de */ = {isa = PBXFileReference; lastKnownFileType = text.plist.strings; name = de; path = de.lproj/MainInterface.strings; sourceTree = "<group>"; };
		7D23669721250D230028B67D /* de */ = {isa = PBXFileReference; lastKnownFileType = text.plist.strings; name = de; path = de.lproj/Interface.strings; sourceTree = "<group>"; };
		7D23669821250D230028B67D /* de */ = {isa = PBXFileReference; lastKnownFileType = text.plist.strings; name = de; path = de.lproj/Localizable.strings; sourceTree = "<group>"; };
		7D23669921250D230028B67D /* de */ = {isa = PBXFileReference; lastKnownFileType = text.plist.strings; name = de; path = de.lproj/InfoPlist.strings; sourceTree = "<group>"; };
		7D23669A21250D230028B67D /* de */ = {isa = PBXFileReference; lastKnownFileType = text.plist.strings; name = de; path = de.lproj/InfoPlist.strings; sourceTree = "<group>"; };
		7D23669B21250D230028B67D /* de */ = {isa = PBXFileReference; lastKnownFileType = text.plist.strings; name = de; path = de.lproj/Localizable.strings; sourceTree = "<group>"; };
		7D23669C21250D230028B67D /* de */ = {isa = PBXFileReference; lastKnownFileType = text.plist.strings; name = de; path = de.lproj/Localizable.strings; sourceTree = "<group>"; };
		7D23669D21250D230028B67D /* de */ = {isa = PBXFileReference; lastKnownFileType = text.plist.strings; name = de; path = de.lproj/InfoPlist.strings; sourceTree = "<group>"; };
		7D23669E21250D230028B67D /* de */ = {isa = PBXFileReference; lastKnownFileType = text.plist.strings; name = de; path = de.lproj/InfoPlist.strings; sourceTree = "<group>"; };
		7D23669F21250D240028B67D /* de */ = {isa = PBXFileReference; lastKnownFileType = text.plist.strings; name = de; path = de.lproj/Localizable.strings; sourceTree = "<group>"; };
		7D2366A021250D240028B67D /* de */ = {isa = PBXFileReference; lastKnownFileType = text.plist.strings; name = de; path = de.lproj/ckcomplication.strings; sourceTree = "<group>"; };
		7D2366A121250D240028B67D /* de */ = {isa = PBXFileReference; lastKnownFileType = text.plist.strings; name = de; path = de.lproj/InfoPlist.strings; sourceTree = "<group>"; };
		7D2366A221250D240028B67D /* de */ = {isa = PBXFileReference; lastKnownFileType = text.plist.strings; name = de; path = de.lproj/InfoPlist.strings; sourceTree = "<group>"; };
		7D2366A321250D240028B67D /* de */ = {isa = PBXFileReference; lastKnownFileType = text.plist.strings; name = de; path = de.lproj/Localizable.strings; sourceTree = "<group>"; };
		7D2366A421250D2C0028B67D /* zh-Hans */ = {isa = PBXFileReference; lastKnownFileType = text.plist.strings; name = "zh-Hans"; path = "zh-Hans.lproj/LaunchScreen.strings"; sourceTree = "<group>"; };
		7D2366A521250D2C0028B67D /* zh-Hans */ = {isa = PBXFileReference; lastKnownFileType = text.plist.strings; name = "zh-Hans"; path = "zh-Hans.lproj/Main.strings"; sourceTree = "<group>"; };
		7D2366A621250D2C0028B67D /* zh-Hans */ = {isa = PBXFileReference; lastKnownFileType = text.plist.strings; name = "zh-Hans"; path = "zh-Hans.lproj/MainInterface.strings"; sourceTree = "<group>"; };
		7D2366A721250D2C0028B67D /* zh-Hans */ = {isa = PBXFileReference; lastKnownFileType = text.plist.strings; name = "zh-Hans"; path = "zh-Hans.lproj/Interface.strings"; sourceTree = "<group>"; };
		7D2366A821250D2C0028B67D /* zh-Hans */ = {isa = PBXFileReference; lastKnownFileType = text.plist.strings; name = "zh-Hans"; path = "zh-Hans.lproj/Localizable.strings"; sourceTree = "<group>"; };
		7D2366A921250D2C0028B67D /* zh-Hans */ = {isa = PBXFileReference; lastKnownFileType = text.plist.strings; name = "zh-Hans"; path = "zh-Hans.lproj/InfoPlist.strings"; sourceTree = "<group>"; };
		7D2366AA21250D2C0028B67D /* zh-Hans */ = {isa = PBXFileReference; lastKnownFileType = text.plist.strings; name = "zh-Hans"; path = "zh-Hans.lproj/InfoPlist.strings"; sourceTree = "<group>"; };
		7D2366AB21250D2D0028B67D /* zh-Hans */ = {isa = PBXFileReference; lastKnownFileType = text.plist.strings; name = "zh-Hans"; path = "zh-Hans.lproj/Localizable.strings"; sourceTree = "<group>"; };
		7D2366AC21250D2D0028B67D /* zh-Hans */ = {isa = PBXFileReference; lastKnownFileType = text.plist.strings; name = "zh-Hans"; path = "zh-Hans.lproj/Localizable.strings"; sourceTree = "<group>"; };
		7D2366AD21250D2D0028B67D /* zh-Hans */ = {isa = PBXFileReference; lastKnownFileType = text.plist.strings; name = "zh-Hans"; path = "zh-Hans.lproj/InfoPlist.strings"; sourceTree = "<group>"; };
		7D2366AE21250D2D0028B67D /* zh-Hans */ = {isa = PBXFileReference; lastKnownFileType = text.plist.strings; name = "zh-Hans"; path = "zh-Hans.lproj/InfoPlist.strings"; sourceTree = "<group>"; };
		7D2366AF21250D2D0028B67D /* zh-Hans */ = {isa = PBXFileReference; lastKnownFileType = text.plist.strings; name = "zh-Hans"; path = "zh-Hans.lproj/Localizable.strings"; sourceTree = "<group>"; };
		7D2366B021250D2D0028B67D /* zh-Hans */ = {isa = PBXFileReference; lastKnownFileType = text.plist.strings; name = "zh-Hans"; path = "zh-Hans.lproj/ckcomplication.strings"; sourceTree = "<group>"; };
		7D2366B121250D2D0028B67D /* zh-Hans */ = {isa = PBXFileReference; lastKnownFileType = text.plist.strings; name = "zh-Hans"; path = "zh-Hans.lproj/InfoPlist.strings"; sourceTree = "<group>"; };
		7D2366B221250D2D0028B67D /* zh-Hans */ = {isa = PBXFileReference; lastKnownFileType = text.plist.strings; name = "zh-Hans"; path = "zh-Hans.lproj/InfoPlist.strings"; sourceTree = "<group>"; };
		7D2366B321250D2D0028B67D /* zh-Hans */ = {isa = PBXFileReference; lastKnownFileType = text.plist.strings; name = "zh-Hans"; path = "zh-Hans.lproj/Localizable.strings"; sourceTree = "<group>"; };
		7D2366B421250D350028B67D /* it */ = {isa = PBXFileReference; lastKnownFileType = text.plist.strings; name = it; path = it.lproj/Interface.strings; sourceTree = "<group>"; };
		7D2366B521250D360028B67D /* it */ = {isa = PBXFileReference; lastKnownFileType = text.plist.strings; name = it; path = it.lproj/InfoPlist.strings; sourceTree = "<group>"; };
		7D2366B621250D360028B67D /* it */ = {isa = PBXFileReference; lastKnownFileType = text.plist.strings; name = it; path = it.lproj/LaunchScreen.strings; sourceTree = "<group>"; };
		7D2366B721250D360028B67D /* it */ = {isa = PBXFileReference; lastKnownFileType = text.plist.strings; name = it; path = it.lproj/Main.strings; sourceTree = "<group>"; };
		7D2366B821250D360028B67D /* it */ = {isa = PBXFileReference; lastKnownFileType = text.plist.strings; name = it; path = it.lproj/MainInterface.strings; sourceTree = "<group>"; };
		7D2366B921250D360028B67D /* it */ = {isa = PBXFileReference; lastKnownFileType = text.plist.strings; name = it; path = it.lproj/Localizable.strings; sourceTree = "<group>"; };
		7D2366BA21250D360028B67D /* it */ = {isa = PBXFileReference; lastKnownFileType = text.plist.strings; name = it; path = it.lproj/InfoPlist.strings; sourceTree = "<group>"; };
		7D2366BB21250D360028B67D /* it */ = {isa = PBXFileReference; lastKnownFileType = text.plist.strings; name = it; path = it.lproj/InfoPlist.strings; sourceTree = "<group>"; };
		7D2366BC21250D360028B67D /* it */ = {isa = PBXFileReference; lastKnownFileType = text.plist.strings; name = it; path = it.lproj/Localizable.strings; sourceTree = "<group>"; };
		7D2366BD21250D360028B67D /* it */ = {isa = PBXFileReference; lastKnownFileType = text.plist.strings; name = it; path = it.lproj/Localizable.strings; sourceTree = "<group>"; };
		7D2366BE21250D360028B67D /* it */ = {isa = PBXFileReference; lastKnownFileType = text.plist.strings; name = it; path = it.lproj/InfoPlist.strings; sourceTree = "<group>"; };
		7D2366BF21250D370028B67D /* it */ = {isa = PBXFileReference; lastKnownFileType = text.plist.strings; name = it; path = it.lproj/Localizable.strings; sourceTree = "<group>"; };
		7D2366C021250D370028B67D /* it */ = {isa = PBXFileReference; lastKnownFileType = text.plist.strings; name = it; path = it.lproj/ckcomplication.strings; sourceTree = "<group>"; };
		7D2366C121250D370028B67D /* it */ = {isa = PBXFileReference; lastKnownFileType = text.plist.strings; name = it; path = it.lproj/InfoPlist.strings; sourceTree = "<group>"; };
		7D2366C221250D370028B67D /* it */ = {isa = PBXFileReference; lastKnownFileType = text.plist.strings; name = it; path = it.lproj/InfoPlist.strings; sourceTree = "<group>"; };
		7D2366C321250D370028B67D /* it */ = {isa = PBXFileReference; lastKnownFileType = text.plist.strings; name = it; path = it.lproj/Localizable.strings; sourceTree = "<group>"; };
		7D2366C421250D3F0028B67D /* nl */ = {isa = PBXFileReference; lastKnownFileType = text.plist.strings; name = nl; path = nl.lproj/LaunchScreen.strings; sourceTree = "<group>"; };
		7D2366C521250D3F0028B67D /* nl */ = {isa = PBXFileReference; lastKnownFileType = text.plist.strings; name = nl; path = nl.lproj/Main.strings; sourceTree = "<group>"; };
		7D2366C621250D3F0028B67D /* nl */ = {isa = PBXFileReference; lastKnownFileType = text.plist.strings; name = nl; path = nl.lproj/MainInterface.strings; sourceTree = "<group>"; };
		7D2366C721250D3F0028B67D /* nl */ = {isa = PBXFileReference; lastKnownFileType = text.plist.strings; name = nl; path = nl.lproj/Interface.strings; sourceTree = "<group>"; };
		7D2366C821250D400028B67D /* nl */ = {isa = PBXFileReference; lastKnownFileType = text.plist.strings; name = nl; path = nl.lproj/Localizable.strings; sourceTree = "<group>"; };
		7D2366C921250D400028B67D /* nl */ = {isa = PBXFileReference; lastKnownFileType = text.plist.strings; name = nl; path = nl.lproj/InfoPlist.strings; sourceTree = "<group>"; };
		7D2366CA21250D400028B67D /* nl */ = {isa = PBXFileReference; lastKnownFileType = text.plist.strings; name = nl; path = nl.lproj/InfoPlist.strings; sourceTree = "<group>"; };
		7D2366CB21250D400028B67D /* nl */ = {isa = PBXFileReference; lastKnownFileType = text.plist.strings; name = nl; path = nl.lproj/Localizable.strings; sourceTree = "<group>"; };
		7D2366CC21250D400028B67D /* nl */ = {isa = PBXFileReference; lastKnownFileType = text.plist.strings; name = nl; path = nl.lproj/Localizable.strings; sourceTree = "<group>"; };
		7D2366CD21250D400028B67D /* nl */ = {isa = PBXFileReference; lastKnownFileType = text.plist.strings; name = nl; path = nl.lproj/InfoPlist.strings; sourceTree = "<group>"; };
		7D2366CE21250D400028B67D /* nl */ = {isa = PBXFileReference; lastKnownFileType = text.plist.strings; name = nl; path = nl.lproj/InfoPlist.strings; sourceTree = "<group>"; };
		7D2366CF21250D400028B67D /* nl */ = {isa = PBXFileReference; lastKnownFileType = text.plist.strings; name = nl; path = nl.lproj/Localizable.strings; sourceTree = "<group>"; };
		7D2366D021250D400028B67D /* nl */ = {isa = PBXFileReference; lastKnownFileType = text.plist.strings; name = nl; path = nl.lproj/ckcomplication.strings; sourceTree = "<group>"; };
		7D2366D121250D410028B67D /* nl */ = {isa = PBXFileReference; lastKnownFileType = text.plist.strings; name = nl; path = nl.lproj/InfoPlist.strings; sourceTree = "<group>"; };
		7D2366D221250D410028B67D /* nl */ = {isa = PBXFileReference; lastKnownFileType = text.plist.strings; name = nl; path = nl.lproj/InfoPlist.strings; sourceTree = "<group>"; };
		7D2366D321250D410028B67D /* nl */ = {isa = PBXFileReference; lastKnownFileType = text.plist.strings; name = nl; path = nl.lproj/Localizable.strings; sourceTree = "<group>"; };
		7D2366D421250D4A0028B67D /* nb */ = {isa = PBXFileReference; lastKnownFileType = text.plist.strings; name = nb; path = nb.lproj/LaunchScreen.strings; sourceTree = "<group>"; };
		7D2366D521250D4A0028B67D /* nb */ = {isa = PBXFileReference; lastKnownFileType = text.plist.strings; name = nb; path = nb.lproj/Main.strings; sourceTree = "<group>"; };
		7D2366D621250D4A0028B67D /* nb */ = {isa = PBXFileReference; lastKnownFileType = text.plist.strings; name = nb; path = nb.lproj/MainInterface.strings; sourceTree = "<group>"; };
		7D2366D721250D4A0028B67D /* nb */ = {isa = PBXFileReference; lastKnownFileType = text.plist.strings; name = nb; path = nb.lproj/Interface.strings; sourceTree = "<group>"; };
		7D2366D821250D4A0028B67D /* nb */ = {isa = PBXFileReference; lastKnownFileType = text.plist.strings; name = nb; path = nb.lproj/Localizable.strings; sourceTree = "<group>"; };
		7D2366D921250D4A0028B67D /* nb */ = {isa = PBXFileReference; lastKnownFileType = text.plist.strings; name = nb; path = nb.lproj/InfoPlist.strings; sourceTree = "<group>"; };
		7D2366DA21250D4A0028B67D /* nb */ = {isa = PBXFileReference; lastKnownFileType = text.plist.strings; name = nb; path = nb.lproj/InfoPlist.strings; sourceTree = "<group>"; };
		7D2366DB21250D4A0028B67D /* nb */ = {isa = PBXFileReference; lastKnownFileType = text.plist.strings; name = nb; path = nb.lproj/Localizable.strings; sourceTree = "<group>"; };
		7D2366DC21250D4B0028B67D /* nb */ = {isa = PBXFileReference; lastKnownFileType = text.plist.strings; name = nb; path = nb.lproj/Localizable.strings; sourceTree = "<group>"; };
		7D2366DD21250D4B0028B67D /* nb */ = {isa = PBXFileReference; lastKnownFileType = text.plist.strings; name = nb; path = nb.lproj/InfoPlist.strings; sourceTree = "<group>"; };
		7D2366DE21250D4B0028B67D /* nb */ = {isa = PBXFileReference; lastKnownFileType = text.plist.strings; name = nb; path = nb.lproj/InfoPlist.strings; sourceTree = "<group>"; };
		7D2366DF21250D4B0028B67D /* nb */ = {isa = PBXFileReference; lastKnownFileType = text.plist.strings; name = nb; path = nb.lproj/Localizable.strings; sourceTree = "<group>"; };
		7D2366E021250D4B0028B67D /* nb */ = {isa = PBXFileReference; lastKnownFileType = text.plist.strings; name = nb; path = nb.lproj/ckcomplication.strings; sourceTree = "<group>"; };
		7D2366E121250D4B0028B67D /* nb */ = {isa = PBXFileReference; lastKnownFileType = text.plist.strings; name = nb; path = nb.lproj/InfoPlist.strings; sourceTree = "<group>"; };
		7D2366E221250D4B0028B67D /* nb */ = {isa = PBXFileReference; lastKnownFileType = text.plist.strings; name = nb; path = nb.lproj/InfoPlist.strings; sourceTree = "<group>"; };
		7D2366E321250D4B0028B67D /* nb */ = {isa = PBXFileReference; lastKnownFileType = text.plist.strings; name = nb; path = nb.lproj/Localizable.strings; sourceTree = "<group>"; };
		7D2366E521250E0A0028B67D /* es */ = {isa = PBXFileReference; lastKnownFileType = text.plist.strings; name = es; path = es.lproj/InfoPlist.strings; sourceTree = "<group>"; };
		7D2366E721250E7B0028B67D /* de */ = {isa = PBXFileReference; lastKnownFileType = text.plist.strings; name = de; path = de.lproj/InfoPlist.strings; sourceTree = "<group>"; };
		7D2366E921250E8F0028B67D /* fr */ = {isa = PBXFileReference; lastKnownFileType = text.plist.strings; name = fr; path = fr.lproj/InfoPlist.strings; sourceTree = "<group>"; };
		7D2366EA21250EA40028B67D /* it */ = {isa = PBXFileReference; lastKnownFileType = text.plist.strings; name = it; path = it.lproj/InfoPlist.strings; sourceTree = "<group>"; };
		7D2366EB21250EB80028B67D /* nb */ = {isa = PBXFileReference; lastKnownFileType = text.plist.strings; name = nb; path = nb.lproj/InfoPlist.strings; sourceTree = "<group>"; };
		7D2366EC21250ECE0028B67D /* zh-Hans */ = {isa = PBXFileReference; lastKnownFileType = text.plist.strings; name = "zh-Hans"; path = "zh-Hans.lproj/InfoPlist.strings"; sourceTree = "<group>"; };
		7D2366ED21250F010028B67D /* ru */ = {isa = PBXFileReference; lastKnownFileType = text.plist.strings; name = ru; path = ru.lproj/InfoPlist.strings; sourceTree = "<group>"; };
		7D2366EE21250F170028B67D /* nl */ = {isa = PBXFileReference; lastKnownFileType = text.plist.strings; name = nl; path = nl.lproj/InfoPlist.strings; sourceTree = "<group>"; };
		7D68AAA91FE2DB0A00522C49 /* ru */ = {isa = PBXFileReference; lastKnownFileType = text.plist.strings; name = ru; path = ru.lproj/LaunchScreen.strings; sourceTree = "<group>"; };
		7D68AAAA1FE2DB0A00522C49 /* ru */ = {isa = PBXFileReference; lastKnownFileType = text.plist.strings; name = ru; path = ru.lproj/Main.strings; sourceTree = "<group>"; };
		7D68AAAB1FE2DB0A00522C49 /* ru */ = {isa = PBXFileReference; lastKnownFileType = text.plist.strings; name = ru; path = ru.lproj/MainInterface.strings; sourceTree = "<group>"; };
		7D68AAAC1FE2DB0A00522C49 /* ru */ = {isa = PBXFileReference; lastKnownFileType = text.plist.strings; name = ru; path = ru.lproj/Interface.strings; sourceTree = "<group>"; };
		7D68AAAD1FE2E8D400522C49 /* ru */ = {isa = PBXFileReference; lastKnownFileType = text.plist.strings; name = ru; path = ru.lproj/Localizable.strings; sourceTree = "<group>"; };
		7D68AAAE1FE2E8D400522C49 /* ru */ = {isa = PBXFileReference; lastKnownFileType = text.plist.strings; name = ru; path = ru.lproj/InfoPlist.strings; sourceTree = "<group>"; };
		7D68AAAF1FE2E8D500522C49 /* ru */ = {isa = PBXFileReference; lastKnownFileType = text.plist.strings; name = ru; path = ru.lproj/InfoPlist.strings; sourceTree = "<group>"; };
		7D68AAB01FE2E8D500522C49 /* ru */ = {isa = PBXFileReference; lastKnownFileType = text.plist.strings; name = ru; path = ru.lproj/ckcomplication.strings; sourceTree = "<group>"; };
		7D68AAB11FE2E8D500522C49 /* ru */ = {isa = PBXFileReference; lastKnownFileType = text.plist.strings; name = ru; path = ru.lproj/InfoPlist.strings; sourceTree = "<group>"; };
		7D68AAB21FE2E8D500522C49 /* ru */ = {isa = PBXFileReference; lastKnownFileType = text.plist.strings; name = ru; path = ru.lproj/InfoPlist.strings; sourceTree = "<group>"; };
		7D68AAB31FE2E8D500522C49 /* ru */ = {isa = PBXFileReference; lastKnownFileType = text.plist.strings; name = ru; path = ru.lproj/Localizable.strings; sourceTree = "<group>"; };
		7D68AAB41FE2E8D600522C49 /* ru */ = {isa = PBXFileReference; lastKnownFileType = text.plist.strings; name = ru; path = ru.lproj/InfoPlist.strings; sourceTree = "<group>"; };
		7D68AAB51FE2E8D600522C49 /* ru */ = {isa = PBXFileReference; lastKnownFileType = text.plist.strings; name = ru; path = ru.lproj/InfoPlist.strings; sourceTree = "<group>"; };
		7D68AAB61FE2E8D600522C49 /* ru */ = {isa = PBXFileReference; lastKnownFileType = text.plist.strings; name = ru; path = ru.lproj/Localizable.strings; sourceTree = "<group>"; };
		7D68AAB71FE2E8D600522C49 /* ru */ = {isa = PBXFileReference; lastKnownFileType = text.plist.strings; name = ru; path = ru.lproj/Localizable.strings; sourceTree = "<group>"; };
		7D68AAB81FE2E8D700522C49 /* ru */ = {isa = PBXFileReference; lastKnownFileType = text.plist.strings; name = ru; path = ru.lproj/Localizable.strings; sourceTree = "<group>"; };
		7D7076361FE06EDE004AC8EA /* es */ = {isa = PBXFileReference; lastKnownFileType = text.plist.strings; name = es; path = es.lproj/Localizable.strings; sourceTree = "<group>"; };
		7D70763B1FE06EDF004AC8EA /* es */ = {isa = PBXFileReference; lastKnownFileType = text.plist.strings; name = es; path = es.lproj/InfoPlist.strings; sourceTree = "<group>"; };
		7D7076401FE06EDF004AC8EA /* es */ = {isa = PBXFileReference; lastKnownFileType = text.plist.strings; name = es; path = es.lproj/ckcomplication.strings; sourceTree = "<group>"; };
		7D7076421FE06EE0004AC8EA /* es */ = {isa = PBXFileReference; lastKnownFileType = text.plist.strings; name = es; path = es.lproj/InfoPlist.strings; sourceTree = "<group>"; };
		7D7076461FE06EE0004AC8EA /* es */ = {isa = PBXFileReference; lastKnownFileType = text.plist.strings; name = es; path = es.lproj/InfoPlist.strings; sourceTree = "<group>"; };
		7D70764B1FE06EE1004AC8EA /* es */ = {isa = PBXFileReference; lastKnownFileType = text.plist.strings; name = es; path = es.lproj/Localizable.strings; sourceTree = "<group>"; };
		7D7076501FE06EE1004AC8EA /* es */ = {isa = PBXFileReference; lastKnownFileType = text.plist.strings; name = es; path = es.lproj/InfoPlist.strings; sourceTree = "<group>"; };
		7D7076551FE06EE2004AC8EA /* es */ = {isa = PBXFileReference; lastKnownFileType = text.plist.strings; name = es; path = es.lproj/InfoPlist.strings; sourceTree = "<group>"; };
		7D70765A1FE06EE2004AC8EA /* es */ = {isa = PBXFileReference; lastKnownFileType = text.plist.strings; name = es; path = es.lproj/Localizable.strings; sourceTree = "<group>"; };
		7D70765F1FE06EE3004AC8EA /* es */ = {isa = PBXFileReference; lastKnownFileType = text.plist.strings; name = es; path = es.lproj/Localizable.strings; sourceTree = "<group>"; };
		7D7076641FE06EE4004AC8EA /* es */ = {isa = PBXFileReference; lastKnownFileType = text.plist.strings; name = es; path = es.lproj/Localizable.strings; sourceTree = "<group>"; };
		7D7076691FE0702F004AC8EA /* es */ = {isa = PBXFileReference; lastKnownFileType = text.plist.strings; name = es; path = es.lproj/InfoPlist.strings; sourceTree = "<group>"; };
		7DD382761F8DBFC60071272B /* es */ = {isa = PBXFileReference; lastKnownFileType = text.plist.strings; name = es; path = es.lproj/LaunchScreen.strings; sourceTree = "<group>"; };
		7DD382771F8DBFC60071272B /* es */ = {isa = PBXFileReference; lastKnownFileType = text.plist.strings; name = es; path = es.lproj/Main.strings; sourceTree = "<group>"; };
		7DD382781F8DBFC60071272B /* es */ = {isa = PBXFileReference; lastKnownFileType = text.plist.strings; name = es; path = es.lproj/MainInterface.strings; sourceTree = "<group>"; };
		7DD382791F8DBFC60071272B /* es */ = {isa = PBXFileReference; lastKnownFileType = text.plist.strings; name = es; path = es.lproj/Interface.strings; sourceTree = "<group>"; };
		892A5D29222EF60A008961AB /* MockKit.framework */ = {isa = PBXFileReference; explicitFileType = wrapper.framework; name = MockKit.framework; path = Carthage/Build/iOS/MockKit.framework; sourceTree = SOURCE_ROOT; };
		892A5D2B222EF60A008961AB /* MockKitUI.framework */ = {isa = PBXFileReference; explicitFileType = wrapper.framework; name = MockKitUI.framework; path = Carthage/Build/iOS/MockKitUI.framework; sourceTree = SOURCE_ROOT; };
		892A5D58222F0A27008961AB /* Debug.swift */ = {isa = PBXFileReference; lastKnownFileType = sourcecode.swift; path = Debug.swift; sourceTree = "<group>"; };
		892A5D5A222F0D7C008961AB /* LoopTestingKit.framework */ = {isa = PBXFileReference; explicitFileType = wrapper.framework; name = LoopTestingKit.framework; path = Carthage/Build/iOS/LoopTestingKit.framework; sourceTree = SOURCE_ROOT; };
		892A5D682230C41D008961AB /* RangeReplaceableCollection.swift */ = {isa = PBXFileReference; lastKnownFileType = sourcecode.swift; path = RangeReplaceableCollection.swift; sourceTree = "<group>"; };
		892FB4CC22040104005293EC /* OverridePresetRow.swift */ = {isa = PBXFileReference; lastKnownFileType = sourcecode.swift; path = OverridePresetRow.swift; sourceTree = "<group>"; };
		892FB4CE220402C0005293EC /* OverrideSelectionController.swift */ = {isa = PBXFileReference; lastKnownFileType = sourcecode.swift; path = OverrideSelectionController.swift; sourceTree = "<group>"; };
		894F71E11FFEC4D8007D365C /* DefaultAssets.xcassets */ = {isa = PBXFileReference; lastKnownFileType = folder.assetcatalog; path = DefaultAssets.xcassets; sourceTree = "<group>"; };
		895FE0942201234000FCF18A /* OverrideSelectionViewController.swift */ = {isa = PBXFileReference; fileEncoding = 4; lastKnownFileType = sourcecode.swift; path = OverrideSelectionViewController.swift; sourceTree = "<group>"; };
		898ECA5E218ABD17001E9D35 /* GlucoseChartScaler.swift */ = {isa = PBXFileReference; fileEncoding = 4; lastKnownFileType = sourcecode.swift; path = GlucoseChartScaler.swift; sourceTree = "<group>"; };
		898ECA5F218ABD17001E9D35 /* GlucoseChartData.swift */ = {isa = PBXFileReference; fileEncoding = 4; lastKnownFileType = sourcecode.swift; path = GlucoseChartData.swift; sourceTree = "<group>"; };
		898ECA62218ABD21001E9D35 /* ComplicationChartManager.swift */ = {isa = PBXFileReference; fileEncoding = 4; lastKnownFileType = sourcecode.swift; path = ComplicationChartManager.swift; sourceTree = "<group>"; };
		898ECA64218ABD9A001E9D35 /* CGRect.swift */ = {isa = PBXFileReference; fileEncoding = 4; lastKnownFileType = sourcecode.swift; path = CGRect.swift; sourceTree = "<group>"; };
		898ECA66218ABDA8001E9D35 /* WatchApp Extension-Bridging-Header.h */ = {isa = PBXFileReference; lastKnownFileType = sourcecode.c.h; path = "WatchApp Extension-Bridging-Header.h"; sourceTree = "<group>"; };
		898ECA67218ABDA8001E9D35 /* CLKTextProvider+Compound.m */ = {isa = PBXFileReference; fileEncoding = 4; lastKnownFileType = sourcecode.c.objc; path = "CLKTextProvider+Compound.m"; sourceTree = "<group>"; };
		898ECA68218ABDA9001E9D35 /* CLKTextProvider+Compound.h */ = {isa = PBXFileReference; fileEncoding = 4; lastKnownFileType = sourcecode.c.h; path = "CLKTextProvider+Compound.h"; sourceTree = "<group>"; };
		89ADE13A226BFA0F0067222B /* TestingScenariosManager.swift */ = {isa = PBXFileReference; lastKnownFileType = sourcecode.swift; path = TestingScenariosManager.swift; sourceTree = "<group>"; };
		89CA2B2F226C0161004D9350 /* DirectoryObserver.swift */ = {isa = PBXFileReference; lastKnownFileType = sourcecode.swift; path = DirectoryObserver.swift; sourceTree = "<group>"; };
		89CA2B31226C18B8004D9350 /* TestingScenariosTableViewController.swift */ = {isa = PBXFileReference; lastKnownFileType = sourcecode.swift; path = TestingScenariosTableViewController.swift; sourceTree = "<group>"; };
		89CA2B3C226E6B13004D9350 /* LocalTestingScenariosManager.swift */ = {isa = PBXFileReference; lastKnownFileType = sourcecode.swift; path = LocalTestingScenariosManager.swift; sourceTree = "<group>"; };
		89E267FB2292456700A3F2AF /* FeatureFlags.swift */ = {isa = PBXFileReference; lastKnownFileType = sourcecode.swift; path = FeatureFlags.swift; sourceTree = "<group>"; };
		89E267FE229267DF00A3F2AF /* Optional.swift */ = {isa = PBXFileReference; lastKnownFileType = sourcecode.swift; path = Optional.swift; sourceTree = "<group>"; };
		C10428961D17BAD400DD539A /* NightscoutUploadKit.framework */ = {isa = PBXFileReference; explicitFileType = wrapper.framework; path = NightscoutUploadKit.framework; sourceTree = BUILT_PRODUCTS_DIR; };
		C10B28451EA9BA5E006EA1FC /* far_future_high_bg_forecast.json */ = {isa = PBXFileReference; fileEncoding = 4; lastKnownFileType = text.json; path = far_future_high_bg_forecast.json; sourceTree = "<group>"; };
		C125F31A22FE7CE200FD0545 /* copy-frameworks.sh */ = {isa = PBXFileReference; fileEncoding = 4; lastKnownFileType = text.script.sh; path = "copy-frameworks.sh"; sourceTree = "<group>"; };
		C12F21A61DFA79CB00748193 /* recommend_temp_basal_very_low_end_in_range.json */ = {isa = PBXFileReference; fileEncoding = 4; lastKnownFileType = text.json; path = recommend_temp_basal_very_low_end_in_range.json; sourceTree = "<group>"; };
		C15713811DAC6983005BC4D2 /* MealBolusNightscoutTreatment.swift */ = {isa = PBXFileReference; fileEncoding = 4; lastKnownFileType = sourcecode.swift; path = MealBolusNightscoutTreatment.swift; sourceTree = "<group>"; };
		C16DA84122E8E112008624C2 /* LoopPlugins.swift */ = {isa = PBXFileReference; lastKnownFileType = sourcecode.swift; path = LoopPlugins.swift; sourceTree = "<group>"; };
		C17824991E1999FA00D9D25C /* CaseCountable.swift */ = {isa = PBXFileReference; fileEncoding = 4; lastKnownFileType = sourcecode.swift; path = CaseCountable.swift; sourceTree = "<group>"; };
		C178249F1E19CF9800D9D25C /* GlucoseThresholdTableViewController.swift */ = {isa = PBXFileReference; fileEncoding = 4; lastKnownFileType = sourcecode.swift; path = GlucoseThresholdTableViewController.swift; sourceTree = "<group>"; };
		C17824A21E19EAB600D9D25C /* recommend_temp_basal_start_very_low_end_high.json */ = {isa = PBXFileReference; fileEncoding = 4; lastKnownFileType = text.json; path = recommend_temp_basal_start_very_low_end_high.json; sourceTree = "<group>"; };
		C17824A41E1AD4D100D9D25C /* BolusRecommendation.swift */ = {isa = PBXFileReference; fileEncoding = 4; lastKnownFileType = sourcecode.swift; path = BolusRecommendation.swift; sourceTree = "<group>"; };
		C1814B85225E507C008D2D8E /* Sequence.swift */ = {isa = PBXFileReference; lastKnownFileType = sourcecode.swift; path = Sequence.swift; sourceTree = "<group>"; };
		C18852E12082AB1A00BECC8C /* RileyLinkKitUI.framework */ = {isa = PBXFileReference; explicitFileType = wrapper.framework; path = RileyLinkKitUI.framework; sourceTree = BUILT_PRODUCTS_DIR; };
		C18A491222FCC22800FDA733 /* build-derived-assets.sh */ = {isa = PBXFileReference; fileEncoding = 4; lastKnownFileType = text.script.sh; path = "build-derived-assets.sh"; sourceTree = "<group>"; };
		C18A491322FCC22900FDA733 /* make_scenario.py */ = {isa = PBXFileReference; fileEncoding = 4; lastKnownFileType = text.script.python; path = make_scenario.py; sourceTree = "<group>"; };
		C18A491422FCC22900FDA733 /* build-derived-watch-assets.sh */ = {isa = PBXFileReference; fileEncoding = 4; lastKnownFileType = text.script.sh; path = "build-derived-watch-assets.sh"; sourceTree = "<group>"; };
		C18A491522FCC22900FDA733 /* copy-plugins.sh */ = {isa = PBXFileReference; fileEncoding = 4; lastKnownFileType = text.script.sh; path = "copy-plugins.sh"; sourceTree = "<group>"; };
		C18C8C501D5A351900E043FB /* NightscoutDataManager.swift */ = {isa = PBXFileReference; fileEncoding = 4; lastKnownFileType = sourcecode.swift; path = NightscoutDataManager.swift; sourceTree = "<group>"; };
		C1C6591B1E1B1FDA0025CC58 /* recommend_temp_basal_dropping_then_rising.json */ = {isa = PBXFileReference; fileEncoding = 4; lastKnownFileType = text.json; path = recommend_temp_basal_dropping_then_rising.json; sourceTree = "<group>"; };
<<<<<<< HEAD
		C1C7F1BF220D675700689850 /* OmniKit.framework */ = {isa = PBXFileReference; lastKnownFileType = wrapper.framework; name = OmniKit.framework; path = Carthage/Build/iOS/OmniKit.framework; sourceTree = "<group>"; };
		C1C7F1C0220D675700689850 /* OmniKitUI.framework */ = {isa = PBXFileReference; lastKnownFileType = wrapper.framework; name = OmniKitUI.framework; path = Carthage/Build/iOS/OmniKitUI.framework; sourceTree = "<group>"; };
		C1D289B422F90A52003FFBD9 /* BasalDeliveryState.swift */ = {isa = PBXFileReference; lastKnownFileType = sourcecode.swift; path = BasalDeliveryState.swift; sourceTree = "<group>"; };
=======
		C1D1405822FB69CC00DA6242 /* DerivedAssets.xcassets */ = {isa = PBXFileReference; lastKnownFileType = folder.assetcatalog; path = DerivedAssets.xcassets; sourceTree = BUILT_PRODUCTS_DIR; };
		C1D1405E22FB7ADF00DA6242 /* DerivedWatchAssets.xcassets */ = {isa = PBXFileReference; lastKnownFileType = folder.assetcatalog; path = DerivedWatchAssets.xcassets; sourceTree = BUILT_PRODUCTS_DIR; };
>>>>>>> 615f06a5
		C1E2773D224177C000354103 /* ClockKit.framework */ = {isa = PBXFileReference; lastKnownFileType = wrapper.framework; name = ClockKit.framework; path = Platforms/WatchOS.platform/Developer/SDKs/WatchOS.sdk/System/Library/Frameworks/ClockKit.framework; sourceTree = DEVELOPER_DIR; };
		C1E2774722433D7A00354103 /* MKRingProgressView.framework */ = {isa = PBXFileReference; explicitFileType = wrapper.framework; path = MKRingProgressView.framework; sourceTree = BUILT_PRODUCTS_DIR; };
		C1F8B1D122375E4200DD66CF /* BolusProgressTableViewCell.swift */ = {isa = PBXFileReference; lastKnownFileType = sourcecode.swift; path = BolusProgressTableViewCell.swift; sourceTree = "<group>"; };
		C1F8B1DB223862D500DD66CF /* BolusProgressTableViewCell.xib */ = {isa = PBXFileReference; lastKnownFileType = file.xib; path = BolusProgressTableViewCell.xib; sourceTree = "<group>"; };
		C1FB428B217806A300FAB378 /* StateColorPalette.swift */ = {isa = PBXFileReference; fileEncoding = 4; lastKnownFileType = sourcecode.swift; path = StateColorPalette.swift; sourceTree = "<group>"; };
		C1FB428E217921D600FAB378 /* PumpManagerUI.swift */ = {isa = PBXFileReference; lastKnownFileType = sourcecode.swift; path = PumpManagerUI.swift; sourceTree = "<group>"; };
/* End PBXFileReference section */

/* Begin PBXFrameworksBuildPhase section */
		43105EF81BADC8F9009CD81E /* Frameworks */ = {
			isa = PBXFrameworksBuildPhase;
			buildActionMask = 2147483647;
			files = (
			);
			runOnlyForDeploymentPostprocessing = 0;
		};
		43776F891B8022E90074EA36 /* Frameworks */ = {
			isa = PBXFrameworksBuildPhase;
			buildActionMask = 2147483647;
			files = (
				434FB6461D68F1CD007B9C70 /* Amplitude.framework in Frameworks */,
				43A8EC6F210E622700A81379 /* CGMBLEKitUI.framework in Frameworks */,
				438A95A81D8B9B24009D12E1 /* CGMBLEKit.framework in Frameworks */,
				43C246A81D89990F0031F8D1 /* Crypto.framework in Frameworks */,
				4D3B40041D4A9E1A00BC6334 /* G4ShareSpy.framework in Frameworks */,
				43F5C2C91B929C09003EB13D /* HealthKit.framework in Frameworks */,
				43D9FFD621EAE05D00AF44BF /* LoopCore.framework in Frameworks */,
				43F78D4F1C914197002152D1 /* LoopKit.framework in Frameworks */,
				892A5D5B222F0D7C008961AB /* LoopTestingKit.framework in Frameworks */,
				4F7528941DFE1E9500C322D6 /* LoopUI.framework in Frameworks */,
				43CA93371CB98079000026B5 /* MinimedKit.framework in Frameworks */,
				43709AEA20DF3F8200F941B3 /* MinimedKitUI.framework in Frameworks */,
				C1E2774822433D7A00354103 /* MKRingProgressView.framework in Frameworks */,
				892A5D2A222EF60A008961AB /* MockKit.framework in Frameworks */,
				892A5D2C222EF60A008961AB /* MockKitUI.framework in Frameworks */,
				C10428971D17BAD400DD539A /* NightscoutUploadKit.framework in Frameworks */,
				C1C7F1C1220D675800689850 /* OmniKit.framework in Frameworks */,
				C1C7F1C2220D675800689850 /* OmniKitUI.framework in Frameworks */,
				437AFEE42035252A008C4892 /* RileyLinkBLEKit.framework in Frameworks */,
				43523EDB1CC35083001850F1 /* RileyLinkKit.framework in Frameworks */,
				C18852E22082AB1B00BECC8C /* RileyLinkKitUI.framework in Frameworks */,
				43B371881CE597D10013C5A6 /* ShareClient.framework in Frameworks */,
				4F08DE9B1E7BC4ED006741EA /* SwiftCharts.framework in Frameworks */,
				4379CFF021112CF700AADC79 /* ShareClientUI.framework in Frameworks */,
			);
			runOnlyForDeploymentPostprocessing = 0;
		};
		43A9437B1B926B7B0051FA24 /* Frameworks */ = {
			isa = PBXFrameworksBuildPhase;
			buildActionMask = 2147483647;
			files = (
				C1E2773E224177C000354103 /* ClockKit.framework in Frameworks */,
				4344628220A7A37F00C4BE6F /* CoreBluetooth.framework in Frameworks */,
				4344628520A7A3BE00C4BE6F /* LoopKit.framework in Frameworks */,
				4396BD50225159C0005AA4D3 /* HealthKit.framework in Frameworks */,
				4344628620A7A3BE00C4BE6F /* CGMBLEKit.framework in Frameworks */,
				43D9002F21EB234400AF44BF /* LoopCore.framework in Frameworks */,
			);
			runOnlyForDeploymentPostprocessing = 0;
		};
		43D9002321EB209400AF44BF /* Frameworks */ = {
			isa = PBXFrameworksBuildPhase;
			buildActionMask = 2147483647;
			files = (
				43D9002D21EB225D00AF44BF /* HealthKit.framework in Frameworks */,
				43D9002E21EB226F00AF44BF /* LoopKit.framework in Frameworks */,
			);
			runOnlyForDeploymentPostprocessing = 0;
		};
		43D9FF9F21EA9A0C00AF44BF /* Frameworks */ = {
			isa = PBXFrameworksBuildPhase;
			buildActionMask = 2147483647;
			files = (
				43D9FFDE21EAE3AE00AF44BF /* LoopCore.framework in Frameworks */,
				43D9FFBD21EA9CD700AF44BF /* SwiftCharts.framework in Frameworks */,
				43D9FFB421EA9AD800AF44BF /* LoopUI.framework in Frameworks */,
				43D9FFBB21EA9CC900AF44BF /* LoopKit.framework in Frameworks */,
				43D9FFB621EA9B2F00AF44BF /* HealthKit.framework in Frameworks */,
				43D9FFBC21EA9CCD00AF44BF /* LoopKitUI.framework in Frameworks */,
			);
			runOnlyForDeploymentPostprocessing = 0;
		};
		43D9FFCC21EAE05D00AF44BF /* Frameworks */ = {
			isa = PBXFrameworksBuildPhase;
			buildActionMask = 2147483647;
			files = (
				43D9FFFA21EAF35900AF44BF /* HealthKit.framework in Frameworks */,
				43D9FFF821EAF2EF00AF44BF /* LoopKit.framework in Frameworks */,
			);
			runOnlyForDeploymentPostprocessing = 0;
		};
		43E2D8CE1D20BF42004DA55F /* Frameworks */ = {
			isa = PBXFrameworksBuildPhase;
			buildActionMask = 2147483647;
			files = (
				4345E3FF21F051C6009E00E5 /* LoopCore.framework in Frameworks */,
				43E2D9191D222759004DA55F /* LoopKit.framework in Frameworks */,
			);
			runOnlyForDeploymentPostprocessing = 0;
		};
		43E2D9081D20C581004DA55F /* Frameworks */ = {
			isa = PBXFrameworksBuildPhase;
			buildActionMask = 2147483647;
			files = (
			);
			runOnlyForDeploymentPostprocessing = 0;
		};
		4F70C1D91DE8DCA7006380B7 /* Frameworks */ = {
			isa = PBXFrameworksBuildPhase;
			buildActionMask = 2147483647;
			files = (
				43D9000B21EB0BE000AF44BF /* LoopCore.framework in Frameworks */,
				43FCEEC022220D1F0013DD30 /* LoopKit.framework in Frameworks */,
				43FCEEBF22220CF30013DD30 /* LoopKitUI.framework in Frameworks */,
				4F7528951DFE1E9B00C322D6 /* LoopUI.framework in Frameworks */,
				437AFEE520352591008C4892 /* NotificationCenter.framework in Frameworks */,
				C110A0E7221BC2400016560B /* OmniKit.framework in Frameworks */,
				C110A0E8221BC2430016560B /* OmniKitUI.framework in Frameworks */,
				C1C0BE2A224C0FA000C03B4D /* SwiftCharts.framework in Frameworks */,
			);
			runOnlyForDeploymentPostprocessing = 0;
		};
		4F7528871DFE1DC600C322D6 /* Frameworks */ = {
			isa = PBXFrameworksBuildPhase;
			buildActionMask = 2147483647;
			files = (
				437AFEE8203689FE008C4892 /* LoopKit.framework in Frameworks */,
				4FB76FB01E8C3E8000B39636 /* SwiftCharts.framework in Frameworks */,
				43C05CBA21EBEAD8006FB252 /* LoopCore.framework in Frameworks */,
				43FCEEBE22220CE70013DD30 /* LoopKitUI.framework in Frameworks */,
			);
			runOnlyForDeploymentPostprocessing = 0;
		};
/* End PBXFrameworksBuildPhase section */

/* Begin PBXGroup section */
		4328E0121CFBE1B700E199AA /* Controllers */ = {
			isa = PBXGroup;
			children = (
				4328E0151CFBE1DA00E199AA /* ActionHUDController.swift */,
				4328E01D1CFBE25F00E199AA /* AddCarbsInterfaceController.swift */,
				4328E0161CFBE1DA00E199AA /* BolusInterfaceController.swift */,
				4345E40521F68E18009E00E5 /* CarbEntryListController.swift */,
				4FFEDFBE20E5CF22000BFC58 /* ChartHUDController.swift */,
				4F82654F20E69F9A0031A8F5 /* HUDInterfaceController.swift */,
				43511CED220FC61700566C63 /* HUDRowController.swift */,
				43A943891B926B7B0051FA24 /* NotificationController.swift */,
				4345E40321F68AD9009E00E5 /* TextRowController.swift */,
				892FB4CE220402C0005293EC /* OverrideSelectionController.swift */,
			);
			path = Controllers;
			sourceTree = "<group>";
		};
		4328E01F1CFBE2B100E199AA /* Extensions */ = {
			isa = PBXGroup;
			children = (
				4344629120A7C19800C4BE6F /* ButtonGroup.swift */,
				898ECA64218ABD9A001E9D35 /* CGRect.swift */,
				4328E0221CFBE2C500E199AA /* CLKComplicationTemplate.swift */,
				898ECA68218ABDA9001E9D35 /* CLKTextProvider+Compound.h */,
				898ECA67218ABDA8001E9D35 /* CLKTextProvider+Compound.m */,
				4F7E8AC420E2AB9600AEA65E /* Date.swift */,
				4F73F5FB20E2E7FA00E8D82C /* GlucoseStore.swift */,
				43785E952120E4010057DED1 /* INRelevantShortcutStore+Loop.swift */,
				4328E0231CFBE2C500E199AA /* NSUserDefaults+WatchApp.swift */,
				4328E0241CFBE2C500E199AA /* UIColor.swift */,
				4F2C15801E0495B200E160D4 /* WatchContext+WatchApp.swift */,
				43CB2B2A1D924D450079823D /* WCSession.swift */,
				4328E0251CFBE2C500E199AA /* WKAlertAction.swift */,
				4328E02E1CFBF81800E199AA /* WKInterfaceImage.swift */,
				898ECA66218ABDA8001E9D35 /* WatchApp Extension-Bridging-Header.h */,
			);
			path = Extensions;
			sourceTree = "<group>";
		};
		4345E3F621F03C2E009E00E5 /* Display */ = {
			isa = PBXGroup;
			children = (
				4345E3F721F03D2A009E00E5 /* DatesAndNumberCell.swift */,
				4345E3F921F0473B009E00E5 /* TextCell.swift */,
			);
			path = Display;
			sourceTree = "<group>";
		};
		43511CDD21FD80AD00566C63 /* RetrospectiveCorrection */ = {
			isa = PBXGroup;
			children = (
				43511CDF21FD80E400566C63 /* RetrospectiveCorrection.swift */,
				43511CE021FD80E400566C63 /* StandardRetrospectiveCorrection.swift */,
			);
			path = RetrospectiveCorrection;
			sourceTree = "<group>";
		};
		43757D131C06F26C00910CB9 /* Models */ = {
			isa = PBXGroup;
			children = (
				43511CDD21FD80AD00566C63 /* RetrospectiveCorrection */,
				43880F961D9D8052009061A8 /* ServiceAuthentication */,
				C17824A41E1AD4D100D9D25C /* BolusRecommendation.swift */,
				43C2FAE01EB656A500364AFF /* GlucoseEffectVelocity.swift */,
				436A0DA41D236A2A00104B24 /* LoopError.swift */,
				430B29942041F5CB00BA9F93 /* LoopSettings+Loop.swift */,
				4F526D601DF8D9A900A04910 /* NetBasal.swift */,
				438D42F81D7C88BC003244B0 /* PredictionInputEffect.swift */,
				43441A9B1EDB34810087958C /* StatusExtensionContext+LoopKit.swift */,
				4328E0311CFC068900E199AA /* WatchContext+LoopKit.swift */,
			);
			path = Models;
			sourceTree = "<group>";
		};
		43776F831B8022E90074EA36 = {
			isa = PBXGroup;
			children = (
				C18A491122FCC20B00FDA733 /* Scripts */,
				4FF4D0FA1E1834BD00846527 /* Common */,
				43776F8E1B8022E90074EA36 /* Loop */,
				4F70C1DF1DE8DCA7006380B7 /* Loop Status Extension */,
				43D9FFD021EAE05D00AF44BF /* LoopCore */,
				4F75288C1DFE1DC600C322D6 /* LoopUI */,
				43A943731B926B7B0051FA24 /* WatchApp */,
				43A943821B926B7B0051FA24 /* WatchApp Extension */,
				43F78D2C1C8FC58F002152D1 /* LoopTests */,
				43E2D8D21D20BF42004DA55F /* DoseMathTests */,
				43D9FFA321EA9A0C00AF44BF /* Learn */,
				968DCD53F724DE56FFE51920 /* Frameworks */,
				43776F8D1B8022E90074EA36 /* Products */,
				437DE502229C834D003B1074 /* Scripts */,
				437D9BA11D7B5203007245E8 /* Loop.xcconfig */,
			);
			sourceTree = "<group>";
		};
		43776F8D1B8022E90074EA36 /* Products */ = {
			isa = PBXGroup;
			children = (
				43776F8C1B8022E90074EA36 /* Loop.app */,
				43A943721B926B7B0051FA24 /* WatchApp.app */,
				43A9437E1B926B7B0051FA24 /* WatchApp Extension.appex */,
				43E2D8D11D20BF42004DA55F /* DoseMathTests.xctest */,
				43E2D90B1D20C581004DA55F /* LoopTests.xctest */,
				4F70C1DC1DE8DCA7006380B7 /* Loop Status Extension.appex */,
				4F75288B1DFE1DC600C322D6 /* LoopUI.framework */,
				43D9FFA221EA9A0C00AF44BF /* Learn.app */,
				43D9FFCF21EAE05D00AF44BF /* LoopCore.framework */,
				43D9002A21EB209400AF44BF /* LoopCore.framework */,
			);
			name = Products;
			sourceTree = "<group>";
		};
		43776F8E1B8022E90074EA36 /* Loop */ = {
			isa = PBXGroup;
			children = (
				C16DA84022E8E104008624C2 /* Plugins */,
				7D7076651FE06EE4004AC8EA /* Localizable.strings */,
				7D7076511FE06EE1004AC8EA /* InfoPlist.strings */,
				43EDEE6B1CF2E12A00393BE3 /* Loop.entitlements */,
				43F5C2D41B92A4A6003EB13D /* Info.plist */,
				43776F8F1B8022E90074EA36 /* AppDelegate.swift */,
				43776F981B8022E90074EA36 /* DefaultAssets.xcassets */,
				C1D1405822FB69CC00DA6242 /* DerivedAssets.xcassets */,
				43776F9A1B8022E90074EA36 /* LaunchScreen.storyboard */,
				43776F951B8022E90074EA36 /* Main.storyboard */,
				43E344A01B9E144300C85C07 /* Extensions */,
				43F5C2E41B93C5D4003EB13D /* Managers */,
				43757D131C06F26C00910CB9 /* Models */,
				43F5C2CE1B92A2A0003EB13D /* View Controllers */,
				43F5C2CF1B92A2ED003EB13D /* Views */,
			);
			path = Loop;
			sourceTree = "<group>";
		};
		437DE502229C834D003B1074 /* Scripts */ = {
			isa = PBXGroup;
			children = (
				437DE503229C8375003B1074 /* copy-frameworks.sh */,
			);
			path = Scripts;
			sourceTree = "<group>";
		};
		43880F961D9D8052009061A8 /* ServiceAuthentication */ = {
			isa = PBXGroup;
			children = (
				438849EB1D29EC34003B3F23 /* AmplitudeService.swift */,
				4341F4EA1EDB92AC001C936B /* LogglyService.swift */,
				438849ED1D2A1EBB003B3F23 /* MLabService.swift */,
				438849E91D297CB6003B3F23 /* NightscoutService.swift */,
			);
			path = ServiceAuthentication;
			sourceTree = "<group>";
		};
		43A943731B926B7B0051FA24 /* WatchApp */ = {
			isa = PBXGroup;
			children = (
				894F71E11FFEC4D8007D365C /* DefaultAssets.xcassets */,
				C1D1405E22FB7ADF00DA6242 /* DerivedWatchAssets.xcassets */,
				C1C73F0F1DE3D0270022FC89 /* InfoPlist.strings */,
				43F5C2D61B92A4DC003EB13D /* Info.plist */,
				43A943741B926B7B0051FA24 /* Interface.storyboard */,
			);
			path = WatchApp;
			sourceTree = "<group>";
		};
		43A943821B926B7B0051FA24 /* WatchApp Extension */ = {
			isa = PBXGroup;
			children = (
				7D7076601FE06EE3004AC8EA /* Localizable.strings */,
				7D7076411FE06EDF004AC8EA /* ckcomplication.strings */,
				7D70763C1FE06EDF004AC8EA /* InfoPlist.strings */,
				43D533BB1CFD1DD7009E3085 /* WatchApp Extension.entitlements */,
				43A943911B926B7B0051FA24 /* Info.plist */,
				43A9438D1B926B7B0051FA24 /* ComplicationController.swift */,
				43A943871B926B7B0051FA24 /* ExtensionDelegate.swift */,
				43A9438F1B926B7B0051FA24 /* Assets.xcassets */,
				4328E0121CFBE1B700E199AA /* Controllers */,
				4328E01F1CFBE2B100E199AA /* Extensions */,
				4FE3475F20D5D7FA00A86D03 /* Managers */,
				898ECA5D218ABD17001E9D35 /* Models */,
				4F75F0052100146B00B5570E /* Scenes */,
				43A943831B926B7B0051FA24 /* Supporting Files */,
			);
			path = "WatchApp Extension";
			sourceTree = "<group>";
		};
		43A943831B926B7B0051FA24 /* Supporting Files */ = {
			isa = PBXGroup;
			children = (
				43A943841B926B7B0051FA24 /* PushNotificationPayload.apns */,
			);
			name = "Supporting Files";
			sourceTree = "<group>";
		};
		43C05CB321EBE268006FB252 /* Extensions */ = {
			isa = PBXGroup;
			children = (
				43C05CB421EBE274006FB252 /* Date.swift */,
				4345E3FD21F04A50009E00E5 /* DateIntervalFormatter.swift */,
				43D9F81F21EF0906000578CD /* NSNumber.swift */,
				43C5F259222C921B00905D10 /* OSLog.swift */,
				43D9F81921EC593C000578CD /* UITableViewCell.swift */,
				C1814B85225E507C008D2D8E /* Sequence.swift */,
			);
			path = Extensions;
			sourceTree = "<group>";
		};
		43C05CBB21EBF743006FB252 /* View Controllers */ = {
			isa = PBXGroup;
			children = (
				43C05CC121EC06E4006FB252 /* LessonConfigurationViewController.swift */,
				43D9F82321EFF1AB000578CD /* LessonResultsViewController.swift */,
				43C05CBC21EBF77D006FB252 /* LessonsViewController.swift */,
			);
			path = "View Controllers";
			sourceTree = "<group>";
		};
		43C05CBE21EBFF66006FB252 /* Lessons */ = {
			isa = PBXGroup;
			children = (
				43C728F4222266F000C62969 /* ModalDayLesson.swift */,
				43C05CB021EBBDB9006FB252 /* TimeInRangeLesson.swift */,
			);
			path = Lessons;
			sourceTree = "<group>";
		};
		43C05CC321EC0868006FB252 /* Configuration */ = {
			isa = PBXGroup;
			children = (
				43D9F81721EC51CC000578CD /* DateEntry.swift */,
				43C05CC921EC382B006FB252 /* NumberEntry.swift */,
				43D9F81D21EF0609000578CD /* NumberRangeEntry.swift */,
				43D9F82121EF0A7A000578CD /* QuantityRangeEntry.swift */,
				43C728F62222700000C62969 /* DateIntervalEntry.swift */,
			);
			path = Configuration;
			sourceTree = "<group>";
		};
		43C5F255222C7B6300905D10 /* Models */ = {
			isa = PBXGroup;
			children = (
				43C5F256222C7B7200905D10 /* TimeComponents.swift */,
			);
			path = Models;
			sourceTree = "<group>";
		};
		43D9003A21EB281300AF44BF /* Insulin */ = {
			isa = PBXGroup;
			children = (
				435CB6241F37ABFC00C320C7 /* ExponentialInsulinModelPreset.swift */,
				435CB6281F37B01300C320C7 /* InsulinModelSettings.swift */,
				435CB6261F37AE5600C320C7 /* WalshInsulinModel.swift */,
			);
			path = Insulin;
			sourceTree = "<group>";
		};
		43D9FFA321EA9A0C00AF44BF /* Learn */ = {
			isa = PBXGroup;
			children = (
				43D9FFA421EA9A0C00AF44BF /* AppDelegate.swift */,
				43C05CBF21EBFFA4006FB252 /* Lesson.swift */,
				43C05CC321EC0868006FB252 /* Configuration */,
				4345E3F621F03C2E009E00E5 /* Display */,
				43C05CB321EBE268006FB252 /* Extensions */,
				43C05CBE21EBFF66006FB252 /* Lessons */,
				43D9FFBE21EAB20B00AF44BF /* Managers */,
				43C5F255222C7B6300905D10 /* Models */,
				43C05CBB21EBF743006FB252 /* View Controllers */,
				43D9FFB521EA9B0100AF44BF /* Learn.entitlements */,
				43D9FFA821EA9A0C00AF44BF /* Main.storyboard */,
				43D9FFAB21EA9A0F00AF44BF /* Assets.xcassets */,
				43D9FFAD21EA9A0F00AF44BF /* LaunchScreen.storyboard */,
				43D9FFB021EA9A0F00AF44BF /* Info.plist */,
			);
			path = Learn;
			sourceTree = "<group>";
		};
		43D9FFBE21EAB20B00AF44BF /* Managers */ = {
			isa = PBXGroup;
			children = (
				43D9FFBF21EAB22E00AF44BF /* DataManager.swift */,
				43C728F8222A448700C62969 /* DayCalculator.swift */,
			);
			path = Managers;
			sourceTree = "<group>";
		};
		43D9FFD021EAE05D00AF44BF /* LoopCore */ = {
			isa = PBXGroup;
			children = (
				43D9003A21EB281300AF44BF /* Insulin */,
				43DE92581C5479E4001FFDE1 /* CarbEntryUserInfo.swift */,
				430B298D2041F56500BA9F93 /* GlucoseThreshold.swift */,
				43C05CB721EBEA54006FB252 /* HKUnit.swift */,
				434FF1E91CF26C29000DB779 /* IdentifiableClass.swift */,
				430B298C2041F56500BA9F93 /* LoopSettings.swift */,
				430B29892041F54A00BA9F93 /* NSUserDefaults.swift */,
				431E73471FF95A900069B5F7 /* PersistenceController.swift */,
				43D848AF1E7DCBE100DADCBC /* Result.swift */,
				43D9FFD121EAE05D00AF44BF /* LoopCore.h */,
				43D9FFD221EAE05D00AF44BF /* Info.plist */,
			);
			path = LoopCore;
			sourceTree = "<group>";
		};
		43E2D8D21D20BF42004DA55F /* DoseMathTests */ = {
			isa = PBXGroup;
			children = (
				7D70766A1FE0702F004AC8EA /* InfoPlist.strings */,
				7D70765B1FE06EE2004AC8EA /* Localizable.strings */,
				43E2D8E01D20C0CB004DA55F /* Fixtures */,
				43E2D8D31D20BF42004DA55F /* DoseMathTests.swift */,
				43E2D8D51D20BF42004DA55F /* Info.plist */,
			);
			path = DoseMathTests;
			sourceTree = "<group>";
		};
		43E2D8E01D20C0CB004DA55F /* Fixtures */ = {
			isa = PBXGroup;
			children = (
				C10B28451EA9BA5E006EA1FC /* far_future_high_bg_forecast.json */,
				43E2D8E11D20C0DB004DA55F /* read_selected_basal_profile.json */,
				43E2D8E21D20C0DB004DA55F /* recommend_temp_basal_correct_low_at_min.json */,
				C1C6591B1E1B1FDA0025CC58 /* recommend_temp_basal_dropping_then_rising.json */,
				43E2D8E31D20C0DB004DA55F /* recommend_temp_basal_flat_and_high.json */,
				43E2D8E41D20C0DB004DA55F /* recommend_temp_basal_high_and_falling.json */,
				43E2D8E51D20C0DB004DA55F /* recommend_temp_basal_high_and_rising.json */,
				43E2D8E61D20C0DB004DA55F /* recommend_temp_basal_in_range_and_rising.json */,
				43E2D8E71D20C0DB004DA55F /* recommend_temp_basal_no_change_glucose.json */,
				43E2D8E81D20C0DB004DA55F /* recommend_temp_basal_start_high_end_in_range.json */,
				43E2D8E91D20C0DB004DA55F /* recommend_temp_basal_start_high_end_low.json */,
				43E2D8EA1D20C0DB004DA55F /* recommend_temp_basal_start_low_end_high.json */,
				43E2D8EB1D20C0DB004DA55F /* recommend_temp_basal_start_low_end_in_range.json */,
				C17824A21E19EAB600D9D25C /* recommend_temp_basal_start_very_low_end_high.json */,
				C12F21A61DFA79CB00748193 /* recommend_temp_basal_very_low_end_in_range.json */,
				436D9BF71F6F4EA100CFA75F /* recommended_temp_start_low_end_just_above_range.json */,
			);
			path = Fixtures;
			sourceTree = "<group>";
		};
		43E344A01B9E144300C85C07 /* Extensions */ = {
			isa = PBXGroup;
			children = (
				C17824991E1999FA00D9D25C /* CaseCountable.swift */,
				4F6663931E905FD2009E74FC /* ChartColorPalette+Loop.swift */,
				4389916A1E91B689000EEF90 /* ChartSettings+Loop.swift */,
				4F08DE8E1E7BB871006741EA /* CollectionType+Loop.swift */,
				43CE7CDD1CA8B63E003CC1B0 /* Data.swift */,
				892A5D58222F0A27008961AB /* Debug.swift */,
				89CA2B2F226C0161004D9350 /* DirectoryObserver.swift */,
				43D9003221EB258C00AF44BF /* InsulinModelSettings+Loop.swift */,
				C15713811DAC6983005BC4D2 /* MealBolusNightscoutTreatment.swift */,
				438172D81F4E9E37003C3328 /* NewPumpEvent.swift */,
				43CEE6E51E56AFD400CB9116 /* NightscoutUploader.swift */,
				89E267FE229267DF00A3F2AF /* Optional.swift */,
				895FE0942201234000FCF18A /* OverrideSelectionViewController.swift */,
				43DACFFF20A2736F000F8529 /* PersistedPumpEvent.swift */,
				892A5D682230C41D008961AB /* RangeReplaceableCollection.swift */,
				C1FB428B217806A300FAB378 /* StateColorPalette.swift */,
				43F41C361D3BF32400C11ED6 /* UIAlertController.swift */,
				43BFF0BB1E45C80600FF19A9 /* UIColor+Loop.swift */,
				437CEEE31CDE5C0A003C8C80 /* UIImage.swift */,
				434FF1ED1CF27EEF000DB779 /* UITableViewCell.swift */,
				430B29922041F5B200BA9F93 /* UserDefaults+Loop.swift */,
				C1D289B422F90A52003FFBD9 /* BasalDeliveryState.swift */,
			);
			path = Extensions;
			sourceTree = "<group>";
		};
		43F5C2CE1B92A2A0003EB13D /* View Controllers */ = {
			isa = PBXGroup;
			children = (
				43DBF04B1C93B8D700B3C386 /* BolusViewController.swift */,
				43D2E8221F00425400AE5CBF /* BolusViewController+LoopDataManager.swift */,
				43A51E1E1EB6D62A000736CC /* CarbAbsorptionViewController.swift */,
				4315D2861CA5CC3B00589052 /* CarbEntryEditTableViewController.swift */,
				43DBF0581C93F73800B3C386 /* CarbEntryTableViewController.swift */,
				43A51E201EB6DBDD000736CC /* ChartsTableViewController.swift */,
				433EA4C31D9F71C800CD78FB /* CommandResponseViewController.swift */,
				C178249F1E19CF9800D9D25C /* GlucoseThresholdTableViewController.swift */,
				4302F4E21D4EA54200F0FCAF /* InsulinDeliveryTableViewController.swift */,
				435CB6221F37967800C320C7 /* InsulinModelSettingsViewController.swift */,
				437D9BA21D7BC977007245E8 /* PredictionTableViewController.swift */,
				439A7941211F631C0041B75F /* RootNavigationController.swift */,
				43F5C2DA1B92A5E1003EB13D /* SettingsTableViewController.swift */,
				43E3449E1B9D68E900C85C07 /* StatusTableViewController.swift */,
				4302F4E01D4E9C8900F0FCAF /* TextFieldTableViewController.swift */,
				89CA2B31226C18B8004D9350 /* TestingScenariosTableViewController.swift */,
			);
			path = "View Controllers";
			sourceTree = "<group>";
		};
		43F5C2CF1B92A2ED003EB13D /* Views */ = {
			isa = PBXGroup;
			children = (
				43B260481ED248FB008CAA77 /* CarbEntryTableViewCell.swift */,
				4346D1E61C77F5FE00ABAFE3 /* ChartTableViewCell.swift */,
				431A8C3F1EC6E8AB00823B9C /* CircleMaskView.swift */,
				43D381611EBD9759007F8C8F /* HeaderValuesTableViewCell.swift */,
				430D85881F44037000AF2D4F /* HUDViewTableViewCell.swift */,
				438D42FA1D7D11A4003244B0 /* PredictionInputEffectTableViewCell.swift */,
				43C3B6EB20B650A80026CAFA /* SettingsImageTableViewCell.swift */,
				43F64DD81D9C92C900D24DC6 /* TitleSubtitleTableViewCell.swift */,
				4311FB9A1F37FE1B00D4C0A7 /* TitleSubtitleTextFieldTableViewCell.swift */,
				C1F8B1D122375E4200DD66CF /* BolusProgressTableViewCell.swift */,
				C1F8B1DB223862D500DD66CF /* BolusProgressTableViewCell.xib */,
			);
			path = Views;
			sourceTree = "<group>";
		};
		43F5C2E41B93C5D4003EB13D /* Managers */ = {
			isa = PBXGroup;
			children = (
				439897361CD2F80600223065 /* AnalyticsManager.swift */,
				439BED291E76093C00B0AED5 /* CGMManager.swift */,
				43DBF0521C93EC8200B3C386 /* DeviceDataManager.swift */,
				43F4EF1C1BA2A57600526CE1 /* DiagnosticLogger.swift */,
				4315D2891CA5F45E00589052 /* DiagnosticLogger+LoopKit.swift */,
				43F78D251C8FC000002152D1 /* DoseMath.swift */,
				43E2D8C71D208D5B004DA55F /* KeychainManager+Loop.swift */,
				89CA2B3C226E6B13004D9350 /* LocalTestingScenariosManager.swift */,
				43A567681C94880B00334FAC /* LoopDataManager.swift */,
				C18C8C501D5A351900E043FB /* NightscoutDataManager.swift */,
				43C094491CACCC73001F6403 /* NotificationManager.swift */,
				432E73CA1D24B3D6009AD15D /* RemoteDataManager.swift */,
				43FCEEA8221A615B0013DD30 /* StatusChartsManager.swift */,
				4F70C20F1DE8FAC5006380B7 /* StatusExtensionDataManager.swift */,
				89ADE13A226BFA0F0067222B /* TestingScenariosManager.swift */,
				4328E0341CFC0AE100E199AA /* WatchDataManager.swift */,
			);
			path = Managers;
			sourceTree = "<group>";
		};
		43F78D2C1C8FC58F002152D1 /* LoopTests */ = {
			isa = PBXGroup;
			children = (
				43E2D90F1D20C581004DA55F /* Info.plist */,
				7D2366E421250E0A0028B67D /* InfoPlist.strings */,
				43E2D8C91D20B9E7004DA55F /* KeychainManagerTests.swift */,
			);
			path = LoopTests;
			sourceTree = "<group>";
		};
		4F70C1DF1DE8DCA7006380B7 /* Loop Status Extension */ = {
			isa = PBXGroup;
			children = (
				7D7076561FE06EE2004AC8EA /* InfoPlist.strings */,
				7D7076371FE06EDE004AC8EA /* Localizable.strings */,
				4F70C1FD1DE8E662006380B7 /* Loop Status Extension.entitlements */,
				4F70C1E51DE8DCA7006380B7 /* Info.plist */,
				43BFF0CC1E466C8400FF19A9 /* StateColorPalette.swift */,
				43FCEEB0221A863E0013DD30 /* StatusChartsManager.swift */,
				4F70C1E01DE8DCA7006380B7 /* StatusViewController.swift */,
				43BFF0BE1E45C8EA00FF19A9 /* UIColor+Widget.swift */,
				4F70C1E21DE8DCA7006380B7 /* MainInterface.storyboard */,
			);
			path = "Loop Status Extension";
			sourceTree = "<group>";
		};
		4F75288C1DFE1DC600C322D6 /* LoopUI */ = {
			isa = PBXGroup;
			children = (
				7D23667B21250C5A0028B67D /* Common */,
				7D70764C1FE06EE1004AC8EA /* Localizable.strings */,
				7D7076471FE06EE0004AC8EA /* InfoPlist.strings */,
				4FB76FC41E8C576800B39636 /* Extensions */,
				4FB76FC31E8C575900B39636 /* Charts */,
				4F7528A61DFE20AE00C322D6 /* Models */,
				4F7528931DFE1E1600C322D6 /* Views */,
				4F75288D1DFE1DC600C322D6 /* LoopUI.h */,
				4F75288E1DFE1DC600C322D6 /* Info.plist */,
				4F2C15941E09BF3C00E160D4 /* HUDView.xib */,
				4F2C15961E09E94E00E160D4 /* HUDAssets.xcassets */,
			);
			path = LoopUI;
			sourceTree = "<group>";
		};
		4F7528931DFE1E1600C322D6 /* Views */ = {
			isa = PBXGroup;
			children = (
				437CEEBF1CD6FCD8003C8C80 /* BasalRateHUDView.swift */,
				43B371851CE583890013C5A6 /* BasalStateView.swift */,
				4313EDDF1D8A6BF90060FA79 /* ChartContainerView.swift */,
				4369618F1F19C86400447E89 /* ChartPointsContextFillLayer.swift */,
				4F08DE831E7BB70B006741EA /* ChartPointsScatterDownTrianglesLayer.swift */,
				4F08DE841E7BB70B006741EA /* ChartPointsTouchHighlightLayerViewCache.swift */,
				4337615E1D52F487004A3647 /* GlucoseHUDView.swift */,
				4F2C15921E09BF2C00E160D4 /* HUDView.swift */,
				437CEEBD1CD6E0CB003C8C80 /* LoopCompletionHUDView.swift */,
				438DADC71CDE8F8B007697A5 /* LoopStateView.swift */,
			);
			path = Views;
			sourceTree = "<group>";
		};
		4F7528A61DFE20AE00C322D6 /* Models */ = {
			isa = PBXGroup;
			children = (
				4F08DE7C1E7BB6E5006741EA /* ChartAxisValueDoubleLog.swift */,
				4F08DE7D1E7BB6E5006741EA /* ChartAxisValueDoubleUnit.swift */,
				4FB76FCD1E8C835D00B39636 /* ChartColorPalette.swift */,
				4326BA631F3A44D9007CCAD4 /* ChartLineModel.swift */,
			);
			path = Models;
			sourceTree = "<group>";
		};
		4F75F0052100146B00B5570E /* Scenes */ = {
			isa = PBXGroup;
			children = (
				4F75F00120FCFE8C00B5570E /* GlucoseChartScene.swift */,
				4372E495213DCDD30068E043 /* GlucoseChartValueHashable.swift */,
			);
			path = Scenes;
			sourceTree = "<group>";
		};
		4FB76FC31E8C575900B39636 /* Charts */ = {
			isa = PBXGroup;
			children = (
				43FCEEBA22211C860013DD30 /* CarbEffectChart.swift */,
				4FB76FC51E8C57B100B39636 /* ChartsManager.swift */,
				43FCEEB4221BCA020013DD30 /* COBChart.swift */,
				43FCEEB2221BC3B60013DD30 /* DoseChart.swift */,
				43FCEEB8221BCF790013DD30 /* GlucoseChart.swift */,
				43FCEEB6221BCD160013DD30 /* InsulinModelChart.swift */,
				43FCEEAA221A61B40013DD30 /* IOBChart.swift */,
				43FCEEBC22212DD50013DD30 /* PredictedGlucoseChart.swift */,
			);
			path = Charts;
			sourceTree = "<group>";
		};
		4FB76FC41E8C576800B39636 /* Extensions */ = {
			isa = PBXGroup;
			children = (
				4F08DE801E7BB6F1006741EA /* CGPoint.swift */,
				438991661E91B563000EEF90 /* ChartPoint.swift */,
				43649A621C7A347F00523D7F /* CollectionType.swift */,
				43FCEEAC221A66780013DD30 /* DateFormatter.swift */,
				434F54561D287FDB002A9274 /* NibLoadable.swift */,
				43FCEEAE221A67A70013DD30 /* NumberFormatter+Charts.swift */,
			);
			path = Extensions;
			sourceTree = "<group>";
		};
		4FE3475F20D5D7FA00A86D03 /* Managers */ = {
			isa = PBXGroup;
			children = (
				4FDDD23620DC51DF00D04B16 /* LoopDataManager.swift */,
				898ECA62218ABD21001E9D35 /* ComplicationChartManager.swift */,
			);
			path = Managers;
			sourceTree = "<group>";
		};
		4FF4D0FA1E1834BD00846527 /* Common */ = {
			isa = PBXGroup;
			children = (
				4FF4D0FC1E1834CC00846527 /* Extensions */,
				4FF4D0FB1E1834C400846527 /* Models */,
				43785E9B2120E7060057DED1 /* Intents.intentdefinition */,
				89E267FB2292456700A3F2AF /* FeatureFlags.swift */,
			);
			path = Common;
			sourceTree = "<group>";
		};
		4FF4D0FB1E1834C400846527 /* Models */ = {
			isa = PBXGroup;
			children = (
				4F11D3BF20DCBEEC006E072C /* GlucoseBackfillRequestUserInfo.swift */,
				4372E48F213CFCE70068E043 /* LoopSettingsUserInfo.swift */,
				435400331C9F878D00D5819C /* SetBolusUserInfo.swift */,
				4F70C2111DE900EA006380B7 /* StatusExtensionContext.swift */,
				4FF4D0FF1E18374700846527 /* WatchContext.swift */,
				4F11D3C120DD80B3006E072C /* WatchHistoricalGlucose.swift */,
				4F7E8AC620E2AC0300AEA65E /* WatchPredictedGlucose.swift */,
				43C3B6F620BBCAA30026CAFA /* PumpManager.swift */,
				C1FB428E217921D600FAB378 /* PumpManagerUI.swift */,
			);
			path = Models;
			sourceTree = "<group>";
		};
		4FF4D0FC1E1834CC00846527 /* Extensions */ = {
			isa = PBXGroup;
			children = (
				4372E48A213CB5F00068E043 /* Double.swift */,
				4F526D5E1DF2459000A04910 /* HKUnit.swift */,
				43C513181E864C4E001547C7 /* GlucoseRangeSchedule.swift */,
				43785E922120A01B0057DED1 /* NewCarbEntryIntent+Loop.swift */,
				430DA58D1D4AEC230097D1CA /* NSBundle.swift */,
				439897341CD2F7DE00223065 /* NSTimeInterval.swift */,
				439A7943211FE22F0041B75F /* NSUserActivity.swift */,
				4FC8C8001DEB93E400A1452E /* NSUserDefaults+StatusExtension.swift */,
				43BFF0B31E45C1BE00FF19A9 /* NumberFormatter.swift */,
				4374B5EE209D84BE00D17AA8 /* OSLog.swift */,
				4372E486213C86240068E043 /* SampleValue.swift */,
				4374B5F3209D89A900D17AA8 /* TextFieldTableViewCell.swift */,
				43BFF0B11E45C18400FF19A9 /* UIColor.swift */,
				43BFF0C31E4659E700FF19A9 /* UIColor+HIG.swift */,
				4344628D20A7ADD100C4BE6F /* UserDefaults+CGM.swift */,
			);
			path = Extensions;
			sourceTree = "<group>";
		};
		7D23667B21250C5A0028B67D /* Common */ = {
			isa = PBXGroup;
			children = (
				7D23667C21250C7E0028B67D /* LocalizedString.swift */,
			);
			path = Common;
			sourceTree = "<group>";
		};
		898ECA5D218ABD17001E9D35 /* Models */ = {
			isa = PBXGroup;
			children = (
				898ECA5E218ABD17001E9D35 /* GlucoseChartScaler.swift */,
				898ECA5F218ABD17001E9D35 /* GlucoseChartData.swift */,
				892FB4CC22040104005293EC /* OverridePresetRow.swift */,
			);
			path = Models;
			sourceTree = "<group>";
		};
		968DCD53F724DE56FFE51920 /* Frameworks */ = {
			isa = PBXGroup;
			children = (
				434FB6451D68F1CD007B9C70 /* Amplitude.framework */,
				4344628420A7A3BE00C4BE6F /* CGMBLEKit.framework */,
				43A8EC6E210E622600A81379 /* CGMBLEKitUI.framework */,
				C1E2773D224177C000354103 /* ClockKit.framework */,
				4344628120A7A37E00C4BE6F /* CoreBluetooth.framework */,
				43C246A71D89990F0031F8D1 /* Crypto.framework */,
				4D3B40021D4A9DFE00BC6334 /* G4ShareSpy.framework */,
				43D9002C21EB225D00AF44BF /* HealthKit.framework */,
				43F5C2C81B929C09003EB13D /* HealthKit.framework */,
				4344628320A7A3BE00C4BE6F /* LoopKit.framework */,
				437AFEE6203688CF008C4892 /* LoopKitUI.framework */,
				892A5D5A222F0D7C008961AB /* LoopTestingKit.framework */,
				43CA93361CB98079000026B5 /* MinimedKit.framework */,
				43709AE920DF3F8200F941B3 /* MinimedKitUI.framework */,
				C1E2774722433D7A00354103 /* MKRingProgressView.framework */,
				892A5D29222EF60A008961AB /* MockKit.framework */,
				892A5D2B222EF60A008961AB /* MockKitUI.framework */,
				C10428961D17BAD400DD539A /* NightscoutUploadKit.framework */,
				4F70C1DD1DE8DCA7006380B7 /* NotificationCenter.framework */,
				C1C7F1BF220D675700689850 /* OmniKit.framework */,
				C1C7F1C0220D675700689850 /* OmniKitUI.framework */,
				434AB0B11CBB4C3300422F4A /* RileyLinkBLEKit.framework */,
				43523EDA1CC35083001850F1 /* RileyLinkKit.framework */,
				C18852E12082AB1A00BECC8C /* RileyLinkKitUI.framework */,
				43B371871CE597D10013C5A6 /* ShareClient.framework */,
				4379CFEF21112CF700AADC79 /* ShareClientUI.framework */,
				4346D1EF1C781BEA00ABAFE3 /* SwiftCharts.framework */,
				438A95A71D8B9B24009D12E1 /* CGMBLEKit.framework */,
				43F78D4B1C914197002152D1 /* LoopKit.framework */,
			);
			name = Frameworks;
			sourceTree = "<group>";
		};
		C16DA84022E8E104008624C2 /* Plugins */ = {
			isa = PBXGroup;
			children = (
				C16DA84122E8E112008624C2 /* LoopPlugins.swift */,
			);
			path = Plugins;
			sourceTree = "<group>";
		};
		C18A491122FCC20B00FDA733 /* Scripts */ = {
			isa = PBXGroup;
			children = (
				C125F31A22FE7CE200FD0545 /* copy-frameworks.sh */,
				C18A491222FCC22800FDA733 /* build-derived-assets.sh */,
				C18A491422FCC22900FDA733 /* build-derived-watch-assets.sh */,
				C18A491522FCC22900FDA733 /* copy-plugins.sh */,
				C18A491322FCC22900FDA733 /* make_scenario.py */,
			);
			path = Scripts;
			sourceTree = "<group>";
		};
/* End PBXGroup section */

/* Begin PBXHeadersBuildPhase section */
		43D9001D21EB209400AF44BF /* Headers */ = {
			isa = PBXHeadersBuildPhase;
			buildActionMask = 2147483647;
			files = (
				43D9001E21EB209400AF44BF /* LoopCore.h in Headers */,
			);
			runOnlyForDeploymentPostprocessing = 0;
		};
		43D9FFCA21EAE05D00AF44BF /* Headers */ = {
			isa = PBXHeadersBuildPhase;
			buildActionMask = 2147483647;
			files = (
				43D9FFD321EAE05D00AF44BF /* LoopCore.h in Headers */,
			);
			runOnlyForDeploymentPostprocessing = 0;
		};
		4F7528881DFE1DC600C322D6 /* Headers */ = {
			isa = PBXHeadersBuildPhase;
			buildActionMask = 2147483647;
			files = (
				4F2C15851E075B8700E160D4 /* LoopUI.h in Headers */,
			);
			runOnlyForDeploymentPostprocessing = 0;
		};
/* End PBXHeadersBuildPhase section */

/* Begin PBXNativeTarget section */
		43776F8B1B8022E90074EA36 /* Loop */ = {
			isa = PBXNativeTarget;
			buildConfigurationList = 43776FB61B8022E90074EA36 /* Build configuration list for PBXNativeTarget "Loop" */;
			buildPhases = (
				C1D1405722FB66DF00DA6242 /* Build Derived Assets */,
				43776F881B8022E90074EA36 /* Sources */,
				43776F891B8022E90074EA36 /* Frameworks */,
				43776F8A1B8022E90074EA36 /* Resources */,
				43A9439C1B926B7B0051FA24 /* Embed Watch Content */,
				43A943AE1B928D400051FA24 /* Embed Frameworks */,
				43EDDBEF1C361BCE007D89B5 /* Copy Frameworks with Carthage */,
				C16DA84322E8E5FF008624C2 /* Copy Plugins */,
				4F70C1EC1DE8DCA8006380B7 /* Embed App Extensions */,
			);
			buildRules = (
			);
			dependencies = (
				4F7528971DFE1ED400C322D6 /* PBXTargetDependency */,
				43A943931B926B7B0051FA24 /* PBXTargetDependency */,
				4F70C1E71DE8DCA7006380B7 /* PBXTargetDependency */,
				43D9FFD521EAE05D00AF44BF /* PBXTargetDependency */,
			);
			name = Loop;
			productName = Loop;
			productReference = 43776F8C1B8022E90074EA36 /* Loop.app */;
			productType = "com.apple.product-type.application";
		};
		43A943711B926B7B0051FA24 /* WatchApp */ = {
			isa = PBXNativeTarget;
			buildConfigurationList = 43A943991B926B7B0051FA24 /* Build configuration list for PBXNativeTarget "WatchApp" */;
			buildPhases = (
				C1D1406222FB7ED200DA6242 /* Build Derived Watch Assets */,
				43A943701B926B7B0051FA24 /* Resources */,
				43A943981B926B7B0051FA24 /* Embed App Extensions */,
				43105EF81BADC8F9009CD81E /* Frameworks */,
			);
			buildRules = (
			);
			dependencies = (
				43A943811B926B7B0051FA24 /* PBXTargetDependency */,
			);
			name = WatchApp;
			productName = WatchApp;
			productReference = 43A943721B926B7B0051FA24 /* WatchApp.app */;
			productType = "com.apple.product-type.application.watchapp2";
		};
		43A9437D1B926B7B0051FA24 /* WatchApp Extension */ = {
			isa = PBXNativeTarget;
			buildConfigurationList = 43A943951B926B7B0051FA24 /* Build configuration list for PBXNativeTarget "WatchApp Extension" */;
			buildPhases = (
				43A9437A1B926B7B0051FA24 /* Sources */,
				43A9437B1B926B7B0051FA24 /* Frameworks */,
				43A9437C1B926B7B0051FA24 /* Resources */,
				43C667D71C5577280050C674 /* Embed Frameworks */,
				43FF3DF620A8EFE800F8E62C /* Copy Frameworks with Carthage */,
			);
			buildRules = (
			);
			dependencies = (
				43D9003121EB236800AF44BF /* PBXTargetDependency */,
			);
			name = "WatchApp Extension";
			productName = "WatchApp Extension";
			productReference = 43A9437E1B926B7B0051FA24 /* WatchApp Extension.appex */;
			productType = "com.apple.product-type.watchkit2-extension";
		};
		43D9001A21EB209400AF44BF /* LoopCore-watchOS */ = {
			isa = PBXNativeTarget;
			buildConfigurationList = 43D9002721EB209400AF44BF /* Build configuration list for PBXNativeTarget "LoopCore-watchOS" */;
			buildPhases = (
				43D9001D21EB209400AF44BF /* Headers */,
				43D9001F21EB209400AF44BF /* Sources */,
				43D9002321EB209400AF44BF /* Frameworks */,
				43D9002621EB209400AF44BF /* Resources */,
			);
			buildRules = (
			);
			dependencies = (
			);
			name = "LoopCore-watchOS";
			productName = LoopCore;
			productReference = 43D9002A21EB209400AF44BF /* LoopCore.framework */;
			productType = "com.apple.product-type.framework";
		};
		43D9FFA121EA9A0C00AF44BF /* Learn */ = {
			isa = PBXNativeTarget;
			buildConfigurationList = 43D9FFB321EA9A0F00AF44BF /* Build configuration list for PBXNativeTarget "Learn" */;
			buildPhases = (
				43D9FF9E21EA9A0C00AF44BF /* Sources */,
				43D9FF9F21EA9A0C00AF44BF /* Frameworks */,
				43D9FFA021EA9A0C00AF44BF /* Resources */,
				43D9FFDF21EAE3C600AF44BF /* Embed Frameworks */,
				43D9FFE221EAE40600AF44BF /* Copy Frameworks with Carthage */,
			);
			buildRules = (
			);
			dependencies = (
				43D9FFBA21EA9CA400AF44BF /* PBXTargetDependency */,
				A942E447225FD9A300DD4980 /* PBXTargetDependency */,
			);
			name = Learn;
			productName = Learn;
			productReference = 43D9FFA221EA9A0C00AF44BF /* Learn.app */;
			productType = "com.apple.product-type.application";
		};
		43D9FFCE21EAE05D00AF44BF /* LoopCore */ = {
			isa = PBXNativeTarget;
			buildConfigurationList = 43D9FFD821EAE05D00AF44BF /* Build configuration list for PBXNativeTarget "LoopCore" */;
			buildPhases = (
				43D9FFCA21EAE05D00AF44BF /* Headers */,
				43D9FFCB21EAE05D00AF44BF /* Sources */,
				43D9FFCC21EAE05D00AF44BF /* Frameworks */,
				43D9FFCD21EAE05D00AF44BF /* Resources */,
			);
			buildRules = (
			);
			dependencies = (
			);
			name = LoopCore;
			productName = LoopCore;
			productReference = 43D9FFCF21EAE05D00AF44BF /* LoopCore.framework */;
			productType = "com.apple.product-type.framework";
		};
		43E2D8D01D20BF42004DA55F /* DoseMathTests */ = {
			isa = PBXNativeTarget;
			buildConfigurationList = 43E2D8D61D20BF42004DA55F /* Build configuration list for PBXNativeTarget "DoseMathTests" */;
			buildPhases = (
				43E2D8CD1D20BF42004DA55F /* Sources */,
				43E2D8CE1D20BF42004DA55F /* Frameworks */,
				43E2D8CF1D20BF42004DA55F /* Resources */,
				43E2D8DD1D20C072004DA55F /* CopyFiles */,
				A942E448225FD9D500DD4980 /* Copy Frameworks with Carthage */,
			);
			buildRules = (
			);
			dependencies = (
				A942E445225FD97F00DD4980 /* PBXTargetDependency */,
			);
			name = DoseMathTests;
			productName = DoseMathTests;
			productReference = 43E2D8D11D20BF42004DA55F /* DoseMathTests.xctest */;
			productType = "com.apple.product-type.bundle.unit-test";
		};
		43E2D90A1D20C581004DA55F /* LoopTests */ = {
			isa = PBXNativeTarget;
			buildConfigurationList = 43E2D9121D20C581004DA55F /* Build configuration list for PBXNativeTarget "LoopTests" */;
			buildPhases = (
				43E2D9071D20C581004DA55F /* Sources */,
				43E2D9081D20C581004DA55F /* Frameworks */,
				43E2D9091D20C581004DA55F /* Resources */,
			);
			buildRules = (
			);
			dependencies = (
				43E2D9111D20C581004DA55F /* PBXTargetDependency */,
			);
			name = LoopTests;
			productName = LoopTests;
			productReference = 43E2D90B1D20C581004DA55F /* LoopTests.xctest */;
			productType = "com.apple.product-type.bundle.unit-test";
		};
		4F70C1DB1DE8DCA7006380B7 /* Loop Status Extension */ = {
			isa = PBXNativeTarget;
			buildConfigurationList = 4F70C1EB1DE8DCA8006380B7 /* Build configuration list for PBXNativeTarget "Loop Status Extension" */;
			buildPhases = (
				4F70C1D81DE8DCA7006380B7 /* Sources */,
				4F70C1D91DE8DCA7006380B7 /* Frameworks */,
				4F70C1DA1DE8DCA7006380B7 /* Resources */,
			);
			buildRules = (
			);
			dependencies = (
				43D9000D21EB0BEA00AF44BF /* PBXTargetDependency */,
				4F7528991DFE1ED800C322D6 /* PBXTargetDependency */,
			);
			name = "Loop Status Extension";
			productName = "Loop Status Extension";
			productReference = 4F70C1DC1DE8DCA7006380B7 /* Loop Status Extension.appex */;
			productType = "com.apple.product-type.app-extension";
		};
		4F75288A1DFE1DC600C322D6 /* LoopUI */ = {
			isa = PBXNativeTarget;
			buildConfigurationList = 4F7528921DFE1DC600C322D6 /* Build configuration list for PBXNativeTarget "LoopUI" */;
			buildPhases = (
				4F7528861DFE1DC600C322D6 /* Sources */,
				4F7528871DFE1DC600C322D6 /* Frameworks */,
				4F7528881DFE1DC600C322D6 /* Headers */,
				4F7528891DFE1DC600C322D6 /* Resources */,
			);
			buildRules = (
			);
			dependencies = (
				43D9001321EB137A00AF44BF /* PBXTargetDependency */,
			);
			name = LoopUI;
			productName = LoopUI;
			productReference = 4F75288B1DFE1DC600C322D6 /* LoopUI.framework */;
			productType = "com.apple.product-type.framework";
		};
/* End PBXNativeTarget section */

/* Begin PBXProject section */
		43776F841B8022E90074EA36 /* Project object */ = {
			isa = PBXProject;
			attributes = {
				LastSwiftUpdateCheck = 1010;
				LastUpgradeCheck = 1010;
				ORGANIZATIONNAME = "LoopKit Authors";
				TargetAttributes = {
					432CF87720D8B8380066B889 = {
						CreatedOnToolsVersion = 9.4;
						ProvisioningStyle = Automatic;
					};
					43776F8B1B8022E90074EA36 = {
						CreatedOnToolsVersion = 7.0;
						LastSwiftMigration = 1020;
						SystemCapabilities = {
							com.apple.ApplicationGroups.iOS = {
								enabled = 1;
							};
							com.apple.BackgroundModes = {
								enabled = 1;
							};
							com.apple.HealthKit = {
								enabled = 1;
							};
							com.apple.Keychain = {
								enabled = 0;
							};
							com.apple.Siri = {
								enabled = 1;
							};
						};
					};
					43A943711B926B7B0051FA24 = {
						CreatedOnToolsVersion = 7.0;
						LastSwiftMigration = 0800;
						SystemCapabilities = {
							com.apple.ApplicationGroups.iOS = {
								enabled = 0;
							};
							com.apple.BackgroundModes.watchos.app = {
								enabled = 0;
							};
						};
					};
					43A9437D1B926B7B0051FA24 = {
						CreatedOnToolsVersion = 7.0;
						LastSwiftMigration = 1020;
						SystemCapabilities = {
							com.apple.ApplicationGroups.iOS = {
								enabled = 0;
							};
							com.apple.HealthKit = {
								enabled = 0;
							};
							com.apple.HealthKit.watchos = {
								enabled = 1;
							};
							com.apple.Keychain = {
								enabled = 0;
							};
							com.apple.Siri = {
								enabled = 1;
							};
						};
					};
					43D9001A21EB209400AF44BF = {
						LastSwiftMigration = 1020;
						ProvisioningStyle = Automatic;
					};
					43D9FFA121EA9A0C00AF44BF = {
						CreatedOnToolsVersion = 10.1;
						LastSwiftMigration = 1020;
						ProvisioningStyle = Automatic;
						SystemCapabilities = {
							com.apple.ApplicationGroups.iOS = {
								enabled = 1;
							};
							com.apple.HealthKit = {
								enabled = 1;
							};
						};
					};
					43D9FFCE21EAE05D00AF44BF = {
						CreatedOnToolsVersion = 10.1;
						LastSwiftMigration = 1020;
						ProvisioningStyle = Automatic;
					};
					43E2D8D01D20BF42004DA55F = {
						CreatedOnToolsVersion = 7.3.1;
						LastSwiftMigration = 0800;
						ProvisioningStyle = Automatic;
					};
					43E2D90A1D20C581004DA55F = {
						CreatedOnToolsVersion = 7.3.1;
						LastSwiftMigration = 0800;
						ProvisioningStyle = Automatic;
						TestTargetID = 43776F8B1B8022E90074EA36;
					};
					4F70C1DB1DE8DCA7006380B7 = {
						CreatedOnToolsVersion = 8.1;
						LastSwiftMigration = 1020;
						ProvisioningStyle = Automatic;
						SystemCapabilities = {
							com.apple.ApplicationGroups.iOS = {
								enabled = 1;
							};
						};
					};
					4F75288A1DFE1DC600C322D6 = {
						CreatedOnToolsVersion = 8.1;
						LastSwiftMigration = 1020;
						ProvisioningStyle = Automatic;
					};
				};
			};
			buildConfigurationList = 43776F871B8022E90074EA36 /* Build configuration list for PBXProject "Loop" */;
			compatibilityVersion = "Xcode 8.0";
			developmentRegion = en;
			hasScannedForEncodings = 0;
			knownRegions = (
				en,
				Base,
				fr,
				de,
				"zh-Hans",
				it,
				nl,
				nb,
				es,
				pl,
				ru,
			);
			mainGroup = 43776F831B8022E90074EA36;
			productRefGroup = 43776F8D1B8022E90074EA36 /* Products */;
			projectDirPath = "";
			projectRoot = "";
			targets = (
				43776F8B1B8022E90074EA36 /* Loop */,
				4F70C1DB1DE8DCA7006380B7 /* Loop Status Extension */,
				43A943711B926B7B0051FA24 /* WatchApp */,
				43A9437D1B926B7B0051FA24 /* WatchApp Extension */,
				43D9FFA121EA9A0C00AF44BF /* Learn */,
				43D9FFCE21EAE05D00AF44BF /* LoopCore */,
				43D9001A21EB209400AF44BF /* LoopCore-watchOS */,
				4F75288A1DFE1DC600C322D6 /* LoopUI */,
				43E2D8D01D20BF42004DA55F /* DoseMathTests */,
				43E2D90A1D20C581004DA55F /* LoopTests */,
				432CF87720D8B8380066B889 /* Cartfile */,
			);
		};
/* End PBXProject section */

/* Begin PBXResourcesBuildPhase section */
		43776F8A1B8022E90074EA36 /* Resources */ = {
			isa = PBXResourcesBuildPhase;
			buildActionMask = 2147483647;
			files = (
				C1D1405922FB69CC00DA6242 /* DerivedAssets.xcassets in Resources */,
				C13255D6223E7BE2008AF50C /* BolusProgressTableViewCell.xib in Resources */,
				43FCBBC21E51710B00343C1B /* LaunchScreen.storyboard in Resources */,
				7D70764F1FE06EE1004AC8EA /* InfoPlist.strings in Resources */,
				C125F31B22FE7CE200FD0545 /* copy-frameworks.sh in Resources */,
				7D7076631FE06EE4004AC8EA /* Localizable.strings in Resources */,
				43776F971B8022E90074EA36 /* Main.storyboard in Resources */,
			);
			runOnlyForDeploymentPostprocessing = 0;
		};
		43A943701B926B7B0051FA24 /* Resources */ = {
			isa = PBXResourcesBuildPhase;
			buildActionMask = 2147483647;
			files = (
				C1D1405F22FB7ADF00DA6242 /* DerivedWatchAssets.xcassets in Resources */,
				C1C73F0D1DE3D0270022FC89 /* InfoPlist.strings in Resources */,
				43A943761B926B7B0051FA24 /* Interface.storyboard in Resources */,
			);
			runOnlyForDeploymentPostprocessing = 0;
		};
		43A9437C1B926B7B0051FA24 /* Resources */ = {
			isa = PBXResourcesBuildPhase;
			buildActionMask = 2147483647;
			files = (
				7D70765E1FE06EE3004AC8EA /* Localizable.strings in Resources */,
				7D70763A1FE06EDF004AC8EA /* InfoPlist.strings in Resources */,
				7D70763F1FE06EDF004AC8EA /* ckcomplication.strings in Resources */,
				43A943901B926B7B0051FA24 /* Assets.xcassets in Resources */,
			);
			runOnlyForDeploymentPostprocessing = 0;
		};
		43D9002621EB209400AF44BF /* Resources */ = {
			isa = PBXResourcesBuildPhase;
			buildActionMask = 2147483647;
			files = (
			);
			runOnlyForDeploymentPostprocessing = 0;
		};
		43D9FFA021EA9A0C00AF44BF /* Resources */ = {
			isa = PBXResourcesBuildPhase;
			buildActionMask = 2147483647;
			files = (
				43D9FFAF21EA9A0F00AF44BF /* LaunchScreen.storyboard in Resources */,
				43D9FFAC21EA9A0F00AF44BF /* Assets.xcassets in Resources */,
				43D9FFAA21EA9A0C00AF44BF /* Main.storyboard in Resources */,
			);
			runOnlyForDeploymentPostprocessing = 0;
		};
		43D9FFCD21EAE05D00AF44BF /* Resources */ = {
			isa = PBXResourcesBuildPhase;
			buildActionMask = 2147483647;
			files = (
			);
			runOnlyForDeploymentPostprocessing = 0;
		};
		43E2D8CF1D20BF42004DA55F /* Resources */ = {
			isa = PBXResourcesBuildPhase;
			buildActionMask = 2147483647;
			files = (
				7D7076591FE06EE2004AC8EA /* Localizable.strings in Resources */,
				43E2D8F21D20C0DB004DA55F /* recommend_temp_basal_no_change_glucose.json in Resources */,
				43E2D8F61D20C0DB004DA55F /* recommend_temp_basal_start_low_end_in_range.json in Resources */,
				C17824A31E19EAB600D9D25C /* recommend_temp_basal_start_very_low_end_high.json in Resources */,
				43E2D8F41D20C0DB004DA55F /* recommend_temp_basal_start_high_end_low.json in Resources */,
				43E2D8EF1D20C0DB004DA55F /* recommend_temp_basal_high_and_falling.json in Resources */,
				436D9BF81F6F4EA100CFA75F /* recommended_temp_start_low_end_just_above_range.json in Resources */,
				7D7076681FE0702F004AC8EA /* InfoPlist.strings in Resources */,
				43E2D8ED1D20C0DB004DA55F /* recommend_temp_basal_correct_low_at_min.json in Resources */,
				43E2D8F01D20C0DB004DA55F /* recommend_temp_basal_high_and_rising.json in Resources */,
				C12F21A71DFA79CB00748193 /* recommend_temp_basal_very_low_end_in_range.json in Resources */,
				43E2D8F11D20C0DB004DA55F /* recommend_temp_basal_in_range_and_rising.json in Resources */,
				43E2D8EE1D20C0DB004DA55F /* recommend_temp_basal_flat_and_high.json in Resources */,
				C1C6591C1E1B1FDA0025CC58 /* recommend_temp_basal_dropping_then_rising.json in Resources */,
				43E2D8F31D20C0DB004DA55F /* recommend_temp_basal_start_high_end_in_range.json in Resources */,
				43E2D8F51D20C0DB004DA55F /* recommend_temp_basal_start_low_end_high.json in Resources */,
				C10B28461EA9BA5E006EA1FC /* far_future_high_bg_forecast.json in Resources */,
				43E2D8EC1D20C0DB004DA55F /* read_selected_basal_profile.json in Resources */,
			);
			runOnlyForDeploymentPostprocessing = 0;
		};
		43E2D9091D20C581004DA55F /* Resources */ = {
			isa = PBXResourcesBuildPhase;
			buildActionMask = 2147483647;
			files = (
				7D2366E621250E0A0028B67D /* InfoPlist.strings in Resources */,
			);
			runOnlyForDeploymentPostprocessing = 0;
		};
		4F70C1DA1DE8DCA7006380B7 /* Resources */ = {
			isa = PBXResourcesBuildPhase;
			buildActionMask = 2147483647;
			files = (
				4F70C1E41DE8DCA7006380B7 /* MainInterface.storyboard in Resources */,
				7D7076541FE06EE2004AC8EA /* InfoPlist.strings in Resources */,
				7D7076351FE06EDE004AC8EA /* Localizable.strings in Resources */,
			);
			runOnlyForDeploymentPostprocessing = 0;
		};
		4F7528891DFE1DC600C322D6 /* Resources */ = {
			isa = PBXResourcesBuildPhase;
			buildActionMask = 2147483647;
			files = (
				4F2C15971E09E94E00E160D4 /* HUDAssets.xcassets in Resources */,
				7D70764A1FE06EE1004AC8EA /* Localizable.strings in Resources */,
				7D7076451FE06EE0004AC8EA /* InfoPlist.strings in Resources */,
				4F2C15951E09BF3C00E160D4 /* HUDView.xib in Resources */,
			);
			runOnlyForDeploymentPostprocessing = 0;
		};
/* End PBXResourcesBuildPhase section */

/* Begin PBXShellScriptBuildPhase section */
		432CF87B20D8B8490066B889 /* Build Carthage Dependencies */ = {
			isa = PBXShellScriptBuildPhase;
			buildActionMask = 2147483647;
			files = (
			);
			inputPaths = (
			);
			name = "Build Carthage Dependencies";
			outputPaths = (
			);
			runOnlyForDeploymentPostprocessing = 0;
			shellPath = /bin/sh;
			shellScript = "if [ -f $PROJECT_DIR/.gitmodules ]; then\n    echo \"Skipping checkout due to presence of .gitmodules file\"\n    if [ $ACTION = \"install\" ]; then\n        echo \"You're installing: Make sure to keep all submodules up-to-date and run carthage build after changes.\"\n    fi\nelse\n    echo \"Bootstrapping carthage dependencies\"\n    unset LLVM_TARGET_TRIPLE_SUFFIX\n    /usr/local/bin/carthage bootstrap --project-directory \"$SRCROOT\" --cache-builds\nfi\n";
		};
		432CF88220D8BCD90066B889 /* Homebrew & Carthage Setup */ = {
			isa = PBXShellScriptBuildPhase;
			buildActionMask = 2147483647;
			files = (
			);
			inputPaths = (
			);
			name = "Homebrew & Carthage Setup";
			outputPaths = (
			);
			runOnlyForDeploymentPostprocessing = 0;
			shellPath = /bin/sh;
			shellScript = "if ! [ -x \"$(command -v brew)\" ]; then\n    # Install Homebrew\n    ruby -e \"$(curl -fsSL https://raw.githubusercontent.com/Homebrew/install/master/install)\"\nfi\n\nif brew ls carthage > /dev/null; then\n    brew upgrade carthage || echo \"Continuing…\"\nelse\n    brew install carthage\nfi\n";
		};
		43D9FFE221EAE40600AF44BF /* Copy Frameworks with Carthage */ = {
			isa = PBXShellScriptBuildPhase;
			buildActionMask = 2147483647;
			files = (
			);
			inputFileListPaths = (
			);
			inputPaths = (
				"$(BUILT_PRODUCTS_DIR)/LoopKit.framework",
				"$(BUILT_PRODUCTS_DIR)/LoopKitUI.framework",
				"$(BUILT_PRODUCTS_DIR)/SwiftCharts.framework",
			);
			name = "Copy Frameworks with Carthage";
			outputFileListPaths = (
			);
			outputPaths = (
			);
			runOnlyForDeploymentPostprocessing = 0;
			shellPath = /bin/sh;
			shellScript = "${SRCROOT}/Scripts/copy-frameworks.sh\n\n";
		};
		43EDDBEF1C361BCE007D89B5 /* Copy Frameworks with Carthage */ = {
			isa = PBXShellScriptBuildPhase;
			buildActionMask = 2147483647;
			files = (
			);
			inputPaths = (
				"$(BUILT_PRODUCTS_DIR)/CGMBLEKit.framework",
				"$(BUILT_PRODUCTS_DIR)/LoopKit.framework",
				"$(BUILT_PRODUCTS_DIR)/SwiftCharts.framework",
				"$(BUILT_PRODUCTS_DIR)/MinimedKit.framework",
				"$(BUILT_PRODUCTS_DIR)/RileyLinkBLEKit.framework",
				"$(BUILT_PRODUCTS_DIR)/RileyLinkKit.framework",
				"$(BUILT_PRODUCTS_DIR)/Amplitude.framework",
				"$(BUILT_PRODUCTS_DIR)/ShareClient.framework",
				"$(BUILT_PRODUCTS_DIR)/NightscoutUploadKit.framework",
				"$(BUILT_PRODUCTS_DIR)/Crypto.framework",
				"$(BUILT_PRODUCTS_DIR)/G4ShareSpy.framework",
				"$(BUILT_PRODUCTS_DIR)/RileyLinkKitUI.framework",
				"$(BUILT_PRODUCTS_DIR)/OmniKit.framework",
				"$(BUILT_PRODUCTS_DIR)/OmniKitUI.framework",
				"$(BUILT_PRODUCTS_DIR)/LoopKitUI.framework",
				"$(BUILT_PRODUCTS_DIR)/MinimedKitUI.framework",
				"$(BUILT_PRODUCTS_DIR)/CGMBLEKitUI.framework",
				"$(BUILT_PRODUCTS_DIR)/ShareClientUI.framework",
				"$(BUILT_PRODUCTS_DIR)/LoopTestingKit.framework",
				"$(BUILT_PRODUCTS_DIR)/MockKit.framework",
				"$(BUILT_PRODUCTS_DIR)/MockKitUI.framework",
				"$(BUILT_PRODUCTS_DIR)/MKRingProgressView.framework",
			);
			name = "Copy Frameworks with Carthage";
			outputPaths = (
			);
			runOnlyForDeploymentPostprocessing = 0;
			shellPath = /bin/sh;
<<<<<<< HEAD
			shellScript = "${SRCROOT}/Scripts/copy-frameworks.sh\n";
=======
			shellScript = "${SRCROOT}/Scripts/copy-frameworks.sh\n\n";
>>>>>>> 615f06a5
		};
		43FF3DF620A8EFE800F8E62C /* Copy Frameworks with Carthage */ = {
			isa = PBXShellScriptBuildPhase;
			buildActionMask = 2147483647;
			files = (
			);
			inputPaths = (
				"$(BUILT_PRODUCTS_DIR)/CGMBLEKit.framework",
				"$(BUILT_PRODUCTS_DIR)/LoopKit.framework",
				"$(BUILT_PRODUCTS_DIR)/ShareClient.framework",
			);
			name = "Copy Frameworks with Carthage";
			outputPaths = (
			);
			runOnlyForDeploymentPostprocessing = 0;
			shellPath = /bin/sh;
<<<<<<< HEAD
			shellScript = "${SRCROOT}/Scripts/copy-frameworks.sh\n";
=======
			shellScript = "${SRCROOT}/Scripts/copy-frameworks.sh\n\n";
>>>>>>> 615f06a5
		};
		A942E448225FD9D500DD4980 /* Copy Frameworks with Carthage */ = {
			isa = PBXShellScriptBuildPhase;
			buildActionMask = 2147483647;
			files = (
			);
			inputFileListPaths = (
			);
			inputPaths = (
				"$(BUILT_PRODUCTS_DIR)/LoopKit.framework",
			);
			name = "Copy Frameworks with Carthage";
			outputFileListPaths = (
			);
			outputPaths = (
				"$(BUILT_PRODUCTS_DIR)/$(FRAMEWORKS_FOLDER_PATH)/LoopKit.framework",
			);
			runOnlyForDeploymentPostprocessing = 0;
			shellPath = /bin/sh;
			shellScript = "CARTHAGE_BUILD_DIR=\"${SRCROOT}/Carthage/Build\"\nif [ -n \"${IPHONEOS_DEPLOYMENT_TARGET}\" ]; then\n    CARTHAGE_BUILD_DIR=\"${CARTHAGE_BUILD_DIR}/iOS\"\nelif [ -n \"${WATCHOS_DEPLOYMENT_TARGET}\" ]; then\n    CARTHAGE_BUILD_DIR=\"${CARTHAGE_BUILD_DIR}/watchOS\"\nelse\n    echo \"ERROR: Unexpected deployment target type\"\n    exit 1\nfi\n\nfor SCRIPT_INPUT_FILE in ${!SCRIPT_INPUT_FILE_*}; do\n    CARTHAGE_BUILD_FILE=\"${!SCRIPT_INPUT_FILE/${BUILT_PRODUCTS_DIR}/${CARTHAGE_BUILD_DIR}}\"\n    if [ -e \"${CARTHAGE_BUILD_FILE}\" ]; then\n        if [ -e \"${SCRIPT_INPUT_FILE}\" ]; then\n            echo \"ERROR: Duplicate frameworks found at:\"\n            echo \"  ${SCRIPT_INPUT_FILE}\"\n            echo \"  ${CARTHAGE_BUILD_FILE}\"\n            exit 1\n        fi\n        echo \"Substituting \\\"${CARTHAGE_BUILD_FILE}\\\" for \\\"${!SCRIPT_INPUT_FILE}\\\"\"\n        export ${SCRIPT_INPUT_FILE}=\"${CARTHAGE_BUILD_FILE}\"\n    fi\ndone\n\necho \"Copy Frameworks with Carthage\"\ncarthage copy-frameworks\n";
		};
		C16DA84322E8E5FF008624C2 /* Copy Plugins */ = {
			isa = PBXShellScriptBuildPhase;
			buildActionMask = 2147483647;
			files = (
			);
			inputFileListPaths = (
			);
			inputPaths = (
			);
			name = "Copy Plugins";
			outputFileListPaths = (
			);
			outputPaths = (
			);
			runOnlyForDeploymentPostprocessing = 0;
			shellPath = /bin/sh;
			shellScript = "${SRCROOT}/Scripts/copy-plugins.sh\n";
		};
		C1D1405722FB66DF00DA6242 /* Build Derived Assets */ = {
			isa = PBXShellScriptBuildPhase;
			buildActionMask = 2147483647;
			files = (
			);
			inputFileListPaths = (
			);
			inputPaths = (
			);
			name = "Build Derived Assets";
			outputFileListPaths = (
			);
			outputPaths = (
			);
			runOnlyForDeploymentPostprocessing = 0;
			shellPath = /bin/sh;
			shellScript = "${SRCROOT}/Scripts/build-derived-assets.sh\n";
		};
		C1D1406222FB7ED200DA6242 /* Build Derived Watch Assets */ = {
			isa = PBXShellScriptBuildPhase;
			buildActionMask = 2147483647;
			files = (
			);
			inputFileListPaths = (
			);
			inputPaths = (
			);
			name = "Build Derived Watch Assets";
			outputFileListPaths = (
			);
			outputPaths = (
			);
			runOnlyForDeploymentPostprocessing = 0;
			shellPath = /bin/sh;
			shellScript = "${SRCROOT}/Scripts/build-derived-watch-assets.sh\n";
		};
/* End PBXShellScriptBuildPhase section */

/* Begin PBXSourcesBuildPhase section */
		43776F881B8022E90074EA36 /* Sources */ = {
			isa = PBXSourcesBuildPhase;
			buildActionMask = 2147483647;
			files = (
				C17824A51E1AD4D100D9D25C /* BolusRecommendation.swift in Sources */,
				4F70C2131DE90339006380B7 /* StatusExtensionContext.swift in Sources */,
				43441A9C1EDB34810087958C /* StatusExtensionContext+LoopKit.swift in Sources */,
				43C05CC521EC29E3006FB252 /* TextFieldTableViewCell.swift in Sources */,
				4FF4D1001E18374700846527 /* WatchContext.swift in Sources */,
				4315D28A1CA5F45E00589052 /* DiagnosticLogger+LoopKit.swift in Sources */,
				C1D289B522F90A52003FFBD9 /* BasalDeliveryState.swift in Sources */,
				4F2C15821E074FC600E160D4 /* NSTimeInterval.swift in Sources */,
				4311FB9B1F37FE1B00D4C0A7 /* TitleSubtitleTextFieldTableViewCell.swift in Sources */,
				C1FB428F217921D600FAB378 /* PumpManagerUI.swift in Sources */,
				43C513191E864C4E001547C7 /* GlucoseRangeSchedule.swift in Sources */,
				43A51E1F1EB6D62A000736CC /* CarbAbsorptionViewController.swift in Sources */,
				43776F901B8022E90074EA36 /* AppDelegate.swift in Sources */,
				4372E48B213CB5F00068E043 /* Double.swift in Sources */,
				430B29932041F5B300BA9F93 /* UserDefaults+Loop.swift in Sources */,
				4341F4EB1EDB92AC001C936B /* LogglyService.swift in Sources */,
				43CE7CDE1CA8B63E003CC1B0 /* Data.swift in Sources */,
				C1F8B243223E73FD00DD66CF /* BolusProgressTableViewCell.swift in Sources */,
				89CA2B30226C0161004D9350 /* DirectoryObserver.swift in Sources */,
				439A7942211F631C0041B75F /* RootNavigationController.swift in Sources */,
				4F11D3C020DCBEEC006E072C /* GlucoseBackfillRequestUserInfo.swift in Sources */,
				43F5C2DB1B92A5E1003EB13D /* SettingsTableViewController.swift in Sources */,
				89E267FC2292456700A3F2AF /* FeatureFlags.swift in Sources */,
				43A567691C94880B00334FAC /* LoopDataManager.swift in Sources */,
				43B260491ED248FB008CAA77 /* CarbEntryTableViewCell.swift in Sources */,
				4302F4E11D4E9C8900F0FCAF /* TextFieldTableViewController.swift in Sources */,
				43F64DD91D9C92C900D24DC6 /* TitleSubtitleTableViewCell.swift in Sources */,
				C15713821DAC6983005BC4D2 /* MealBolusNightscoutTreatment.swift in Sources */,
				43FCEEA9221A615B0013DD30 /* StatusChartsManager.swift in Sources */,
				43511CE321FD80E400566C63 /* StandardRetrospectiveCorrection.swift in Sources */,
				43E3449F1B9D68E900C85C07 /* StatusTableViewController.swift in Sources */,
				43DBF0531C93EC8200B3C386 /* DeviceDataManager.swift in Sources */,
				43E2D8C81D208D5B004DA55F /* KeychainManager+Loop.swift in Sources */,
				C17824A01E19CF9800D9D25C /* GlucoseThresholdTableViewController.swift in Sources */,
				4372E487213C86240068E043 /* SampleValue.swift in Sources */,
				4346D1E71C77F5FE00ABAFE3 /* ChartTableViewCell.swift in Sources */,
				437CEEE41CDE5C0A003C8C80 /* UIImage.swift in Sources */,
				43DBF0591C93F73800B3C386 /* CarbEntryTableViewController.swift in Sources */,
				89CA2B32226C18B8004D9350 /* TestingScenariosTableViewController.swift in Sources */,
				43E93FB71E469A5100EAB8DB /* HKUnit.swift in Sources */,
				43C05CAF21EB2C24006FB252 /* NSBundle.swift in Sources */,
				43BFF0BC1E45C80600FF19A9 /* UIColor+Loop.swift in Sources */,
				43C0944A1CACCC73001F6403 /* NotificationManager.swift in Sources */,
				43D9003321EB258C00AF44BF /* InsulinModelSettings+Loop.swift in Sources */,
				434FF1EE1CF27EEF000DB779 /* UITableViewCell.swift in Sources */,
				439BED2A1E76093C00B0AED5 /* CGMManager.swift in Sources */,
				C18C8C511D5A351900E043FB /* NightscoutDataManager.swift in Sources */,
				438849EA1D297CB6003B3F23 /* NightscoutService.swift in Sources */,
				438172D91F4E9E37003C3328 /* NewPumpEvent.swift in Sources */,
				4389916B1E91B689000EEF90 /* ChartSettings+Loop.swift in Sources */,
				4315D2871CA5CC3B00589052 /* CarbEntryEditTableViewController.swift in Sources */,
				C178249A1E1999FA00D9D25C /* CaseCountable.swift in Sources */,
				43DBF04C1C93B8D700B3C386 /* BolusViewController.swift in Sources */,
				4FB76FBB1E8C42CF00B39636 /* UIColor.swift in Sources */,
				4374B5EF209D84BF00D17AA8 /* OSLog.swift in Sources */,
				4F6663941E905FD2009E74FC /* ChartColorPalette+Loop.swift in Sources */,
				4328E0351CFC0AE100E199AA /* WatchDataManager.swift in Sources */,
				4345E3FC21F04911009E00E5 /* UIColor+HIG.swift in Sources */,
				43D381621EBD9759007F8C8F /* HeaderValuesTableViewCell.swift in Sources */,
				89E267FF229267DF00A3F2AF /* Optional.swift in Sources */,
				43785E982120E7060057DED1 /* Intents.intentdefinition in Sources */,
				4302F4E31D4EA54200F0FCAF /* InsulinDeliveryTableViewController.swift in Sources */,
				4FC8C8011DEB93E400A1452E /* NSUserDefaults+StatusExtension.swift in Sources */,
				43DAD00020A2736F000F8529 /* PersistedPumpEvent.swift in Sources */,
				438849EC1D29EC34003B3F23 /* AmplitudeService.swift in Sources */,
				43E93FB61E469A4000EAB8DB /* NumberFormatter.swift in Sources */,
				C1FB428C217806A400FAB378 /* StateColorPalette.swift in Sources */,
				4F08DE8F1E7BB871006741EA /* CollectionType+Loop.swift in Sources */,
				435400341C9F878D00D5819C /* SetBolusUserInfo.swift in Sources */,
				437D9BA31D7BC977007245E8 /* PredictionTableViewController.swift in Sources */,
				4344628F20A7ADD500C4BE6F /* UserDefaults+CGM.swift in Sources */,
				43F41C371D3BF32400C11ED6 /* UIAlertController.swift in Sources */,
				433EA4C41D9F71C800CD78FB /* CommandResponseViewController.swift in Sources */,
				C16DA84222E8E112008624C2 /* LoopPlugins.swift in Sources */,
				43D2E8231F00425400AE5CBF /* BolusViewController+LoopDataManager.swift in Sources */,
				430B29952041F5CB00BA9F93 /* LoopSettings+Loop.swift in Sources */,
				43785E932120A01B0057DED1 /* NewCarbEntryIntent+Loop.swift in Sources */,
				43CEE6E61E56AFD400CB9116 /* NightscoutUploader.swift in Sources */,
				439A7944211FE22F0041B75F /* NSUserActivity.swift in Sources */,
				4328E0331CFC091100E199AA /* WatchContext+LoopKit.swift in Sources */,
				4F526D611DF8D9A900A04910 /* NetBasal.swift in Sources */,
				43C3B6EC20B650A80026CAFA /* SettingsImageTableViewCell.swift in Sources */,
				89ADE13B226BFA0F0067222B /* TestingScenariosManager.swift in Sources */,
				4F7E8ACB20E2ACB500AEA65E /* WatchPredictedGlucose.swift in Sources */,
				436A0DA51D236A2A00104B24 /* LoopError.swift in Sources */,
				4F11D3C220DD80B3006E072C /* WatchHistoricalGlucose.swift in Sources */,
				435CB6231F37967800C320C7 /* InsulinModelSettingsViewController.swift in Sources */,
				4372E490213CFCE70068E043 /* LoopSettingsUserInfo.swift in Sources */,
				89CA2B3D226E6B13004D9350 /* LocalTestingScenariosManager.swift in Sources */,
				43F78D261C8FC000002152D1 /* DoseMath.swift in Sources */,
				43511CE221FD80E400566C63 /* RetrospectiveCorrection.swift in Sources */,
				438D42F91D7C88BC003244B0 /* PredictionInputEffect.swift in Sources */,
				892A5D692230C41D008961AB /* RangeReplaceableCollection.swift in Sources */,
				4F70C2101DE8FAC5006380B7 /* StatusExtensionDataManager.swift in Sources */,
				43DFB62320D4CAE7008A7BAE /* PumpManager.swift in Sources */,
				892A5D59222F0A27008961AB /* Debug.swift in Sources */,
				431A8C401EC6E8AB00823B9C /* CircleMaskView.swift in Sources */,
				439897371CD2F80600223065 /* AnalyticsManager.swift in Sources */,
				895FE0952201234000FCF18A /* OverrideSelectionViewController.swift in Sources */,
				430D85891F44037000AF2D4F /* HUDViewTableViewCell.swift in Sources */,
				43A51E211EB6DBDD000736CC /* ChartsTableViewController.swift in Sources */,
				438849EE1D2A1EBB003B3F23 /* MLabService.swift in Sources */,
				438D42FB1D7D11A4003244B0 /* PredictionInputEffectTableViewCell.swift in Sources */,
				43F4EF1D1BA2A57600526CE1 /* DiagnosticLogger.swift in Sources */,
				432E73CB1D24B3D6009AD15D /* RemoteDataManager.swift in Sources */,
				43C2FAE11EB656A500364AFF /* GlucoseEffectVelocity.swift in Sources */,
			);
			runOnlyForDeploymentPostprocessing = 0;
		};
		43A9437A1B926B7B0051FA24 /* Sources */ = {
			isa = PBXSourcesBuildPhase;
			buildActionMask = 2147483647;
			files = (
				4372E488213C862B0068E043 /* SampleValue.swift in Sources */,
				4F2C15741E0209F500E160D4 /* NSTimeInterval.swift in Sources */,
				4FF4D1011E18375000846527 /* WatchContext.swift in Sources */,
				898ECA63218ABD21001E9D35 /* ComplicationChartManager.swift in Sources */,
				43A9438A1B926B7B0051FA24 /* NotificationController.swift in Sources */,
				439A7945211FE23A0041B75F /* NSUserActivity.swift in Sources */,
				43A943881B926B7B0051FA24 /* ExtensionDelegate.swift in Sources */,
				43511CEE220FC61700566C63 /* HUDRowController.swift in Sources */,
				892FB4CD22040104005293EC /* OverridePresetRow.swift in Sources */,
				4F75F00220FCFE8C00B5570E /* GlucoseChartScene.swift in Sources */,
				89E26800229267DF00A3F2AF /* Optional.swift in Sources */,
				4328E02F1CFBF81800E199AA /* WKInterfaceImage.swift in Sources */,
				4F2C15811E0495B200E160D4 /* WatchContext+WatchApp.swift in Sources */,
				4372E496213DCDD30068E043 /* GlucoseChartValueHashable.swift in Sources */,
				898ECA61218ABD17001E9D35 /* GlucoseChartData.swift in Sources */,
				4344629820A8B2D700C4BE6F /* OSLog.swift in Sources */,
				4328E02A1CFBE2C500E199AA /* UIColor.swift in Sources */,
				4372E484213A63FB0068E043 /* ChartHUDController.swift in Sources */,
				4345E40621F68E18009E00E5 /* CarbEntryListController.swift in Sources */,
				4FDDD23720DC51DF00D04B16 /* LoopDataManager.swift in Sources */,
				89E267FD2292456700A3F2AF /* FeatureFlags.swift in Sources */,
				898ECA60218ABD17001E9D35 /* GlucoseChartScaler.swift in Sources */,
				4328E01B1CFBE1DA00E199AA /* BolusInterfaceController.swift in Sources */,
				4F82655020E69F9A0031A8F5 /* HUDInterfaceController.swift in Sources */,
				4372E492213D956C0068E043 /* GlucoseRangeSchedule.swift in Sources */,
				4328E02B1CFBE2C500E199AA /* WKAlertAction.swift in Sources */,
				4F7E8AC720E2AC0300AEA65E /* WatchPredictedGlucose.swift in Sources */,
				4344628E20A7ADD100C4BE6F /* UserDefaults+CGM.swift in Sources */,
				4F7E8AC520E2AB9600AEA65E /* Date.swift in Sources */,
				4F11D3C420DD881A006E072C /* WatchHistoricalGlucose.swift in Sources */,
				4328E0281CFBE2C500E199AA /* CLKComplicationTemplate.swift in Sources */,
				4328E01E1CFBE25F00E199AA /* AddCarbsInterfaceController.swift in Sources */,
				4F73F5FC20E2E7FA00E8D82C /* GlucoseStore.swift in Sources */,
				432CF87520D8AC950066B889 /* NSUserDefaults+WatchApp.swift in Sources */,
				43027F0F1DFE0EC900C51989 /* HKUnit.swift in Sources */,
				4344629220A7C19800C4BE6F /* ButtonGroup.swift in Sources */,
				898ECA69218ABDA9001E9D35 /* CLKTextProvider+Compound.m in Sources */,
				4372E48C213CB6750068E043 /* Double.swift in Sources */,
				892FB4CF220402C0005293EC /* OverrideSelectionController.swift in Sources */,
				43785E972120E4500057DED1 /* INRelevantShortcutStore+Loop.swift in Sources */,
				898ECA65218ABD9B001E9D35 /* CGRect.swift in Sources */,
				43CB2B2B1D924D450079823D /* WCSession.swift in Sources */,
				4372E491213D05F90068E043 /* LoopSettingsUserInfo.swift in Sources */,
				4345E40421F68AD9009E00E5 /* TextRowController.swift in Sources */,
				43BFF0B51E45C1E700FF19A9 /* NumberFormatter.swift in Sources */,
				43A9438E1B926B7B0051FA24 /* ComplicationController.swift in Sources */,
				4328E01A1CFBE1DA00E199AA /* ActionHUDController.swift in Sources */,
				4F11D3C320DD84DB006E072C /* GlucoseBackfillRequestUserInfo.swift in Sources */,
				435400351C9F878D00D5819C /* SetBolusUserInfo.swift in Sources */,
			);
			runOnlyForDeploymentPostprocessing = 0;
		};
		43D9001F21EB209400AF44BF /* Sources */ = {
			isa = PBXSourcesBuildPhase;
			buildActionMask = 2147483647;
			files = (
				43C05CB821EBEA54006FB252 /* HKUnit.swift in Sources */,
				4345E3F421F036FC009E00E5 /* Result.swift in Sources */,
				43D9002021EB209400AF44BF /* NSTimeInterval.swift in Sources */,
				43C05CA921EB2B26006FB252 /* PersistenceController.swift in Sources */,
				431EA87221EB29150076EC1A /* InsulinModelSettings.swift in Sources */,
				43D9002121EB209400AF44BF /* GlucoseThreshold.swift in Sources */,
				43C05CAB21EB2B4A006FB252 /* NSBundle.swift in Sources */,
				43D9002221EB209400AF44BF /* LoopSettings.swift in Sources */,
				431EA87421EB291A0076EC1A /* WalshInsulinModel.swift in Sources */,
				431EA87021EB29120076EC1A /* ExponentialInsulinModelPreset.swift in Sources */,
				43C05CC721EC2ABC006FB252 /* IdentifiableClass.swift in Sources */,
				43C05CAE21EB2BBF006FB252 /* NSUserDefaults.swift in Sources */,
				4345E40221F67300009E00E5 /* CarbEntryUserInfo.swift in Sources */,
			);
			runOnlyForDeploymentPostprocessing = 0;
		};
		43D9FF9E21EA9A0C00AF44BF /* Sources */ = {
			isa = PBXSourcesBuildPhase;
			buildActionMask = 2147483647;
			files = (
				43C05CBD21EBF77D006FB252 /* LessonsViewController.swift in Sources */,
				43C05CB621EBE321006FB252 /* NSTimeInterval.swift in Sources */,
				43C5F25A222C921B00905D10 /* OSLog.swift in Sources */,
				43C05CB521EBE274006FB252 /* Date.swift in Sources */,
				43D9F82421EFF1AB000578CD /* LessonResultsViewController.swift in Sources */,
				43C728F9222A448700C62969 /* DayCalculator.swift in Sources */,
				4345E3FA21F0473B009E00E5 /* TextCell.swift in Sources */,
				43C728F5222266F000C62969 /* ModalDayLesson.swift in Sources */,
				43D9F81821EC51CC000578CD /* DateEntry.swift in Sources */,
				43D9FFC021EAB22E00AF44BF /* DataManager.swift in Sources */,
				43C05CB121EBBDB9006FB252 /* TimeInRangeLesson.swift in Sources */,
				43C728F72222700000C62969 /* DateIntervalEntry.swift in Sources */,
				43D9F81E21EF0609000578CD /* NumberRangeEntry.swift in Sources */,
				43C05CCA21EC382B006FB252 /* NumberEntry.swift in Sources */,
				4345E3FE21F04A50009E00E5 /* DateIntervalFormatter.swift in Sources */,
				43C5F257222C7B7200905D10 /* TimeComponents.swift in Sources */,
				4345E3F821F03D2A009E00E5 /* DatesAndNumberCell.swift in Sources */,
				43D9F82221EF0A7A000578CD /* QuantityRangeEntry.swift in Sources */,
				43D9F81A21EC593C000578CD /* UITableViewCell.swift in Sources */,
				43D9F82021EF0906000578CD /* NSNumber.swift in Sources */,
				43C05CC221EC06E4006FB252 /* LessonConfigurationViewController.swift in Sources */,
				43C05CC621EC29E7006FB252 /* TextFieldTableViewCell.swift in Sources */,
				43C05CC021EBFFA4006FB252 /* Lesson.swift in Sources */,
				C1814B86225E507C008D2D8E /* Sequence.swift in Sources */,
				43C5F258222C7BD400905D10 /* AppDelegate.swift in Sources */,
			);
			runOnlyForDeploymentPostprocessing = 0;
		};
		43D9FFCB21EAE05D00AF44BF /* Sources */ = {
			isa = PBXSourcesBuildPhase;
			buildActionMask = 2147483647;
			files = (
				43C05CB921EBEA54006FB252 /* HKUnit.swift in Sources */,
				4345E3F521F036FC009E00E5 /* Result.swift in Sources */,
				43D9FFFB21EAF3D300AF44BF /* NSTimeInterval.swift in Sources */,
				43C05CA821EB2B26006FB252 /* PersistenceController.swift in Sources */,
				431EA87321EB29160076EC1A /* InsulinModelSettings.swift in Sources */,
				43D9FFF921EAF34800AF44BF /* GlucoseThreshold.swift in Sources */,
				43C05CAA21EB2B49006FB252 /* NSBundle.swift in Sources */,
				43D9FFF521EAF27200AF44BF /* LoopSettings.swift in Sources */,
				431EA87521EB291B0076EC1A /* WalshInsulinModel.swift in Sources */,
				431EA87121EB29120076EC1A /* ExponentialInsulinModelPreset.swift in Sources */,
				43C05CC821EC2ABC006FB252 /* IdentifiableClass.swift in Sources */,
				43C05CAD21EB2BBF006FB252 /* NSUserDefaults.swift in Sources */,
				4345E40121F67300009E00E5 /* CarbEntryUserInfo.swift in Sources */,
			);
			runOnlyForDeploymentPostprocessing = 0;
		};
		43E2D8CD1D20BF42004DA55F /* Sources */ = {
			isa = PBXSourcesBuildPhase;
			buildActionMask = 2147483647;
			files = (
				43947D731F529FAA00A07D31 /* GlucoseRangeSchedule.swift in Sources */,
				43E2D8DC1D20C049004DA55F /* DoseMath.swift in Sources */,
				43E2D8DB1D20C03B004DA55F /* NSTimeInterval.swift in Sources */,
				43E2D8D41D20BF42004DA55F /* DoseMathTests.swift in Sources */,
				C11C87DE1E21EAAD00BB71D3 /* HKUnit.swift in Sources */,
				C13BAD941E8009B000050CB5 /* NumberFormatter.swift in Sources */,
				C17824A61E1AF91F00D9D25C /* BolusRecommendation.swift in Sources */,
			);
			runOnlyForDeploymentPostprocessing = 0;
		};
		43E2D9071D20C581004DA55F /* Sources */ = {
			isa = PBXSourcesBuildPhase;
			buildActionMask = 2147483647;
			files = (
				43E2D9151D20C5A2004DA55F /* KeychainManagerTests.swift in Sources */,
			);
			runOnlyForDeploymentPostprocessing = 0;
		};
		4F70C1D81DE8DCA7006380B7 /* Sources */ = {
			isa = PBXSourcesBuildPhase;
			buildActionMask = 2147483647;
			files = (
				43FCEEB1221A863E0013DD30 /* StatusChartsManager.swift in Sources */,
				43C05CAC21EB2B8B006FB252 /* NSBundle.swift in Sources */,
				4FAC02541E22F6B20087A773 /* NSTimeInterval.swift in Sources */,
				4FB76FBA1E8C42CE00B39636 /* UIColor.swift in Sources */,
				4F2C15831E0757E600E160D4 /* HKUnit.swift in Sources */,
				C1FB4290217922A100FAB378 /* PumpManagerUI.swift in Sources */,
				C1FB428D21791D2500FAB378 /* PumpManager.swift in Sources */,
				43E93FB51E4675E800EAB8DB /* NumberFormatter.swift in Sources */,
				4345E3FB21F04911009E00E5 /* UIColor+HIG.swift in Sources */,
				43BFF0CD1E466C8400FF19A9 /* StateColorPalette.swift in Sources */,
				4FC8C8021DEB943800A1452E /* NSUserDefaults+StatusExtension.swift in Sources */,
				43BFF0BF1E45C8EA00FF19A9 /* UIColor+Widget.swift in Sources */,
				4F70C2121DE900EA006380B7 /* StatusExtensionContext.swift in Sources */,
				4F70C1E11DE8DCA7006380B7 /* StatusViewController.swift in Sources */,
			);
			runOnlyForDeploymentPostprocessing = 0;
		};
		4F7528861DFE1DC600C322D6 /* Sources */ = {
			isa = PBXSourcesBuildPhase;
			buildActionMask = 2147483647;
			files = (
				4FB76FB91E8C42B000B39636 /* CollectionType.swift in Sources */,
				7D23667D21250C7E0028B67D /* LocalizedString.swift in Sources */,
				43FCEEBD22212DD50013DD30 /* PredictedGlucoseChart.swift in Sources */,
				436961911F19D11E00447E89 /* ChartPointsContextFillLayer.swift in Sources */,
				4FF4D0F81E1725B000846527 /* NibLoadable.swift in Sources */,
				4326BA641F3A44D9007CCAD4 /* ChartLineModel.swift in Sources */,
				43FCEEB9221BCF790013DD30 /* GlucoseChart.swift in Sources */,
				4374B5F0209D857E00D17AA8 /* OSLog.swift in Sources */,
				43FCEEB3221BC3B60013DD30 /* DoseChart.swift in Sources */,
				4F7528AA1DFE215100C322D6 /* HKUnit.swift in Sources */,
				4FB76FB61E8C426900B39636 /* ChartPointsTouchHighlightLayerViewCache.swift in Sources */,
				4F2C15931E09BF2C00E160D4 /* HUDView.swift in Sources */,
				43BFF0B71E45C20C00FF19A9 /* NumberFormatter.swift in Sources */,
				4FB76FB71E8C428600B39636 /* UIColor.swift in Sources */,
				4F7528A51DFE208C00C322D6 /* NSTimeInterval.swift in Sources */,
				4FB76FC61E8C57B100B39636 /* ChartsManager.swift in Sources */,
				4FB76FB41E8C3F7C00B39636 /* ChartAxisValueDoubleUnit.swift in Sources */,
				4FB76FB31E8C3EE400B39636 /* ChartAxisValueDoubleLog.swift in Sources */,
				43F1C31A1F5DC87700395429 /* ChartPoint.swift in Sources */,
				4F7528A11DFE200B00C322D6 /* BasalStateView.swift in Sources */,
				4F20AE631E6B87B100D07A06 /* ChartContainerView.swift in Sources */,
				43FCEEAB221A61B40013DD30 /* IOBChart.swift in Sources */,
				43BFF0C61E465A4400FF19A9 /* UIColor+HIG.swift in Sources */,
				43FCEEB7221BCD160013DD30 /* InsulinModelChart.swift in Sources */,
				43FCEEBB22211C860013DD30 /* CarbEffectChart.swift in Sources */,
				4F7528A01DFE1F9D00C322D6 /* LoopStateView.swift in Sources */,
				4FB76FCE1E8C835D00B39636 /* ChartColorPalette.swift in Sources */,
				43FCEEAD221A66780013DD30 /* DateFormatter.swift in Sources */,
				4FB76FB51E8C41E200B39636 /* ChartPointsScatterDownTrianglesLayer.swift in Sources */,
				43FCEEAF221A67A70013DD30 /* NumberFormatter+Charts.swift in Sources */,
				4F75289A1DFE1F6000C322D6 /* BasalRateHUDView.swift in Sources */,
				4F75289C1DFE1F6000C322D6 /* GlucoseHUDView.swift in Sources */,
				4FB76FB81E8C429D00B39636 /* CGPoint.swift in Sources */,
				43FCEEB5221BCA020013DD30 /* COBChart.swift in Sources */,
				4F75289E1DFE1F6000C322D6 /* LoopCompletionHUDView.swift in Sources */,
			);
			runOnlyForDeploymentPostprocessing = 0;
		};
/* End PBXSourcesBuildPhase section */

/* Begin PBXTargetDependency section */
		43A943811B926B7B0051FA24 /* PBXTargetDependency */ = {
			isa = PBXTargetDependency;
			target = 43A9437D1B926B7B0051FA24 /* WatchApp Extension */;
			targetProxy = 43A943801B926B7B0051FA24 /* PBXContainerItemProxy */;
		};
		43A943931B926B7B0051FA24 /* PBXTargetDependency */ = {
			isa = PBXTargetDependency;
			target = 43A943711B926B7B0051FA24 /* WatchApp */;
			targetProxy = 43A943921B926B7B0051FA24 /* PBXContainerItemProxy */;
		};
		43D9000D21EB0BEA00AF44BF /* PBXTargetDependency */ = {
			isa = PBXTargetDependency;
			target = 43D9FFCE21EAE05D00AF44BF /* LoopCore */;
			targetProxy = 43D9000C21EB0BEA00AF44BF /* PBXContainerItemProxy */;
		};
		43D9001321EB137A00AF44BF /* PBXTargetDependency */ = {
			isa = PBXTargetDependency;
			target = 43D9FFCE21EAE05D00AF44BF /* LoopCore */;
			targetProxy = 43D9001221EB137A00AF44BF /* PBXContainerItemProxy */;
		};
		43D9003121EB236800AF44BF /* PBXTargetDependency */ = {
			isa = PBXTargetDependency;
			target = 43D9001A21EB209400AF44BF /* LoopCore-watchOS */;
			targetProxy = 43D9003021EB236800AF44BF /* PBXContainerItemProxy */;
		};
		43D9FFBA21EA9CA400AF44BF /* PBXTargetDependency */ = {
			isa = PBXTargetDependency;
			target = 4F75288A1DFE1DC600C322D6 /* LoopUI */;
			targetProxy = 43D9FFB921EA9CA400AF44BF /* PBXContainerItemProxy */;
		};
		43D9FFD521EAE05D00AF44BF /* PBXTargetDependency */ = {
			isa = PBXTargetDependency;
			target = 43D9FFCE21EAE05D00AF44BF /* LoopCore */;
			targetProxy = 43D9FFD421EAE05D00AF44BF /* PBXContainerItemProxy */;
		};
		43E2D9111D20C581004DA55F /* PBXTargetDependency */ = {
			isa = PBXTargetDependency;
			target = 43776F8B1B8022E90074EA36 /* Loop */;
			targetProxy = 43E2D9101D20C581004DA55F /* PBXContainerItemProxy */;
		};
		4F70C1E71DE8DCA7006380B7 /* PBXTargetDependency */ = {
			isa = PBXTargetDependency;
			target = 4F70C1DB1DE8DCA7006380B7 /* Loop Status Extension */;
			targetProxy = 4F70C1E61DE8DCA7006380B7 /* PBXContainerItemProxy */;
		};
		4F7528971DFE1ED400C322D6 /* PBXTargetDependency */ = {
			isa = PBXTargetDependency;
			target = 4F75288A1DFE1DC600C322D6 /* LoopUI */;
			targetProxy = 4F7528961DFE1ED400C322D6 /* PBXContainerItemProxy */;
		};
		4F7528991DFE1ED800C322D6 /* PBXTargetDependency */ = {
			isa = PBXTargetDependency;
			target = 4F75288A1DFE1DC600C322D6 /* LoopUI */;
			targetProxy = 4F7528981DFE1ED800C322D6 /* PBXContainerItemProxy */;
		};
		A942E445225FD97F00DD4980 /* PBXTargetDependency */ = {
			isa = PBXTargetDependency;
			target = 43D9FFCE21EAE05D00AF44BF /* LoopCore */;
			targetProxy = A942E444225FD97F00DD4980 /* PBXContainerItemProxy */;
		};
		A942E447225FD9A300DD4980 /* PBXTargetDependency */ = {
			isa = PBXTargetDependency;
			target = 43D9FFCE21EAE05D00AF44BF /* LoopCore */;
			targetProxy = A942E446225FD9A300DD4980 /* PBXContainerItemProxy */;
		};
/* End PBXTargetDependency section */

/* Begin PBXVariantGroup section */
		43776F951B8022E90074EA36 /* Main.storyboard */ = {
			isa = PBXVariantGroup;
			children = (
				43776F961B8022E90074EA36 /* Base */,
				7DD382771F8DBFC60071272B /* es */,
				7D68AAAA1FE2DB0A00522C49 /* ru */,
				7D23668521250D180028B67D /* fr */,
				7D23669521250D220028B67D /* de */,
				7D2366A521250D2C0028B67D /* zh-Hans */,
				7D2366B721250D360028B67D /* it */,
				7D2366C521250D3F0028B67D /* nl */,
				7D2366D521250D4A0028B67D /* nb */,
				7D199D93212A067600241026 /* pl */,
			);
			name = Main.storyboard;
			sourceTree = "<group>";
		};
		43776F9A1B8022E90074EA36 /* LaunchScreen.storyboard */ = {
			isa = PBXVariantGroup;
			children = (
				43776F9B1B8022E90074EA36 /* Base */,
				7DD382761F8DBFC60071272B /* es */,
				7D68AAA91FE2DB0A00522C49 /* ru */,
				7D23668421250D180028B67D /* fr */,
				7D23669421250D220028B67D /* de */,
				7D2366A421250D2C0028B67D /* zh-Hans */,
				7D2366B621250D360028B67D /* it */,
				7D2366C421250D3F0028B67D /* nl */,
				7D2366D421250D4A0028B67D /* nb */,
				7D199D92212A067600241026 /* pl */,
			);
			name = LaunchScreen.storyboard;
			sourceTree = "<group>";
		};
		43785E9B2120E7060057DED1 /* Intents.intentdefinition */ = {
			isa = PBXVariantGroup;
			children = (
				43785E9A2120E7060057DED1 /* Base */,
				43785E9F2122774A0057DED1 /* es */,
				43785EA12122774B0057DED1 /* ru */,
				43785EA32122774B0057DED1 /* it */,
				43C98058212A799E003B5D17 /* en */,
			);
			name = Intents.intentdefinition;
			sourceTree = "<group>";
		};
		43A943741B926B7B0051FA24 /* Interface.storyboard */ = {
			isa = PBXVariantGroup;
			children = (
				43A943751B926B7B0051FA24 /* Base */,
				7DD382791F8DBFC60071272B /* es */,
				7D68AAAC1FE2DB0A00522C49 /* ru */,
				7D23668721250D180028B67D /* fr */,
				7D23669721250D230028B67D /* de */,
				7D2366A721250D2C0028B67D /* zh-Hans */,
				7D2366B421250D350028B67D /* it */,
				7D2366C721250D3F0028B67D /* nl */,
				7D2366D721250D4A0028B67D /* nb */,
				7D199D95212A067600241026 /* pl */,
			);
			name = Interface.storyboard;
			sourceTree = "<group>";
		};
		43D9FFA821EA9A0C00AF44BF /* Main.storyboard */ = {
			isa = PBXVariantGroup;
			children = (
				43D9FFA921EA9A0C00AF44BF /* Base */,
			);
			name = Main.storyboard;
			sourceTree = "<group>";
		};
		43D9FFAD21EA9A0F00AF44BF /* LaunchScreen.storyboard */ = {
			isa = PBXVariantGroup;
			children = (
				43D9FFAE21EA9A0F00AF44BF /* Base */,
			);
			name = LaunchScreen.storyboard;
			sourceTree = "<group>";
		};
		4F70C1E21DE8DCA7006380B7 /* MainInterface.storyboard */ = {
			isa = PBXVariantGroup;
			children = (
				4F70C1E31DE8DCA7006380B7 /* Base */,
				7DD382781F8DBFC60071272B /* es */,
				7D68AAAB1FE2DB0A00522C49 /* ru */,
				7D23668621250D180028B67D /* fr */,
				7D23669621250D230028B67D /* de */,
				7D2366A621250D2C0028B67D /* zh-Hans */,
				7D2366B821250D360028B67D /* it */,
				7D2366C621250D3F0028B67D /* nl */,
				7D2366D621250D4A0028B67D /* nb */,
				7D199D94212A067600241026 /* pl */,
			);
			name = MainInterface.storyboard;
			sourceTree = "<group>";
		};
		7D2366E421250E0A0028B67D /* InfoPlist.strings */ = {
			isa = PBXVariantGroup;
			children = (
				7D2366E521250E0A0028B67D /* es */,
				7D2366E721250E7B0028B67D /* de */,
				7D2366E921250E8F0028B67D /* fr */,
				7D2366EA21250EA40028B67D /* it */,
				7D2366EB21250EB80028B67D /* nb */,
				7D2366EC21250ECE0028B67D /* zh-Hans */,
				7D2366ED21250F010028B67D /* ru */,
				7D2366EE21250F170028B67D /* nl */,
				7D199DA0212A067700241026 /* pl */,
			);
			name = InfoPlist.strings;
			sourceTree = "<group>";
		};
		7D7076371FE06EDE004AC8EA /* Localizable.strings */ = {
			isa = PBXVariantGroup;
			children = (
				7D7076361FE06EDE004AC8EA /* es */,
				7D68AAAD1FE2E8D400522C49 /* ru */,
				7D23667821250C2D0028B67D /* Base */,
				7D23668B21250D180028B67D /* fr */,
				7D23669B21250D230028B67D /* de */,
				7D2366AB21250D2D0028B67D /* zh-Hans */,
				7D2366BC21250D360028B67D /* it */,
				7D2366CB21250D400028B67D /* nl */,
				7D2366DB21250D4A0028B67D /* nb */,
				7D199D99212A067600241026 /* pl */,
			);
			name = Localizable.strings;
			sourceTree = "<group>";
		};
		7D70763C1FE06EDF004AC8EA /* InfoPlist.strings */ = {
			isa = PBXVariantGroup;
			children = (
				7D70763B1FE06EDF004AC8EA /* es */,
				7D68AAAF1FE2E8D500522C49 /* ru */,
				7D23668021250CBE0028B67D /* Base */,
				7D23669121250D190028B67D /* fr */,
				7D2366A121250D240028B67D /* de */,
				7D2366B121250D2D0028B67D /* zh-Hans */,
				7D2366C121250D370028B67D /* it */,
				7D2366D121250D410028B67D /* nl */,
				7D2366E121250D4B0028B67D /* nb */,
				7D199D9F212A067700241026 /* pl */,
			);
			name = InfoPlist.strings;
			sourceTree = "<group>";
		};
		7D7076411FE06EDF004AC8EA /* ckcomplication.strings */ = {
			isa = PBXVariantGroup;
			children = (
				7D7076401FE06EDF004AC8EA /* es */,
				7D68AAB01FE2E8D500522C49 /* ru */,
				7D23668121250CC50028B67D /* Base */,
				7D23669021250D190028B67D /* fr */,
				7D2366A021250D240028B67D /* de */,
				7D2366B021250D2D0028B67D /* zh-Hans */,
				7D2366C021250D370028B67D /* it */,
				7D2366D021250D400028B67D /* nl */,
				7D2366E021250D4B0028B67D /* nb */,
				7D199D9E212A067700241026 /* pl */,
			);
			name = ckcomplication.strings;
			sourceTree = "<group>";
		};
		7D7076471FE06EE0004AC8EA /* InfoPlist.strings */ = {
			isa = PBXVariantGroup;
			children = (
				7D7076461FE06EE0004AC8EA /* es */,
				7D68AAB21FE2E8D500522C49 /* ru */,
				7D23667A21250C480028B67D /* Base */,
				7D23668D21250D190028B67D /* fr */,
				7D23669D21250D230028B67D /* de */,
				7D2366AD21250D2D0028B67D /* zh-Hans */,
				7D2366BE21250D360028B67D /* it */,
				7D2366CD21250D400028B67D /* nl */,
				7D2366DD21250D4B0028B67D /* nb */,
				7D199D9B212A067600241026 /* pl */,
			);
			name = InfoPlist.strings;
			sourceTree = "<group>";
		};
		7D70764C1FE06EE1004AC8EA /* Localizable.strings */ = {
			isa = PBXVariantGroup;
			children = (
				7D70764B1FE06EE1004AC8EA /* es */,
				7D68AAB31FE2E8D500522C49 /* ru */,
				7D23667921250C440028B67D /* Base */,
				7D23668C21250D190028B67D /* fr */,
				7D23669C21250D230028B67D /* de */,
				7D2366AC21250D2D0028B67D /* zh-Hans */,
				7D2366BD21250D360028B67D /* it */,
				7D2366CC21250D400028B67D /* nl */,
				7D2366DC21250D4B0028B67D /* nb */,
				7D199D9A212A067600241026 /* pl */,
			);
			name = Localizable.strings;
			sourceTree = "<group>";
		};
		7D7076511FE06EE1004AC8EA /* InfoPlist.strings */ = {
			isa = PBXVariantGroup;
			children = (
				7D7076501FE06EE1004AC8EA /* es */,
				7D68AAB41FE2E8D600522C49 /* ru */,
				7D23667621250BF70028B67D /* Base */,
				7D23668921250D180028B67D /* fr */,
				7D23669921250D230028B67D /* de */,
				7D2366A921250D2C0028B67D /* zh-Hans */,
				7D2366BA21250D360028B67D /* it */,
				7D2366C921250D400028B67D /* nl */,
				7D2366D921250D4A0028B67D /* nb */,
				7D199D97212A067600241026 /* pl */,
			);
			name = InfoPlist.strings;
			sourceTree = "<group>";
		};
		7D7076561FE06EE2004AC8EA /* InfoPlist.strings */ = {
			isa = PBXVariantGroup;
			children = (
				7D7076551FE06EE2004AC8EA /* es */,
				7D68AAB51FE2E8D600522C49 /* ru */,
				7D23667721250C280028B67D /* Base */,
				7D23668A21250D180028B67D /* fr */,
				7D23669A21250D230028B67D /* de */,
				7D2366AA21250D2C0028B67D /* zh-Hans */,
				7D2366BB21250D360028B67D /* it */,
				7D2366CA21250D400028B67D /* nl */,
				7D2366DA21250D4A0028B67D /* nb */,
				7D199D98212A067600241026 /* pl */,
			);
			name = InfoPlist.strings;
			sourceTree = "<group>";
		};
		7D70765B1FE06EE2004AC8EA /* Localizable.strings */ = {
			isa = PBXVariantGroup;
			children = (
				7D70765A1FE06EE2004AC8EA /* es */,
				7D68AAB61FE2E8D600522C49 /* ru */,
				7D23668321250CFB0028B67D /* Base */,
				7D23669321250D190028B67D /* fr */,
				7D2366A321250D240028B67D /* de */,
				7D2366B321250D2D0028B67D /* zh-Hans */,
				7D2366C321250D370028B67D /* it */,
				7D2366D321250D410028B67D /* nl */,
				7D2366E321250D4B0028B67D /* nb */,
				7D199DA2212A067700241026 /* pl */,
			);
			name = Localizable.strings;
			sourceTree = "<group>";
		};
		7D7076601FE06EE3004AC8EA /* Localizable.strings */ = {
			isa = PBXVariantGroup;
			children = (
				7D70765F1FE06EE3004AC8EA /* es */,
				7D68AAB71FE2E8D600522C49 /* ru */,
				7D23667F21250CB80028B67D /* Base */,
				7D23668F21250D190028B67D /* fr */,
				7D23669F21250D240028B67D /* de */,
				7D2366AF21250D2D0028B67D /* zh-Hans */,
				7D2366BF21250D370028B67D /* it */,
				7D2366CF21250D400028B67D /* nl */,
				7D2366DF21250D4B0028B67D /* nb */,
				7D199D9D212A067700241026 /* pl */,
			);
			name = Localizable.strings;
			sourceTree = "<group>";
		};
		7D7076651FE06EE4004AC8EA /* Localizable.strings */ = {
			isa = PBXVariantGroup;
			children = (
				7D7076641FE06EE4004AC8EA /* es */,
				7D68AAB81FE2E8D700522C49 /* ru */,
				7D23667521250BE30028B67D /* Base */,
				7D23668821250D180028B67D /* fr */,
				7D23669821250D230028B67D /* de */,
				7D2366A821250D2C0028B67D /* zh-Hans */,
				7D2366B921250D360028B67D /* it */,
				7D2366C821250D400028B67D /* nl */,
				7D2366D821250D4A0028B67D /* nb */,
				7D199D96212A067600241026 /* pl */,
			);
			name = Localizable.strings;
			sourceTree = "<group>";
		};
		7D70766A1FE0702F004AC8EA /* InfoPlist.strings */ = {
			isa = PBXVariantGroup;
			children = (
				7D7076691FE0702F004AC8EA /* es */,
				7D68AAAE1FE2E8D400522C49 /* ru */,
				7D23668221250CF60028B67D /* Base */,
				7D23669221250D190028B67D /* fr */,
				7D2366A221250D240028B67D /* de */,
				7D2366B221250D2D0028B67D /* zh-Hans */,
				7D2366C221250D370028B67D /* it */,
				7D2366D221250D410028B67D /* nl */,
				7D2366E221250D4B0028B67D /* nb */,
				7D199DA1212A067700241026 /* pl */,
			);
			name = InfoPlist.strings;
			sourceTree = "<group>";
		};
		C1C73F0F1DE3D0270022FC89 /* InfoPlist.strings */ = {
			isa = PBXVariantGroup;
			children = (
				7D7076421FE06EE0004AC8EA /* es */,
				7D68AAB11FE2E8D500522C49 /* ru */,
				7D23667E21250CAC0028B67D /* Base */,
				7D23668E21250D190028B67D /* fr */,
				7D23669E21250D230028B67D /* de */,
				7D2366AE21250D2D0028B67D /* zh-Hans */,
				7D2366B521250D360028B67D /* it */,
				7D2366CE21250D400028B67D /* nl */,
				7D2366DE21250D4B0028B67D /* nb */,
				7D199D9C212A067700241026 /* pl */,
			);
			name = InfoPlist.strings;
			sourceTree = "<group>";
		};
/* End PBXVariantGroup section */

/* Begin XCBuildConfiguration section */
		432CF87920D8B8380066B889 /* Debug */ = {
			isa = XCBuildConfiguration;
			buildSettings = {
				CODE_SIGN_STYLE = Automatic;
				PRODUCT_NAME = "$(TARGET_NAME)";
			};
			name = Debug;
		};
		432CF87A20D8B8380066B889 /* Release */ = {
			isa = XCBuildConfiguration;
			buildSettings = {
				CODE_SIGN_STYLE = Automatic;
				PRODUCT_NAME = "$(TARGET_NAME)";
			};
			name = Release;
		};
		43776FB41B8022E90074EA36 /* Debug */ = {
			isa = XCBuildConfiguration;
			baseConfigurationReference = 437D9BA11D7B5203007245E8 /* Loop.xcconfig */;
			buildSettings = {
				ALWAYS_SEARCH_USER_PATHS = NO;
				APP_GROUP_IDENTIFIER = "group.$(MAIN_APP_BUNDLE_IDENTIFIER)Group";
				CLANG_ANALYZER_LOCALIZABILITY_NONLOCALIZED = YES;
				CLANG_CXX_LANGUAGE_STANDARD = "gnu++0x";
				CLANG_CXX_LIBRARY = "libc++";
				CLANG_ENABLE_MODULES = YES;
				CLANG_ENABLE_OBJC_ARC = YES;
				CLANG_WARN_BLOCK_CAPTURE_AUTORELEASING = YES;
				CLANG_WARN_BOOL_CONVERSION = YES;
				CLANG_WARN_COMMA = YES;
				CLANG_WARN_CONSTANT_CONVERSION = YES;
				CLANG_WARN_DEPRECATED_OBJC_IMPLEMENTATIONS = YES;
				CLANG_WARN_DIRECT_OBJC_ISA_USAGE = YES_ERROR;
				CLANG_WARN_EMPTY_BODY = YES;
				CLANG_WARN_ENUM_CONVERSION = YES;
				CLANG_WARN_INFINITE_RECURSION = YES;
				CLANG_WARN_INT_CONVERSION = YES;
				CLANG_WARN_NON_LITERAL_NULL_CONVERSION = YES;
				CLANG_WARN_OBJC_IMPLICIT_RETAIN_SELF = YES;
				CLANG_WARN_OBJC_LITERAL_CONVERSION = YES;
				CLANG_WARN_OBJC_ROOT_CLASS = YES_ERROR;
				CLANG_WARN_RANGE_LOOP_ANALYSIS = YES;
				CLANG_WARN_STRICT_PROTOTYPES = YES;
				CLANG_WARN_SUSPICIOUS_MOVE = YES;
				CLANG_WARN_UNREACHABLE_CODE = YES;
				CLANG_WARN__DUPLICATE_METHOD_MATCH = YES;
				CODE_SIGN_IDENTITY = "iPhone Developer: loudnate@gmail.com (XZN842LDLT)";
				COPY_PHASE_STRIP = NO;
<<<<<<< HEAD
				CURRENT_PROJECT_VERSION = 57;
=======
				CURRENT_PROJECT_VERSION = 61;
>>>>>>> 615f06a5
				DEBUG_INFORMATION_FORMAT = dwarf;
				ENABLE_STRICT_OBJC_MSGSEND = YES;
				ENABLE_TESTABILITY = YES;
				FRAMEWORK_SEARCH_PATHS = (
					"$(inherited)",
					"$(PROJECT_DIR)/Carthage/Build/iOS",
				);
				GCC_C_LANGUAGE_STANDARD = gnu99;
				GCC_DYNAMIC_NO_PIC = NO;
				GCC_NO_COMMON_BLOCKS = YES;
				GCC_OPTIMIZATION_LEVEL = 0;
				GCC_PREPROCESSOR_DEFINITIONS = (
					"DEBUG=1",
					"$(inherited)",
				);
				GCC_WARN_64_TO_32_BIT_CONVERSION = YES;
				GCC_WARN_ABOUT_RETURN_TYPE = YES_ERROR;
				GCC_WARN_UNDECLARED_SELECTOR = YES;
				GCC_WARN_UNINITIALIZED_AUTOS = YES_AGGRESSIVE;
				GCC_WARN_UNUSED_FUNCTION = YES;
				GCC_WARN_UNUSED_VARIABLE = YES;
				IPHONEOS_DEPLOYMENT_TARGET = 11.4;
				LOCALIZED_STRING_MACRO_NAMES = (
					NSLocalizedString,
					CFLocalizedString,
					LocalizedString,
				);
				MAIN_APP_BUNDLE_IDENTIFIER = "$(inherited).Loop";
				MTL_ENABLE_DEBUG_INFO = YES;
				ONLY_ACTIVE_ARCH = YES;
				SDKROOT = iphoneos;
				SWIFT_OPTIMIZATION_LEVEL = "-Onone";
				SWIFT_VERSION = 5.0;
				TARGETED_DEVICE_FAMILY = "1,2";
				WARNING_CFLAGS = "-Wall";
				WATCHOS_DEPLOYMENT_TARGET = 4.1;
			};
			name = Debug;
		};
		43776FB51B8022E90074EA36 /* Release */ = {
			isa = XCBuildConfiguration;
			baseConfigurationReference = 437D9BA11D7B5203007245E8 /* Loop.xcconfig */;
			buildSettings = {
				ALWAYS_SEARCH_USER_PATHS = NO;
				APP_GROUP_IDENTIFIER = "group.$(MAIN_APP_BUNDLE_IDENTIFIER)Group";
				CLANG_ANALYZER_LOCALIZABILITY_NONLOCALIZED = YES;
				CLANG_CXX_LANGUAGE_STANDARD = "gnu++0x";
				CLANG_CXX_LIBRARY = "libc++";
				CLANG_ENABLE_MODULES = YES;
				CLANG_ENABLE_OBJC_ARC = YES;
				CLANG_WARN_BLOCK_CAPTURE_AUTORELEASING = YES;
				CLANG_WARN_BOOL_CONVERSION = YES;
				CLANG_WARN_COMMA = YES;
				CLANG_WARN_CONSTANT_CONVERSION = YES;
				CLANG_WARN_DEPRECATED_OBJC_IMPLEMENTATIONS = YES;
				CLANG_WARN_DIRECT_OBJC_ISA_USAGE = YES_ERROR;
				CLANG_WARN_EMPTY_BODY = YES;
				CLANG_WARN_ENUM_CONVERSION = YES;
				CLANG_WARN_INFINITE_RECURSION = YES;
				CLANG_WARN_INT_CONVERSION = YES;
				CLANG_WARN_NON_LITERAL_NULL_CONVERSION = YES;
				CLANG_WARN_OBJC_IMPLICIT_RETAIN_SELF = YES;
				CLANG_WARN_OBJC_LITERAL_CONVERSION = YES;
				CLANG_WARN_OBJC_ROOT_CLASS = YES_ERROR;
				CLANG_WARN_RANGE_LOOP_ANALYSIS = YES;
				CLANG_WARN_STRICT_PROTOTYPES = YES;
				CLANG_WARN_SUSPICIOUS_MOVE = YES;
				CLANG_WARN_UNREACHABLE_CODE = YES;
				CLANG_WARN__DUPLICATE_METHOD_MATCH = YES;
				CODE_SIGN_IDENTITY = "iPhone Developer: loudnate@gmail.com (XZN842LDLT)";
				COPY_PHASE_STRIP = NO;
<<<<<<< HEAD
				CURRENT_PROJECT_VERSION = 57;
=======
				CURRENT_PROJECT_VERSION = 61;
>>>>>>> 615f06a5
				DEBUG_INFORMATION_FORMAT = "dwarf-with-dsym";
				ENABLE_NS_ASSERTIONS = NO;
				ENABLE_STRICT_OBJC_MSGSEND = YES;
				FRAMEWORK_SEARCH_PATHS = (
					"$(inherited)",
					"$(PROJECT_DIR)/Carthage/Build/iOS",
				);
				GCC_C_LANGUAGE_STANDARD = gnu99;
				GCC_NO_COMMON_BLOCKS = YES;
				GCC_WARN_64_TO_32_BIT_CONVERSION = YES;
				GCC_WARN_ABOUT_RETURN_TYPE = YES_ERROR;
				GCC_WARN_UNDECLARED_SELECTOR = YES;
				GCC_WARN_UNINITIALIZED_AUTOS = YES_AGGRESSIVE;
				GCC_WARN_UNUSED_FUNCTION = YES;
				GCC_WARN_UNUSED_VARIABLE = YES;
				IPHONEOS_DEPLOYMENT_TARGET = 11.4;
				LOCALIZED_STRING_MACRO_NAMES = (
					NSLocalizedString,
					CFLocalizedString,
					LocalizedString,
				);
				MAIN_APP_BUNDLE_IDENTIFIER = "$(inherited).Loop";
				MTL_ENABLE_DEBUG_INFO = NO;
				SDKROOT = iphoneos;
				SWIFT_OPTIMIZATION_LEVEL = "-Owholemodule";
				SWIFT_VERSION = 5.0;
				TARGETED_DEVICE_FAMILY = "1,2";
				VALIDATE_PRODUCT = YES;
				WARNING_CFLAGS = "-Wall";
				WATCHOS_DEPLOYMENT_TARGET = 4.1;
			};
			name = Release;
		};
		43776FB71B8022E90074EA36 /* Debug */ = {
			isa = XCBuildConfiguration;
			buildSettings = {
				ALWAYS_EMBED_SWIFT_STANDARD_LIBRARIES = YES;
				ASSETCATALOG_COMPILER_APPICON_NAME = "$(APPICON_NAME)";
				CODE_SIGN_ENTITLEMENTS = Loop/Loop.entitlements;
				CODE_SIGN_IDENTITY = "iPhone Developer";
				DEVELOPMENT_TEAM = "";
				ENABLE_BITCODE = YES;
				INFOPLIST_FILE = Loop/Info.plist;
				LD_RUNPATH_SEARCH_PATHS = "$(inherited) @executable_path/Frameworks";
				"OTHER_SWIFT_FLAGS[arch=*]" = "-DDEBUG";
				"OTHER_SWIFT_FLAGS[sdk=iphonesimulator*]" = "-D IOS_SIMULATOR";
				PRODUCT_BUNDLE_IDENTIFIER = "$(MAIN_APP_BUNDLE_IDENTIFIER)";
				PRODUCT_NAME = "$(TARGET_NAME)";
				PROVISIONING_PROFILE = "";
			};
			name = Debug;
		};
		43776FB81B8022E90074EA36 /* Release */ = {
			isa = XCBuildConfiguration;
			buildSettings = {
				ALWAYS_EMBED_SWIFT_STANDARD_LIBRARIES = YES;
				ASSETCATALOG_COMPILER_APPICON_NAME = "$(APPICON_NAME)";
				CODE_SIGN_ENTITLEMENTS = Loop/Loop.entitlements;
				CODE_SIGN_IDENTITY = "iPhone Developer";
				DEVELOPMENT_TEAM = "";
				ENABLE_BITCODE = YES;
				INFOPLIST_FILE = Loop/Info.plist;
				LD_RUNPATH_SEARCH_PATHS = "$(inherited) @executable_path/Frameworks";
				PRODUCT_BUNDLE_IDENTIFIER = "$(MAIN_APP_BUNDLE_IDENTIFIER)";
				PRODUCT_NAME = "$(TARGET_NAME)";
				PROVISIONING_PROFILE = "";
			};
			name = Release;
		};
		43A943961B926B7B0051FA24 /* Debug */ = {
			isa = XCBuildConfiguration;
			buildSettings = {
				ASSETCATALOG_COMPILER_COMPLICATION_NAME = Complication;
				CLANG_ENABLE_MODULES = YES;
				CODE_SIGN_ENTITLEMENTS = "WatchApp Extension/WatchApp Extension.entitlements";
				CODE_SIGN_IDENTITY = "iPhone Developer";
				"CODE_SIGN_IDENTITY[sdk=watchos*]" = "iPhone Developer";
				DEVELOPMENT_TEAM = "";
				FRAMEWORK_SEARCH_PATHS = "$(PROJECT_DIR)/Carthage/Build/watchOS";
				INFOPLIST_FILE = "WatchApp Extension/Info.plist";
				LD_RUNPATH_SEARCH_PATHS = "$(inherited) @executable_path/Frameworks @executable_path/../../Frameworks";
				PRODUCT_BUNDLE_IDENTIFIER = "$(MAIN_APP_BUNDLE_IDENTIFIER).LoopWatch.watchkitextension";
				PRODUCT_NAME = "${TARGET_NAME}";
				PROVISIONING_PROFILE = "";
				SDKROOT = watchos;
				SKIP_INSTALL = YES;
				SWIFT_OBJC_BRIDGING_HEADER = "WatchApp Extension/Extensions/WatchApp Extension-Bridging-Header.h";
				SWIFT_OPTIMIZATION_LEVEL = "-Onone";
				TARGETED_DEVICE_FAMILY = 4;
			};
			name = Debug;
		};
		43A943971B926B7B0051FA24 /* Release */ = {
			isa = XCBuildConfiguration;
			buildSettings = {
				ASSETCATALOG_COMPILER_COMPLICATION_NAME = Complication;
				CLANG_ENABLE_MODULES = YES;
				CODE_SIGN_ENTITLEMENTS = "WatchApp Extension/WatchApp Extension.entitlements";
				CODE_SIGN_IDENTITY = "iPhone Developer";
				"CODE_SIGN_IDENTITY[sdk=watchos*]" = "iPhone Developer";
				DEVELOPMENT_TEAM = "";
				FRAMEWORK_SEARCH_PATHS = "$(PROJECT_DIR)/Carthage/Build/watchOS";
				INFOPLIST_FILE = "WatchApp Extension/Info.plist";
				LD_RUNPATH_SEARCH_PATHS = "$(inherited) @executable_path/Frameworks @executable_path/../../Frameworks";
				PRODUCT_BUNDLE_IDENTIFIER = "$(MAIN_APP_BUNDLE_IDENTIFIER).LoopWatch.watchkitextension";
				PRODUCT_NAME = "${TARGET_NAME}";
				PROVISIONING_PROFILE = "";
				SDKROOT = watchos;
				SKIP_INSTALL = YES;
				SWIFT_OBJC_BRIDGING_HEADER = "WatchApp Extension/Extensions/WatchApp Extension-Bridging-Header.h";
				TARGETED_DEVICE_FAMILY = 4;
			};
			name = Release;
		};
		43A9439A1B926B7B0051FA24 /* Debug */ = {
			isa = XCBuildConfiguration;
			buildSettings = {
				ALWAYS_EMBED_SWIFT_STANDARD_LIBRARIES = YES;
				ASSETCATALOG_COMPILER_APPICON_NAME = "$(APPICON_NAME)";
				CODE_SIGN_IDENTITY = "iPhone Developer";
				"CODE_SIGN_IDENTITY[sdk=watchos*]" = "iPhone Developer";
				DEVELOPMENT_TEAM = "";
				FRAMEWORK_SEARCH_PATHS = "$(PROJECT_DIR)/Carthage/Build/watchOS";
				IBSC_MODULE = WatchApp_Extension;
				INFOPLIST_FILE = WatchApp/Info.plist;
				LD_RUNPATH_SEARCH_PATHS = "$(inherited) @executable_path/Frameworks";
				PRODUCT_BUNDLE_IDENTIFIER = "$(MAIN_APP_BUNDLE_IDENTIFIER).LoopWatch";
				PRODUCT_NAME = "$(TARGET_NAME)";
				PROVISIONING_PROFILE = "";
				SDKROOT = watchos;
				SKIP_INSTALL = YES;
				TARGETED_DEVICE_FAMILY = 4;
			};
			name = Debug;
		};
		43A9439B1B926B7B0051FA24 /* Release */ = {
			isa = XCBuildConfiguration;
			buildSettings = {
				ALWAYS_EMBED_SWIFT_STANDARD_LIBRARIES = YES;
				ASSETCATALOG_COMPILER_APPICON_NAME = "$(APPICON_NAME)";
				CODE_SIGN_IDENTITY = "iPhone Developer";
				"CODE_SIGN_IDENTITY[sdk=watchos*]" = "iPhone Developer";
				DEVELOPMENT_TEAM = "";
				FRAMEWORK_SEARCH_PATHS = "$(PROJECT_DIR)/Carthage/Build/watchOS";
				IBSC_MODULE = WatchApp_Extension;
				INFOPLIST_FILE = WatchApp/Info.plist;
				LD_RUNPATH_SEARCH_PATHS = "$(inherited) @executable_path/Frameworks";
				PRODUCT_BUNDLE_IDENTIFIER = "$(MAIN_APP_BUNDLE_IDENTIFIER).LoopWatch";
				PRODUCT_NAME = "$(TARGET_NAME)";
				PROVISIONING_PROFILE = "";
				SDKROOT = watchos;
				SKIP_INSTALL = YES;
				TARGETED_DEVICE_FAMILY = 4;
			};
			name = Release;
		};
		43D9002821EB209400AF44BF /* Debug */ = {
			isa = XCBuildConfiguration;
			buildSettings = {
				APPLICATION_EXTENSION_API_ONLY = YES;
				CLANG_ANALYZER_NONNULL = YES;
				CLANG_ANALYZER_NUMBER_OBJECT_CONVERSION = YES_AGGRESSIVE;
				CLANG_CXX_LANGUAGE_STANDARD = "gnu++14";
				CLANG_ENABLE_OBJC_WEAK = YES;
				CLANG_WARN_DOCUMENTATION_COMMENTS = YES;
				CLANG_WARN_UNGUARDED_AVAILABILITY = YES_AGGRESSIVE;
				CODE_SIGN_IDENTITY = "";
				CODE_SIGN_STYLE = Automatic;
<<<<<<< HEAD
				CURRENT_PROJECT_VERSION = 57;
				DEFINES_MODULE = YES;
				DEVELOPMENT_TEAM = "";
				DYLIB_COMPATIBILITY_VERSION = 1;
				DYLIB_CURRENT_VERSION = 57;
=======
				CURRENT_PROJECT_VERSION = 61;
				DEFINES_MODULE = YES;
				DEVELOPMENT_TEAM = "";
				DYLIB_COMPATIBILITY_VERSION = 1;
				DYLIB_CURRENT_VERSION = 61;
>>>>>>> 615f06a5
				DYLIB_INSTALL_NAME_BASE = "@rpath";
				FRAMEWORK_SEARCH_PATHS = "$(PROJECT_DIR)/Carthage/Build/watchOS";
				GCC_C_LANGUAGE_STANDARD = gnu11;
				INFOPLIST_FILE = LoopCore/Info.plist;
				INSTALL_PATH = "$(LOCAL_LIBRARY_DIR)/Frameworks";
				LD_RUNPATH_SEARCH_PATHS = "$(inherited) @executable_path/Frameworks @loader_path/Frameworks";
				MTL_ENABLE_DEBUG_INFO = INCLUDE_SOURCE;
				MTL_FAST_MATH = YES;
				PRODUCT_BUNDLE_IDENTIFIER = com.loopkit.LoopCore;
				PRODUCT_NAME = LoopCore;
				SDKROOT = watchos;
				SKIP_INSTALL = YES;
				SWIFT_ACTIVE_COMPILATION_CONDITIONS = DEBUG;
				TARGETED_DEVICE_FAMILY = 4;
				VERSIONING_SYSTEM = "apple-generic";
				VERSION_INFO_PREFIX = "";
			};
			name = Debug;
		};
		43D9002921EB209400AF44BF /* Release */ = {
			isa = XCBuildConfiguration;
			buildSettings = {
				APPLICATION_EXTENSION_API_ONLY = YES;
				CLANG_ANALYZER_NONNULL = YES;
				CLANG_ANALYZER_NUMBER_OBJECT_CONVERSION = YES_AGGRESSIVE;
				CLANG_CXX_LANGUAGE_STANDARD = "gnu++14";
				CLANG_ENABLE_OBJC_WEAK = YES;
				CLANG_WARN_DOCUMENTATION_COMMENTS = YES;
				CLANG_WARN_UNGUARDED_AVAILABILITY = YES_AGGRESSIVE;
				CODE_SIGN_IDENTITY = "";
				CODE_SIGN_STYLE = Automatic;
<<<<<<< HEAD
				CURRENT_PROJECT_VERSION = 57;
				DEFINES_MODULE = YES;
				DEVELOPMENT_TEAM = "";
				DYLIB_COMPATIBILITY_VERSION = 1;
				DYLIB_CURRENT_VERSION = 57;
=======
				CURRENT_PROJECT_VERSION = 61;
				DEFINES_MODULE = YES;
				DEVELOPMENT_TEAM = "";
				DYLIB_COMPATIBILITY_VERSION = 1;
				DYLIB_CURRENT_VERSION = 61;
>>>>>>> 615f06a5
				DYLIB_INSTALL_NAME_BASE = "@rpath";
				FRAMEWORK_SEARCH_PATHS = "$(PROJECT_DIR)/Carthage/Build/watchOS";
				GCC_C_LANGUAGE_STANDARD = gnu11;
				INFOPLIST_FILE = LoopCore/Info.plist;
				INSTALL_PATH = "$(LOCAL_LIBRARY_DIR)/Frameworks";
				LD_RUNPATH_SEARCH_PATHS = "$(inherited) @executable_path/Frameworks @loader_path/Frameworks";
				MTL_FAST_MATH = YES;
				PRODUCT_BUNDLE_IDENTIFIER = com.loopkit.LoopCore;
				PRODUCT_NAME = LoopCore;
				SDKROOT = watchos;
				SKIP_INSTALL = YES;
				TARGETED_DEVICE_FAMILY = 4;
				VERSIONING_SYSTEM = "apple-generic";
				VERSION_INFO_PREFIX = "";
			};
			name = Release;
		};
		43D9FFB121EA9A0F00AF44BF /* Debug */ = {
			isa = XCBuildConfiguration;
			buildSettings = {
				ALWAYS_EMBED_SWIFT_STANDARD_LIBRARIES = YES;
				ASSETCATALOG_COMPILER_APPICON_NAME = AppIcon;
				CLANG_ANALYZER_NONNULL = YES;
				CLANG_ANALYZER_NUMBER_OBJECT_CONVERSION = YES_AGGRESSIVE;
				CLANG_CXX_LANGUAGE_STANDARD = "gnu++14";
				CLANG_ENABLE_OBJC_WEAK = YES;
				CLANG_WARN_DOCUMENTATION_COMMENTS = YES;
				CLANG_WARN_UNGUARDED_AVAILABILITY = YES_AGGRESSIVE;
				CODE_SIGN_ENTITLEMENTS = Learn/Learn.entitlements;
				CODE_SIGN_IDENTITY = "iPhone Developer";
				CODE_SIGN_STYLE = Automatic;
				DEVELOPMENT_TEAM = "";
				GCC_C_LANGUAGE_STANDARD = gnu11;
				INFOPLIST_FILE = Learn/Info.plist;
				IPHONEOS_DEPLOYMENT_TARGET = 12.0;
				LD_RUNPATH_SEARCH_PATHS = "$(inherited) @executable_path/Frameworks";
				MTL_ENABLE_DEBUG_INFO = INCLUDE_SOURCE;
				MTL_FAST_MATH = YES;
				PRODUCT_BUNDLE_IDENTIFIER = "$(MAIN_APP_BUNDLE_IDENTIFIER)Learn";
				PRODUCT_NAME = "$(TARGET_NAME)";
				SWIFT_ACTIVE_COMPILATION_CONDITIONS = DEBUG;
				TARGETED_DEVICE_FAMILY = "1,2";
			};
			name = Debug;
		};
		43D9FFB221EA9A0F00AF44BF /* Release */ = {
			isa = XCBuildConfiguration;
			buildSettings = {
				ALWAYS_EMBED_SWIFT_STANDARD_LIBRARIES = YES;
				ASSETCATALOG_COMPILER_APPICON_NAME = AppIcon;
				CLANG_ANALYZER_NONNULL = YES;
				CLANG_ANALYZER_NUMBER_OBJECT_CONVERSION = YES_AGGRESSIVE;
				CLANG_CXX_LANGUAGE_STANDARD = "gnu++14";
				CLANG_ENABLE_OBJC_WEAK = YES;
				CLANG_WARN_DOCUMENTATION_COMMENTS = YES;
				CLANG_WARN_UNGUARDED_AVAILABILITY = YES_AGGRESSIVE;
				CODE_SIGN_ENTITLEMENTS = Learn/Learn.entitlements;
				CODE_SIGN_IDENTITY = "iPhone Developer";
				CODE_SIGN_STYLE = Automatic;
				DEVELOPMENT_TEAM = "";
				GCC_C_LANGUAGE_STANDARD = gnu11;
				INFOPLIST_FILE = Learn/Info.plist;
				IPHONEOS_DEPLOYMENT_TARGET = 12.0;
				LD_RUNPATH_SEARCH_PATHS = "$(inherited) @executable_path/Frameworks";
				MTL_FAST_MATH = YES;
				PRODUCT_BUNDLE_IDENTIFIER = "$(MAIN_APP_BUNDLE_IDENTIFIER)Learn";
				PRODUCT_NAME = "$(TARGET_NAME)";
				TARGETED_DEVICE_FAMILY = "1,2";
			};
			name = Release;
		};
		43D9FFD921EAE05D00AF44BF /* Debug */ = {
			isa = XCBuildConfiguration;
			buildSettings = {
				APPLICATION_EXTENSION_API_ONLY = YES;
				CLANG_ANALYZER_NONNULL = YES;
				CLANG_ANALYZER_NUMBER_OBJECT_CONVERSION = YES_AGGRESSIVE;
				CLANG_CXX_LANGUAGE_STANDARD = "gnu++14";
				CLANG_ENABLE_OBJC_WEAK = YES;
				CLANG_WARN_DOCUMENTATION_COMMENTS = YES;
				CLANG_WARN_UNGUARDED_AVAILABILITY = YES_AGGRESSIVE;
				CODE_SIGN_IDENTITY = "";
				CODE_SIGN_STYLE = Automatic;
<<<<<<< HEAD
				CURRENT_PROJECT_VERSION = 57;
				DEFINES_MODULE = YES;
				DEVELOPMENT_TEAM = "";
				DYLIB_COMPATIBILITY_VERSION = 1;
				DYLIB_CURRENT_VERSION = 57;
=======
				CURRENT_PROJECT_VERSION = 61;
				DEFINES_MODULE = YES;
				DEVELOPMENT_TEAM = "";
				DYLIB_COMPATIBILITY_VERSION = 1;
				DYLIB_CURRENT_VERSION = 61;
>>>>>>> 615f06a5
				DYLIB_INSTALL_NAME_BASE = "@rpath";
				GCC_C_LANGUAGE_STANDARD = gnu11;
				INFOPLIST_FILE = LoopCore/Info.plist;
				INSTALL_PATH = "$(LOCAL_LIBRARY_DIR)/Frameworks";
				LD_RUNPATH_SEARCH_PATHS = "$(inherited) @executable_path/Frameworks @loader_path/Frameworks";
				MTL_ENABLE_DEBUG_INFO = INCLUDE_SOURCE;
				MTL_FAST_MATH = YES;
				PRODUCT_BUNDLE_IDENTIFIER = com.loopkit.LoopCore;
				PRODUCT_NAME = "$(TARGET_NAME:c99extidentifier)";
				SKIP_INSTALL = YES;
				SWIFT_ACTIVE_COMPILATION_CONDITIONS = DEBUG;
				VERSIONING_SYSTEM = "apple-generic";
				VERSION_INFO_PREFIX = "";
			};
			name = Debug;
		};
		43D9FFDA21EAE05D00AF44BF /* Release */ = {
			isa = XCBuildConfiguration;
			buildSettings = {
				APPLICATION_EXTENSION_API_ONLY = YES;
				CLANG_ANALYZER_NONNULL = YES;
				CLANG_ANALYZER_NUMBER_OBJECT_CONVERSION = YES_AGGRESSIVE;
				CLANG_CXX_LANGUAGE_STANDARD = "gnu++14";
				CLANG_ENABLE_OBJC_WEAK = YES;
				CLANG_WARN_DOCUMENTATION_COMMENTS = YES;
				CLANG_WARN_UNGUARDED_AVAILABILITY = YES_AGGRESSIVE;
				CODE_SIGN_IDENTITY = "";
				CODE_SIGN_STYLE = Automatic;
<<<<<<< HEAD
				CURRENT_PROJECT_VERSION = 57;
				DEFINES_MODULE = YES;
				DEVELOPMENT_TEAM = "";
				DYLIB_COMPATIBILITY_VERSION = 1;
				DYLIB_CURRENT_VERSION = 57;
=======
				CURRENT_PROJECT_VERSION = 61;
				DEFINES_MODULE = YES;
				DEVELOPMENT_TEAM = "";
				DYLIB_COMPATIBILITY_VERSION = 1;
				DYLIB_CURRENT_VERSION = 61;
>>>>>>> 615f06a5
				DYLIB_INSTALL_NAME_BASE = "@rpath";
				GCC_C_LANGUAGE_STANDARD = gnu11;
				INFOPLIST_FILE = LoopCore/Info.plist;
				INSTALL_PATH = "$(LOCAL_LIBRARY_DIR)/Frameworks";
				LD_RUNPATH_SEARCH_PATHS = "$(inherited) @executable_path/Frameworks @loader_path/Frameworks";
				MTL_FAST_MATH = YES;
				PRODUCT_BUNDLE_IDENTIFIER = com.loopkit.LoopCore;
				PRODUCT_NAME = "$(TARGET_NAME:c99extidentifier)";
				SKIP_INSTALL = YES;
				VERSIONING_SYSTEM = "apple-generic";
				VERSION_INFO_PREFIX = "";
			};
			name = Release;
		};
		43E2D8D71D20BF42004DA55F /* Debug */ = {
			isa = XCBuildConfiguration;
			buildSettings = {
				CLANG_ANALYZER_NONNULL = YES;
				CODE_SIGN_IDENTITY = "iPhone Developer";
				"CODE_SIGN_IDENTITY[sdk=iphoneos*]" = "iPhone Developer";
				CODE_SIGN_STYLE = Automatic;
				DEVELOPMENT_TEAM = "";
				INFOPLIST_FILE = DoseMathTests/Info.plist;
				LD_RUNPATH_SEARCH_PATHS = "$(inherited) @loader_path/Frameworks";
				PRODUCT_BUNDLE_IDENTIFIER = com.loudnate.DoseMathTests;
				PRODUCT_NAME = "$(TARGET_NAME)";
				PROVISIONING_PROFILE_SPECIFIER = "";
			};
			name = Debug;
		};
		43E2D8D81D20BF42004DA55F /* Release */ = {
			isa = XCBuildConfiguration;
			buildSettings = {
				CLANG_ANALYZER_NONNULL = YES;
				CODE_SIGN_IDENTITY = "iPhone Developer";
				"CODE_SIGN_IDENTITY[sdk=iphoneos*]" = "iPhone Developer";
				CODE_SIGN_STYLE = Automatic;
				DEVELOPMENT_TEAM = "";
				INFOPLIST_FILE = DoseMathTests/Info.plist;
				LD_RUNPATH_SEARCH_PATHS = "$(inherited) @loader_path/Frameworks";
				PRODUCT_BUNDLE_IDENTIFIER = com.loudnate.DoseMathTests;
				PRODUCT_NAME = "$(TARGET_NAME)";
				PROVISIONING_PROFILE_SPECIFIER = "";
			};
			name = Release;
		};
		43E2D9131D20C581004DA55F /* Debug */ = {
			isa = XCBuildConfiguration;
			buildSettings = {
				BUNDLE_LOADER = "$(TEST_HOST)";
				CLANG_ANALYZER_NONNULL = YES;
				CODE_SIGN_IDENTITY = "iPhone Developer";
				"CODE_SIGN_IDENTITY[sdk=iphoneos*]" = "iPhone Developer";
				CODE_SIGN_STYLE = Automatic;
				DEVELOPMENT_TEAM = "";
				INFOPLIST_FILE = LoopTests/Info.plist;
				LD_RUNPATH_SEARCH_PATHS = "$(inherited) @executable_path/Frameworks @loader_path/Frameworks";
				PRODUCT_BUNDLE_IDENTIFIER = com.loudnate.LoopTests;
				PRODUCT_NAME = "$(TARGET_NAME)";
				PROVISIONING_PROFILE_SPECIFIER = "";
				TEST_HOST = "$(BUILT_PRODUCTS_DIR)/Loop.app/Loop";
			};
			name = Debug;
		};
		43E2D9141D20C581004DA55F /* Release */ = {
			isa = XCBuildConfiguration;
			buildSettings = {
				BUNDLE_LOADER = "$(TEST_HOST)";
				CLANG_ANALYZER_NONNULL = YES;
				CODE_SIGN_IDENTITY = "iPhone Developer";
				"CODE_SIGN_IDENTITY[sdk=iphoneos*]" = "iPhone Developer";
				CODE_SIGN_STYLE = Automatic;
				DEVELOPMENT_TEAM = "";
				INFOPLIST_FILE = LoopTests/Info.plist;
				LD_RUNPATH_SEARCH_PATHS = "$(inherited) @executable_path/Frameworks @loader_path/Frameworks";
				PRODUCT_BUNDLE_IDENTIFIER = com.loudnate.LoopTests;
				PRODUCT_NAME = "$(TARGET_NAME)";
				PROVISIONING_PROFILE_SPECIFIER = "";
				TEST_HOST = "$(BUILT_PRODUCTS_DIR)/Loop.app/Loop";
			};
			name = Release;
		};
		4F70C1E91DE8DCA8006380B7 /* Debug */ = {
			isa = XCBuildConfiguration;
			buildSettings = {
				CLANG_ANALYZER_NONNULL = YES;
				CLANG_WARN_DOCUMENTATION_COMMENTS = YES;
				CLANG_WARN_SUSPICIOUS_MOVES = YES;
				CODE_SIGN_ENTITLEMENTS = "Loop Status Extension/Loop Status Extension.entitlements";
				CODE_SIGN_IDENTITY = "iPhone Developer";
				"CODE_SIGN_IDENTITY[sdk=iphoneos*]" = "iPhone Developer";
				DEVELOPMENT_TEAM = "";
				ENABLE_BITCODE = NO;
				INFOPLIST_FILE = "Loop Status Extension/Info.plist";
				LD_RUNPATH_SEARCH_PATHS = "$(inherited) @executable_path/Frameworks @executable_path/../../Frameworks";
				PRODUCT_BUNDLE_IDENTIFIER = "$(MAIN_APP_BUNDLE_IDENTIFIER).statuswidget";
				PRODUCT_NAME = "$(TARGET_NAME)";
				SKIP_INSTALL = YES;
				SWIFT_ACTIVE_COMPILATION_CONDITIONS = DEBUG;
			};
			name = Debug;
		};
		4F70C1EA1DE8DCA8006380B7 /* Release */ = {
			isa = XCBuildConfiguration;
			buildSettings = {
				CLANG_ANALYZER_NONNULL = YES;
				CLANG_WARN_DOCUMENTATION_COMMENTS = YES;
				CLANG_WARN_SUSPICIOUS_MOVES = YES;
				CODE_SIGN_ENTITLEMENTS = "Loop Status Extension/Loop Status Extension.entitlements";
				CODE_SIGN_IDENTITY = "iPhone Developer";
				"CODE_SIGN_IDENTITY[sdk=iphoneos*]" = "iPhone Developer";
				DEVELOPMENT_TEAM = "";
				ENABLE_BITCODE = NO;
				INFOPLIST_FILE = "Loop Status Extension/Info.plist";
				LD_RUNPATH_SEARCH_PATHS = "$(inherited) @executable_path/Frameworks @executable_path/../../Frameworks";
				PRODUCT_BUNDLE_IDENTIFIER = "$(MAIN_APP_BUNDLE_IDENTIFIER).statuswidget";
				PRODUCT_NAME = "$(TARGET_NAME)";
				SKIP_INSTALL = YES;
			};
			name = Release;
		};
		4F7528901DFE1DC600C322D6 /* Debug */ = {
			isa = XCBuildConfiguration;
			buildSettings = {
				APPLICATION_EXTENSION_API_ONLY = YES;
				CLANG_ANALYZER_NONNULL = YES;
				CLANG_WARN_DOCUMENTATION_COMMENTS = YES;
				CLANG_WARN_SUSPICIOUS_MOVES = YES;
				CODE_SIGN_IDENTITY = "";
				"CODE_SIGN_IDENTITY[sdk=iphoneos*]" = "";
<<<<<<< HEAD
				CURRENT_PROJECT_VERSION = 57;
				DEFINES_MODULE = YES;
				DEVELOPMENT_TEAM = "";
				DYLIB_COMPATIBILITY_VERSION = 1;
				DYLIB_CURRENT_VERSION = 57;
=======
				CURRENT_PROJECT_VERSION = 61;
				DEFINES_MODULE = YES;
				DEVELOPMENT_TEAM = "";
				DYLIB_COMPATIBILITY_VERSION = 1;
				DYLIB_CURRENT_VERSION = 61;
>>>>>>> 615f06a5
				DYLIB_INSTALL_NAME_BASE = "@rpath";
				INFOPLIST_FILE = LoopUI/Info.plist;
				INSTALL_PATH = "$(LOCAL_LIBRARY_DIR)/Frameworks";
				LD_RUNPATH_SEARCH_PATHS = "$(inherited) @executable_path/Frameworks @loader_path/Frameworks";
				PRODUCT_BUNDLE_IDENTIFIER = "$(MAIN_APP_BUNDLE_IDENTIFIER).LoopUI";
				PRODUCT_NAME = "$(TARGET_NAME)";
				SKIP_INSTALL = YES;
				SWIFT_ACTIVE_COMPILATION_CONDITIONS = DEBUG;
				VERSIONING_SYSTEM = "apple-generic";
				VERSION_INFO_PREFIX = "";
			};
			name = Debug;
		};
		4F7528911DFE1DC600C322D6 /* Release */ = {
			isa = XCBuildConfiguration;
			buildSettings = {
				APPLICATION_EXTENSION_API_ONLY = YES;
				CLANG_ANALYZER_NONNULL = YES;
				CLANG_WARN_DOCUMENTATION_COMMENTS = YES;
				CLANG_WARN_SUSPICIOUS_MOVES = YES;
				CODE_SIGN_IDENTITY = "";
				"CODE_SIGN_IDENTITY[sdk=iphoneos*]" = "";
<<<<<<< HEAD
				CURRENT_PROJECT_VERSION = 57;
				DEFINES_MODULE = YES;
				DEVELOPMENT_TEAM = "";
				DYLIB_COMPATIBILITY_VERSION = 1;
				DYLIB_CURRENT_VERSION = 57;
=======
				CURRENT_PROJECT_VERSION = 61;
				DEFINES_MODULE = YES;
				DEVELOPMENT_TEAM = "";
				DYLIB_COMPATIBILITY_VERSION = 1;
				DYLIB_CURRENT_VERSION = 61;
>>>>>>> 615f06a5
				DYLIB_INSTALL_NAME_BASE = "@rpath";
				INFOPLIST_FILE = LoopUI/Info.plist;
				INSTALL_PATH = "$(LOCAL_LIBRARY_DIR)/Frameworks";
				LD_RUNPATH_SEARCH_PATHS = "$(inherited) @executable_path/Frameworks @loader_path/Frameworks";
				PRODUCT_BUNDLE_IDENTIFIER = "$(MAIN_APP_BUNDLE_IDENTIFIER).LoopUI";
				PRODUCT_NAME = "$(TARGET_NAME)";
				SKIP_INSTALL = YES;
				VERSIONING_SYSTEM = "apple-generic";
				VERSION_INFO_PREFIX = "";
			};
			name = Release;
		};
/* End XCBuildConfiguration section */

/* Begin XCConfigurationList section */
		432CF87820D8B8380066B889 /* Build configuration list for PBXAggregateTarget "Cartfile" */ = {
			isa = XCConfigurationList;
			buildConfigurations = (
				432CF87920D8B8380066B889 /* Debug */,
				432CF87A20D8B8380066B889 /* Release */,
			);
			defaultConfigurationIsVisible = 0;
			defaultConfigurationName = Release;
		};
		43776F871B8022E90074EA36 /* Build configuration list for PBXProject "Loop" */ = {
			isa = XCConfigurationList;
			buildConfigurations = (
				43776FB41B8022E90074EA36 /* Debug */,
				43776FB51B8022E90074EA36 /* Release */,
			);
			defaultConfigurationIsVisible = 0;
			defaultConfigurationName = Release;
		};
		43776FB61B8022E90074EA36 /* Build configuration list for PBXNativeTarget "Loop" */ = {
			isa = XCConfigurationList;
			buildConfigurations = (
				43776FB71B8022E90074EA36 /* Debug */,
				43776FB81B8022E90074EA36 /* Release */,
			);
			defaultConfigurationIsVisible = 0;
			defaultConfigurationName = Release;
		};
		43A943951B926B7B0051FA24 /* Build configuration list for PBXNativeTarget "WatchApp Extension" */ = {
			isa = XCConfigurationList;
			buildConfigurations = (
				43A943961B926B7B0051FA24 /* Debug */,
				43A943971B926B7B0051FA24 /* Release */,
			);
			defaultConfigurationIsVisible = 0;
			defaultConfigurationName = Release;
		};
		43A943991B926B7B0051FA24 /* Build configuration list for PBXNativeTarget "WatchApp" */ = {
			isa = XCConfigurationList;
			buildConfigurations = (
				43A9439A1B926B7B0051FA24 /* Debug */,
				43A9439B1B926B7B0051FA24 /* Release */,
			);
			defaultConfigurationIsVisible = 0;
			defaultConfigurationName = Release;
		};
		43D9002721EB209400AF44BF /* Build configuration list for PBXNativeTarget "LoopCore-watchOS" */ = {
			isa = XCConfigurationList;
			buildConfigurations = (
				43D9002821EB209400AF44BF /* Debug */,
				43D9002921EB209400AF44BF /* Release */,
			);
			defaultConfigurationIsVisible = 0;
			defaultConfigurationName = Release;
		};
		43D9FFB321EA9A0F00AF44BF /* Build configuration list for PBXNativeTarget "Learn" */ = {
			isa = XCConfigurationList;
			buildConfigurations = (
				43D9FFB121EA9A0F00AF44BF /* Debug */,
				43D9FFB221EA9A0F00AF44BF /* Release */,
			);
			defaultConfigurationIsVisible = 0;
			defaultConfigurationName = Release;
		};
		43D9FFD821EAE05D00AF44BF /* Build configuration list for PBXNativeTarget "LoopCore" */ = {
			isa = XCConfigurationList;
			buildConfigurations = (
				43D9FFD921EAE05D00AF44BF /* Debug */,
				43D9FFDA21EAE05D00AF44BF /* Release */,
			);
			defaultConfigurationIsVisible = 0;
			defaultConfigurationName = Release;
		};
		43E2D8D61D20BF42004DA55F /* Build configuration list for PBXNativeTarget "DoseMathTests" */ = {
			isa = XCConfigurationList;
			buildConfigurations = (
				43E2D8D71D20BF42004DA55F /* Debug */,
				43E2D8D81D20BF42004DA55F /* Release */,
			);
			defaultConfigurationIsVisible = 0;
			defaultConfigurationName = Release;
		};
		43E2D9121D20C581004DA55F /* Build configuration list for PBXNativeTarget "LoopTests" */ = {
			isa = XCConfigurationList;
			buildConfigurations = (
				43E2D9131D20C581004DA55F /* Debug */,
				43E2D9141D20C581004DA55F /* Release */,
			);
			defaultConfigurationIsVisible = 0;
			defaultConfigurationName = Release;
		};
		4F70C1EB1DE8DCA8006380B7 /* Build configuration list for PBXNativeTarget "Loop Status Extension" */ = {
			isa = XCConfigurationList;
			buildConfigurations = (
				4F70C1E91DE8DCA8006380B7 /* Debug */,
				4F70C1EA1DE8DCA8006380B7 /* Release */,
			);
			defaultConfigurationIsVisible = 0;
			defaultConfigurationName = Release;
		};
		4F7528921DFE1DC600C322D6 /* Build configuration list for PBXNativeTarget "LoopUI" */ = {
			isa = XCConfigurationList;
			buildConfigurations = (
				4F7528901DFE1DC600C322D6 /* Debug */,
				4F7528911DFE1DC600C322D6 /* Release */,
			);
			defaultConfigurationIsVisible = 0;
			defaultConfigurationName = Release;
		};
/* End XCConfigurationList section */
	};
	rootObject = 43776F841B8022E90074EA36 /* Project object */;
}<|MERGE_RESOLUTION|>--- conflicted
+++ resolved
@@ -382,14 +382,11 @@
 		C1C0BE2A224C0FA000C03B4D /* SwiftCharts.framework in Frameworks */ = {isa = PBXBuildFile; fileRef = 4346D1EF1C781BEA00ABAFE3 /* SwiftCharts.framework */; };
 		C1C6591C1E1B1FDA0025CC58 /* recommend_temp_basal_dropping_then_rising.json in Resources */ = {isa = PBXBuildFile; fileRef = C1C6591B1E1B1FDA0025CC58 /* recommend_temp_basal_dropping_then_rising.json */; };
 		C1C73F0D1DE3D0270022FC89 /* InfoPlist.strings in Resources */ = {isa = PBXBuildFile; fileRef = C1C73F0F1DE3D0270022FC89 /* InfoPlist.strings */; };
-<<<<<<< HEAD
 		C1C7F1C1220D675800689850 /* OmniKit.framework in Frameworks */ = {isa = PBXBuildFile; fileRef = C1C7F1BF220D675700689850 /* OmniKit.framework */; };
 		C1C7F1C2220D675800689850 /* OmniKitUI.framework in Frameworks */ = {isa = PBXBuildFile; fileRef = C1C7F1C0220D675700689850 /* OmniKitUI.framework */; };
 		C1D289B522F90A52003FFBD9 /* BasalDeliveryState.swift in Sources */ = {isa = PBXBuildFile; fileRef = C1D289B422F90A52003FFBD9 /* BasalDeliveryState.swift */; };
-=======
 		C1D1405922FB69CC00DA6242 /* DerivedAssets.xcassets in Resources */ = {isa = PBXBuildFile; fileRef = C1D1405822FB69CC00DA6242 /* DerivedAssets.xcassets */; };
 		C1D1405F22FB7ADF00DA6242 /* DerivedWatchAssets.xcassets in Resources */ = {isa = PBXBuildFile; fileRef = C1D1405E22FB7ADF00DA6242 /* DerivedWatchAssets.xcassets */; };
->>>>>>> 615f06a5
 		C1E2773E224177C000354103 /* ClockKit.framework in Frameworks */ = {isa = PBXBuildFile; fileRef = C1E2773D224177C000354103 /* ClockKit.framework */; };
 		C1E2774822433D7A00354103 /* MKRingProgressView.framework in Frameworks */ = {isa = PBXBuildFile; fileRef = C1E2774722433D7A00354103 /* MKRingProgressView.framework */; };
 		C1F8B243223E73FD00DD66CF /* BolusProgressTableViewCell.swift in Sources */ = {isa = PBXBuildFile; fileRef = C1F8B1D122375E4200DD66CF /* BolusProgressTableViewCell.swift */; };
@@ -1035,14 +1032,11 @@
 		C18A491522FCC22900FDA733 /* copy-plugins.sh */ = {isa = PBXFileReference; fileEncoding = 4; lastKnownFileType = text.script.sh; path = "copy-plugins.sh"; sourceTree = "<group>"; };
 		C18C8C501D5A351900E043FB /* NightscoutDataManager.swift */ = {isa = PBXFileReference; fileEncoding = 4; lastKnownFileType = sourcecode.swift; path = NightscoutDataManager.swift; sourceTree = "<group>"; };
 		C1C6591B1E1B1FDA0025CC58 /* recommend_temp_basal_dropping_then_rising.json */ = {isa = PBXFileReference; fileEncoding = 4; lastKnownFileType = text.json; path = recommend_temp_basal_dropping_then_rising.json; sourceTree = "<group>"; };
-<<<<<<< HEAD
 		C1C7F1BF220D675700689850 /* OmniKit.framework */ = {isa = PBXFileReference; lastKnownFileType = wrapper.framework; name = OmniKit.framework; path = Carthage/Build/iOS/OmniKit.framework; sourceTree = "<group>"; };
 		C1C7F1C0220D675700689850 /* OmniKitUI.framework */ = {isa = PBXFileReference; lastKnownFileType = wrapper.framework; name = OmniKitUI.framework; path = Carthage/Build/iOS/OmniKitUI.framework; sourceTree = "<group>"; };
 		C1D289B422F90A52003FFBD9 /* BasalDeliveryState.swift */ = {isa = PBXFileReference; lastKnownFileType = sourcecode.swift; path = BasalDeliveryState.swift; sourceTree = "<group>"; };
-=======
 		C1D1405822FB69CC00DA6242 /* DerivedAssets.xcassets */ = {isa = PBXFileReference; lastKnownFileType = folder.assetcatalog; path = DerivedAssets.xcassets; sourceTree = BUILT_PRODUCTS_DIR; };
 		C1D1405E22FB7ADF00DA6242 /* DerivedWatchAssets.xcassets */ = {isa = PBXFileReference; lastKnownFileType = folder.assetcatalog; path = DerivedWatchAssets.xcassets; sourceTree = BUILT_PRODUCTS_DIR; };
->>>>>>> 615f06a5
 		C1E2773D224177C000354103 /* ClockKit.framework */ = {isa = PBXFileReference; lastKnownFileType = wrapper.framework; name = ClockKit.framework; path = Platforms/WatchOS.platform/Developer/SDKs/WatchOS.sdk/System/Library/Frameworks/ClockKit.framework; sourceTree = DEVELOPER_DIR; };
 		C1E2774722433D7A00354103 /* MKRingProgressView.framework */ = {isa = PBXFileReference; explicitFileType = wrapper.framework; path = MKRingProgressView.framework; sourceTree = BUILT_PRODUCTS_DIR; };
 		C1F8B1D122375E4200DD66CF /* BolusProgressTableViewCell.swift */ = {isa = PBXFileReference; lastKnownFileType = sourcecode.swift; path = BolusProgressTableViewCell.swift; sourceTree = "<group>"; };
@@ -2436,11 +2430,7 @@
 			);
 			runOnlyForDeploymentPostprocessing = 0;
 			shellPath = /bin/sh;
-<<<<<<< HEAD
 			shellScript = "${SRCROOT}/Scripts/copy-frameworks.sh\n";
-=======
-			shellScript = "${SRCROOT}/Scripts/copy-frameworks.sh\n\n";
->>>>>>> 615f06a5
 		};
 		43FF3DF620A8EFE800F8E62C /* Copy Frameworks with Carthage */ = {
 			isa = PBXShellScriptBuildPhase;
@@ -2457,11 +2447,7 @@
 			);
 			runOnlyForDeploymentPostprocessing = 0;
 			shellPath = /bin/sh;
-<<<<<<< HEAD
 			shellScript = "${SRCROOT}/Scripts/copy-frameworks.sh\n";
-=======
-			shellScript = "${SRCROOT}/Scripts/copy-frameworks.sh\n\n";
->>>>>>> 615f06a5
 		};
 		A942E448225FD9D500DD4980 /* Copy Frameworks with Carthage */ = {
 			isa = PBXShellScriptBuildPhase;
@@ -3304,11 +3290,7 @@
 				CLANG_WARN__DUPLICATE_METHOD_MATCH = YES;
 				CODE_SIGN_IDENTITY = "iPhone Developer: loudnate@gmail.com (XZN842LDLT)";
 				COPY_PHASE_STRIP = NO;
-<<<<<<< HEAD
 				CURRENT_PROJECT_VERSION = 57;
-=======
-				CURRENT_PROJECT_VERSION = 61;
->>>>>>> 615f06a5
 				DEBUG_INFORMATION_FORMAT = dwarf;
 				ENABLE_STRICT_OBJC_MSGSEND = YES;
 				ENABLE_TESTABILITY = YES;
@@ -3380,11 +3362,7 @@
 				CLANG_WARN__DUPLICATE_METHOD_MATCH = YES;
 				CODE_SIGN_IDENTITY = "iPhone Developer: loudnate@gmail.com (XZN842LDLT)";
 				COPY_PHASE_STRIP = NO;
-<<<<<<< HEAD
 				CURRENT_PROJECT_VERSION = 57;
-=======
-				CURRENT_PROJECT_VERSION = 61;
->>>>>>> 615f06a5
 				DEBUG_INFORMATION_FORMAT = "dwarf-with-dsym";
 				ENABLE_NS_ASSERTIONS = NO;
 				ENABLE_STRICT_OBJC_MSGSEND = YES;
@@ -3553,19 +3531,11 @@
 				CLANG_WARN_UNGUARDED_AVAILABILITY = YES_AGGRESSIVE;
 				CODE_SIGN_IDENTITY = "";
 				CODE_SIGN_STYLE = Automatic;
-<<<<<<< HEAD
 				CURRENT_PROJECT_VERSION = 57;
 				DEFINES_MODULE = YES;
 				DEVELOPMENT_TEAM = "";
 				DYLIB_COMPATIBILITY_VERSION = 1;
 				DYLIB_CURRENT_VERSION = 57;
-=======
-				CURRENT_PROJECT_VERSION = 61;
-				DEFINES_MODULE = YES;
-				DEVELOPMENT_TEAM = "";
-				DYLIB_COMPATIBILITY_VERSION = 1;
-				DYLIB_CURRENT_VERSION = 61;
->>>>>>> 615f06a5
 				DYLIB_INSTALL_NAME_BASE = "@rpath";
 				FRAMEWORK_SEARCH_PATHS = "$(PROJECT_DIR)/Carthage/Build/watchOS";
 				GCC_C_LANGUAGE_STANDARD = gnu11;
@@ -3597,19 +3567,11 @@
 				CLANG_WARN_UNGUARDED_AVAILABILITY = YES_AGGRESSIVE;
 				CODE_SIGN_IDENTITY = "";
 				CODE_SIGN_STYLE = Automatic;
-<<<<<<< HEAD
 				CURRENT_PROJECT_VERSION = 57;
 				DEFINES_MODULE = YES;
 				DEVELOPMENT_TEAM = "";
 				DYLIB_COMPATIBILITY_VERSION = 1;
 				DYLIB_CURRENT_VERSION = 57;
-=======
-				CURRENT_PROJECT_VERSION = 61;
-				DEFINES_MODULE = YES;
-				DEVELOPMENT_TEAM = "";
-				DYLIB_COMPATIBILITY_VERSION = 1;
-				DYLIB_CURRENT_VERSION = 61;
->>>>>>> 615f06a5
 				DYLIB_INSTALL_NAME_BASE = "@rpath";
 				FRAMEWORK_SEARCH_PATHS = "$(PROJECT_DIR)/Carthage/Build/watchOS";
 				GCC_C_LANGUAGE_STANDARD = gnu11;
@@ -3693,19 +3655,11 @@
 				CLANG_WARN_UNGUARDED_AVAILABILITY = YES_AGGRESSIVE;
 				CODE_SIGN_IDENTITY = "";
 				CODE_SIGN_STYLE = Automatic;
-<<<<<<< HEAD
 				CURRENT_PROJECT_VERSION = 57;
 				DEFINES_MODULE = YES;
 				DEVELOPMENT_TEAM = "";
 				DYLIB_COMPATIBILITY_VERSION = 1;
 				DYLIB_CURRENT_VERSION = 57;
-=======
-				CURRENT_PROJECT_VERSION = 61;
-				DEFINES_MODULE = YES;
-				DEVELOPMENT_TEAM = "";
-				DYLIB_COMPATIBILITY_VERSION = 1;
-				DYLIB_CURRENT_VERSION = 61;
->>>>>>> 615f06a5
 				DYLIB_INSTALL_NAME_BASE = "@rpath";
 				GCC_C_LANGUAGE_STANDARD = gnu11;
 				INFOPLIST_FILE = LoopCore/Info.plist;
@@ -3734,19 +3688,11 @@
 				CLANG_WARN_UNGUARDED_AVAILABILITY = YES_AGGRESSIVE;
 				CODE_SIGN_IDENTITY = "";
 				CODE_SIGN_STYLE = Automatic;
-<<<<<<< HEAD
 				CURRENT_PROJECT_VERSION = 57;
 				DEFINES_MODULE = YES;
 				DEVELOPMENT_TEAM = "";
 				DYLIB_COMPATIBILITY_VERSION = 1;
 				DYLIB_CURRENT_VERSION = 57;
-=======
-				CURRENT_PROJECT_VERSION = 61;
-				DEFINES_MODULE = YES;
-				DEVELOPMENT_TEAM = "";
-				DYLIB_COMPATIBILITY_VERSION = 1;
-				DYLIB_CURRENT_VERSION = 61;
->>>>>>> 615f06a5
 				DYLIB_INSTALL_NAME_BASE = "@rpath";
 				GCC_C_LANGUAGE_STANDARD = gnu11;
 				INFOPLIST_FILE = LoopCore/Info.plist;
@@ -3877,19 +3823,11 @@
 				CLANG_WARN_SUSPICIOUS_MOVES = YES;
 				CODE_SIGN_IDENTITY = "";
 				"CODE_SIGN_IDENTITY[sdk=iphoneos*]" = "";
-<<<<<<< HEAD
 				CURRENT_PROJECT_VERSION = 57;
 				DEFINES_MODULE = YES;
 				DEVELOPMENT_TEAM = "";
 				DYLIB_COMPATIBILITY_VERSION = 1;
 				DYLIB_CURRENT_VERSION = 57;
-=======
-				CURRENT_PROJECT_VERSION = 61;
-				DEFINES_MODULE = YES;
-				DEVELOPMENT_TEAM = "";
-				DYLIB_COMPATIBILITY_VERSION = 1;
-				DYLIB_CURRENT_VERSION = 61;
->>>>>>> 615f06a5
 				DYLIB_INSTALL_NAME_BASE = "@rpath";
 				INFOPLIST_FILE = LoopUI/Info.plist;
 				INSTALL_PATH = "$(LOCAL_LIBRARY_DIR)/Frameworks";
@@ -3912,19 +3850,11 @@
 				CLANG_WARN_SUSPICIOUS_MOVES = YES;
 				CODE_SIGN_IDENTITY = "";
 				"CODE_SIGN_IDENTITY[sdk=iphoneos*]" = "";
-<<<<<<< HEAD
 				CURRENT_PROJECT_VERSION = 57;
 				DEFINES_MODULE = YES;
 				DEVELOPMENT_TEAM = "";
 				DYLIB_COMPATIBILITY_VERSION = 1;
 				DYLIB_CURRENT_VERSION = 57;
-=======
-				CURRENT_PROJECT_VERSION = 61;
-				DEFINES_MODULE = YES;
-				DEVELOPMENT_TEAM = "";
-				DYLIB_COMPATIBILITY_VERSION = 1;
-				DYLIB_CURRENT_VERSION = 61;
->>>>>>> 615f06a5
 				DYLIB_INSTALL_NAME_BASE = "@rpath";
 				INFOPLIST_FILE = LoopUI/Info.plist;
 				INSTALL_PATH = "$(LOCAL_LIBRARY_DIR)/Frameworks";
