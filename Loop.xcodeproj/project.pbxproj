// !$*UTF8*$!
{
	archiveVersion = 1;
	classes = {
	};
	objectVersion = 52;
	objects = {

/* Begin PBXBuildFile section */
		1D05219B2469E9DF000EBBDE /* StoredAlert.swift in Sources */ = {isa = PBXBuildFile; fileRef = 1D05219A2469E9DF000EBBDE /* StoredAlert.swift */; };
		1D05219D2469F1F5000EBBDE /* AlertStore.swift in Sources */ = {isa = PBXBuildFile; fileRef = 1D05219C2469F1F5000EBBDE /* AlertStore.swift */; };
		1D080CBD2473214A00356610 /* AlertStore.xcdatamodeld in Sources */ = {isa = PBXBuildFile; fileRef = 1D080CBB2473214A00356610 /* AlertStore.xcdatamodeld */; };
		1D12D3B92548EFDD00B53E8B /* main.swift in Sources */ = {isa = PBXBuildFile; fileRef = 1D12D3B82548EFDD00B53E8B /* main.swift */; };
		1D3F0F7526D59B6C004A5960 /* Debug.swift in Sources */ = {isa = PBXBuildFile; fileRef = 892A5D58222F0A27008961AB /* Debug.swift */; };
		1D3F0F7626D59DCD004A5960 /* Debug.swift in Sources */ = {isa = PBXBuildFile; fileRef = 892A5D58222F0A27008961AB /* Debug.swift */; };
		1D3F0F7726D59DCE004A5960 /* Debug.swift in Sources */ = {isa = PBXBuildFile; fileRef = 892A5D58222F0A27008961AB /* Debug.swift */; };
		1D49795824E7289700948F05 /* ServicesViewModel.swift in Sources */ = {isa = PBXBuildFile; fileRef = 1D49795724E7289700948F05 /* ServicesViewModel.swift */; };
		1D4990E824A25931005CC357 /* FeatureFlags.swift in Sources */ = {isa = PBXBuildFile; fileRef = 89E267FB2292456700A3F2AF /* FeatureFlags.swift */; };
		1D4A3E2D2478628500FD601B /* StoredAlert+CoreDataClass.swift in Sources */ = {isa = PBXBuildFile; fileRef = 1D4A3E2B2478628500FD601B /* StoredAlert+CoreDataClass.swift */; };
		1D4A3E2E2478628500FD601B /* StoredAlert+CoreDataProperties.swift in Sources */ = {isa = PBXBuildFile; fileRef = 1D4A3E2C2478628500FD601B /* StoredAlert+CoreDataProperties.swift */; };
		1D63DEA526E950D400F46FA5 /* SupportManager.swift in Sources */ = {isa = PBXBuildFile; fileRef = 1D63DEA426E950D400F46FA5 /* SupportManager.swift */; };
		1D6B1B6726866D89009AC446 /* AlertPermissionsChecker.swift in Sources */ = {isa = PBXBuildFile; fileRef = 1D6B1B6626866D89009AC446 /* AlertPermissionsChecker.swift */; };
		1D70C40126EC0F9D00C62570 /* SupportManagerTests.swift in Sources */ = {isa = PBXBuildFile; fileRef = 1D70C40026EC0F9D00C62570 /* SupportManagerTests.swift */; };
		1D80313D24746274002810DF /* AlertStoreTests.swift in Sources */ = {isa = PBXBuildFile; fileRef = 1D80313C24746274002810DF /* AlertStoreTests.swift */; };
		1D82E6A025377C6B009131FB /* TrustedTimeChecker.swift in Sources */ = {isa = PBXBuildFile; fileRef = 1D82E69F25377C6B009131FB /* TrustedTimeChecker.swift */; };
		1D8D55BC252274650044DBB6 /* BolusEntryViewModelTests.swift in Sources */ = {isa = PBXBuildFile; fileRef = 1D8D55BB252274650044DBB6 /* BolusEntryViewModelTests.swift */; };
		1D9650C82523FBA100A1370B /* DeviceDataManager+BolusEntryViewModelDelegate.swift in Sources */ = {isa = PBXBuildFile; fileRef = 1D9650C72523FBA100A1370B /* DeviceDataManager+BolusEntryViewModelDelegate.swift */; };
		1DA649A7244126CD00F61E75 /* UserNotificationAlertIssuer.swift in Sources */ = {isa = PBXBuildFile; fileRef = 1DA649A6244126CD00F61E75 /* UserNotificationAlertIssuer.swift */; };
		1DA649A9244126DA00F61E75 /* InAppModalAlertIssuer.swift in Sources */ = {isa = PBXBuildFile; fileRef = 1DA649A8244126DA00F61E75 /* InAppModalAlertIssuer.swift */; };
		1DA7A84224476EAD008257F0 /* AlertManagerTests.swift in Sources */ = {isa = PBXBuildFile; fileRef = 1DA7A84124476EAD008257F0 /* AlertManagerTests.swift */; };
		1DA7A84424477698008257F0 /* InAppModalAlertIssuerTests.swift in Sources */ = {isa = PBXBuildFile; fileRef = 1DA7A84324477698008257F0 /* InAppModalAlertIssuerTests.swift */; };
		1DB1065124467E18005542BD /* AlertManager.swift in Sources */ = {isa = PBXBuildFile; fileRef = 1DB1065024467E18005542BD /* AlertManager.swift */; };
		1DB1CA4D24A55F0000B3B94C /* Image.swift in Sources */ = {isa = PBXBuildFile; fileRef = 1DB1CA4C24A55F0000B3B94C /* Image.swift */; };
		1DB619AC270BAD3D006C9D07 /* VersionUpdateViewModel.swift in Sources */ = {isa = PBXBuildFile; fileRef = 1DB619AB270BAD3D006C9D07 /* VersionUpdateViewModel.swift */; };
		1DD0B76724EC77AC008A2DC3 /* SupportScreenView.swift in Sources */ = {isa = PBXBuildFile; fileRef = 1DD0B76624EC77AC008A2DC3 /* SupportScreenView.swift */; };
		1DDE273D24AEA4B000796622 /* SettingsViewModel.swift in Sources */ = {isa = PBXBuildFile; fileRef = 1DB1CA4E24A56D7600B3B94C /* SettingsViewModel.swift */; };
		1DDE273E24AEA4B000796622 /* SettingsView.swift in Sources */ = {isa = PBXBuildFile; fileRef = 1DE09BA824A3E23F009EE9F9 /* SettingsView.swift */; };
		1DDE274024AEA4F200796622 /* NotificationsCriticalAlertPermissionsView.swift in Sources */ = {isa = PBXBuildFile; fileRef = 1DA46B5F2492E2E300D71A63 /* NotificationsCriticalAlertPermissionsView.swift */; };
		1DFE9E172447B6270082C280 /* UserNotificationAlertIssuerTests.swift in Sources */ = {isa = PBXBuildFile; fileRef = 1DFE9E162447B6270082C280 /* UserNotificationAlertIssuerTests.swift */; };
		43027F0F1DFE0EC900C51989 /* HKUnit.swift in Sources */ = {isa = PBXBuildFile; fileRef = 4F526D5E1DF2459000A04910 /* HKUnit.swift */; };
		4302F4E11D4E9C8900F0FCAF /* TextFieldTableViewController.swift in Sources */ = {isa = PBXBuildFile; fileRef = 4302F4E01D4E9C8900F0FCAF /* TextFieldTableViewController.swift */; };
		4302F4E31D4EA54200F0FCAF /* InsulinDeliveryTableViewController.swift in Sources */ = {isa = PBXBuildFile; fileRef = 4302F4E21D4EA54200F0FCAF /* InsulinDeliveryTableViewController.swift */; };
		430B29932041F5B300BA9F93 /* UserDefaults+Loop.swift in Sources */ = {isa = PBXBuildFile; fileRef = 430B29922041F5B200BA9F93 /* UserDefaults+Loop.swift */; };
		430D85891F44037000AF2D4F /* HUDViewTableViewCell.swift in Sources */ = {isa = PBXBuildFile; fileRef = 430D85881F44037000AF2D4F /* HUDViewTableViewCell.swift */; };
		4311FB9B1F37FE1B00D4C0A7 /* TitleSubtitleTextFieldTableViewCell.swift in Sources */ = {isa = PBXBuildFile; fileRef = 4311FB9A1F37FE1B00D4C0A7 /* TitleSubtitleTextFieldTableViewCell.swift */; };
		431A8C401EC6E8AB00823B9C /* CircleMaskView.swift in Sources */ = {isa = PBXBuildFile; fileRef = 431A8C3F1EC6E8AB00823B9C /* CircleMaskView.swift */; };
		4326BA641F3A44D9007CCAD4 /* ChartLineModel.swift in Sources */ = {isa = PBXBuildFile; fileRef = 4326BA631F3A44D9007CCAD4 /* ChartLineModel.swift */; };
		4328E01A1CFBE1DA00E199AA /* ActionHUDController.swift in Sources */ = {isa = PBXBuildFile; fileRef = 4328E0151CFBE1DA00E199AA /* ActionHUDController.swift */; };
		4328E01E1CFBE25F00E199AA /* CarbAndBolusFlowController.swift in Sources */ = {isa = PBXBuildFile; fileRef = 4328E01D1CFBE25F00E199AA /* CarbAndBolusFlowController.swift */; };
		4328E0281CFBE2C500E199AA /* CLKComplicationTemplate.swift in Sources */ = {isa = PBXBuildFile; fileRef = 4328E0221CFBE2C500E199AA /* CLKComplicationTemplate.swift */; };
		4328E02A1CFBE2C500E199AA /* UIColor.swift in Sources */ = {isa = PBXBuildFile; fileRef = 4328E0241CFBE2C500E199AA /* UIColor.swift */; };
		4328E02B1CFBE2C500E199AA /* WKAlertAction.swift in Sources */ = {isa = PBXBuildFile; fileRef = 4328E0251CFBE2C500E199AA /* WKAlertAction.swift */; };
		4328E02F1CFBF81800E199AA /* WKInterfaceImage.swift in Sources */ = {isa = PBXBuildFile; fileRef = 4328E02E1CFBF81800E199AA /* WKInterfaceImage.swift */; };
		4328E0331CFC091100E199AA /* WatchContext+LoopKit.swift in Sources */ = {isa = PBXBuildFile; fileRef = 4328E0311CFC068900E199AA /* WatchContext+LoopKit.swift */; };
		4328E0351CFC0AE100E199AA /* WatchDataManager.swift in Sources */ = {isa = PBXBuildFile; fileRef = 4328E0341CFC0AE100E199AA /* WatchDataManager.swift */; };
		432CF87520D8AC950066B889 /* NSUserDefaults+WatchApp.swift in Sources */ = {isa = PBXBuildFile; fileRef = 4328E0231CFBE2C500E199AA /* NSUserDefaults+WatchApp.swift */; };
		432E73CB1D24B3D6009AD15D /* RemoteDataServicesManager.swift in Sources */ = {isa = PBXBuildFile; fileRef = 432E73CA1D24B3D6009AD15D /* RemoteDataServicesManager.swift */; };
		433EA4C41D9F71C800CD78FB /* CommandResponseViewController.swift in Sources */ = {isa = PBXBuildFile; fileRef = 433EA4C31D9F71C800CD78FB /* CommandResponseViewController.swift */; };
		4344628220A7A37F00C4BE6F /* CoreBluetooth.framework in Frameworks */ = {isa = PBXBuildFile; fileRef = 4344628120A7A37E00C4BE6F /* CoreBluetooth.framework */; };
		4344629220A7C19800C4BE6F /* ButtonGroup.swift in Sources */ = {isa = PBXBuildFile; fileRef = 4344629120A7C19800C4BE6F /* ButtonGroup.swift */; };
		4344629820A8B2D700C4BE6F /* OSLog.swift in Sources */ = {isa = PBXBuildFile; fileRef = 4374B5EE209D84BE00D17AA8 /* OSLog.swift */; };
		4345E3F421F036FC009E00E5 /* Result.swift in Sources */ = {isa = PBXBuildFile; fileRef = 43D848AF1E7DCBE100DADCBC /* Result.swift */; };
		4345E3F521F036FC009E00E5 /* Result.swift in Sources */ = {isa = PBXBuildFile; fileRef = 43D848AF1E7DCBE100DADCBC /* Result.swift */; };
		4345E3F821F03D2A009E00E5 /* DatesAndNumberCell.swift in Sources */ = {isa = PBXBuildFile; fileRef = 4345E3F721F03D2A009E00E5 /* DatesAndNumberCell.swift */; };
		4345E3FA21F0473B009E00E5 /* TextCell.swift in Sources */ = {isa = PBXBuildFile; fileRef = 4345E3F921F0473B009E00E5 /* TextCell.swift */; };
		4345E3FB21F04911009E00E5 /* UIColor+HIG.swift in Sources */ = {isa = PBXBuildFile; fileRef = 43BFF0C31E4659E700FF19A9 /* UIColor+HIG.swift */; };
		4345E3FC21F04911009E00E5 /* UIColor+HIG.swift in Sources */ = {isa = PBXBuildFile; fileRef = 43BFF0C31E4659E700FF19A9 /* UIColor+HIG.swift */; };
		4345E3FE21F04A50009E00E5 /* DateIntervalFormatter.swift in Sources */ = {isa = PBXBuildFile; fileRef = 4345E3FD21F04A50009E00E5 /* DateIntervalFormatter.swift */; };
		4345E3FF21F051C6009E00E5 /* LoopCore.framework in Frameworks */ = {isa = PBXBuildFile; fileRef = 43D9FFCF21EAE05D00AF44BF /* LoopCore.framework */; };
		4345E40021F051DD009E00E5 /* LoopCore.framework in CopyFiles */ = {isa = PBXBuildFile; fileRef = 43D9FFCF21EAE05D00AF44BF /* LoopCore.framework */; settings = {ATTRIBUTES = (CodeSignOnCopy, RemoveHeadersOnCopy, ); }; };
		4345E40121F67300009E00E5 /* PotentialCarbEntryUserInfo.swift in Sources */ = {isa = PBXBuildFile; fileRef = 43DE92581C5479E4001FFDE1 /* PotentialCarbEntryUserInfo.swift */; };
		4345E40221F67300009E00E5 /* PotentialCarbEntryUserInfo.swift in Sources */ = {isa = PBXBuildFile; fileRef = 43DE92581C5479E4001FFDE1 /* PotentialCarbEntryUserInfo.swift */; };
		4345E40421F68AD9009E00E5 /* TextRowController.swift in Sources */ = {isa = PBXBuildFile; fileRef = 4345E40321F68AD9009E00E5 /* TextRowController.swift */; };
		4345E40621F68E18009E00E5 /* CarbEntryListController.swift in Sources */ = {isa = PBXBuildFile; fileRef = 4345E40521F68E18009E00E5 /* CarbEntryListController.swift */; };
		434FF1EE1CF27EEF000DB779 /* UITableViewCell.swift in Sources */ = {isa = PBXBuildFile; fileRef = 434FF1ED1CF27EEF000DB779 /* UITableViewCell.swift */; };
		43511CE221FD80E400566C63 /* RetrospectiveCorrection.swift in Sources */ = {isa = PBXBuildFile; fileRef = 43511CDF21FD80E400566C63 /* RetrospectiveCorrection.swift */; };
		43511CE321FD80E400566C63 /* StandardRetrospectiveCorrection.swift in Sources */ = {isa = PBXBuildFile; fileRef = 43511CE021FD80E400566C63 /* StandardRetrospectiveCorrection.swift */; };
		43511CEE220FC61700566C63 /* HUDRowController.swift in Sources */ = {isa = PBXBuildFile; fileRef = 43511CED220FC61700566C63 /* HUDRowController.swift */; };
		43517917230A0E1A0072ECC0 /* WKInterfaceLabel.swift in Sources */ = {isa = PBXBuildFile; fileRef = 43517916230A0E1A0072ECC0 /* WKInterfaceLabel.swift */; };
		435400341C9F878D00D5819C /* SetBolusUserInfo.swift in Sources */ = {isa = PBXBuildFile; fileRef = 435400331C9F878D00D5819C /* SetBolusUserInfo.swift */; };
		435400351C9F878D00D5819C /* SetBolusUserInfo.swift in Sources */ = {isa = PBXBuildFile; fileRef = 435400331C9F878D00D5819C /* SetBolusUserInfo.swift */; };
		436961911F19D11E00447E89 /* ChartPointsContextFillLayer.swift in Sources */ = {isa = PBXBuildFile; fileRef = 4369618F1F19C86400447E89 /* ChartPointsContextFillLayer.swift */; };
		436A0DA51D236A2A00104B24 /* LoopError.swift in Sources */ = {isa = PBXBuildFile; fileRef = 436A0DA41D236A2A00104B24 /* LoopError.swift */; };
		436D9BF81F6F4EA100CFA75F /* recommended_temp_start_low_end_just_above_range.json in Resources */ = {isa = PBXBuildFile; fileRef = 436D9BF71F6F4EA100CFA75F /* recommended_temp_start_low_end_just_above_range.json */; };
		4372E484213A63FB0068E043 /* ChartHUDController.swift in Sources */ = {isa = PBXBuildFile; fileRef = 4FFEDFBE20E5CF22000BFC58 /* ChartHUDController.swift */; };
		4372E487213C86240068E043 /* SampleValue.swift in Sources */ = {isa = PBXBuildFile; fileRef = 4372E486213C86240068E043 /* SampleValue.swift */; };
		4372E488213C862B0068E043 /* SampleValue.swift in Sources */ = {isa = PBXBuildFile; fileRef = 4372E486213C86240068E043 /* SampleValue.swift */; };
		4372E48B213CB5F00068E043 /* Double.swift in Sources */ = {isa = PBXBuildFile; fileRef = 4372E48A213CB5F00068E043 /* Double.swift */; };
		4372E48C213CB6750068E043 /* Double.swift in Sources */ = {isa = PBXBuildFile; fileRef = 4372E48A213CB5F00068E043 /* Double.swift */; };
		4372E490213CFCE70068E043 /* LoopSettingsUserInfo.swift in Sources */ = {isa = PBXBuildFile; fileRef = 4372E48F213CFCE70068E043 /* LoopSettingsUserInfo.swift */; };
		4372E491213D05F90068E043 /* LoopSettingsUserInfo.swift in Sources */ = {isa = PBXBuildFile; fileRef = 4372E48F213CFCE70068E043 /* LoopSettingsUserInfo.swift */; };
		4372E492213D956C0068E043 /* GlucoseRangeSchedule.swift in Sources */ = {isa = PBXBuildFile; fileRef = 43C513181E864C4E001547C7 /* GlucoseRangeSchedule.swift */; };
		4372E496213DCDD30068E043 /* GlucoseChartValueHashable.swift in Sources */ = {isa = PBXBuildFile; fileRef = 4372E495213DCDD30068E043 /* GlucoseChartValueHashable.swift */; };
		4374B5EF209D84BF00D17AA8 /* OSLog.swift in Sources */ = {isa = PBXBuildFile; fileRef = 4374B5EE209D84BE00D17AA8 /* OSLog.swift */; };
		4374B5F0209D857E00D17AA8 /* OSLog.swift in Sources */ = {isa = PBXBuildFile; fileRef = 4374B5EE209D84BE00D17AA8 /* OSLog.swift */; };
		43776F901B8022E90074EA36 /* AppDelegate.swift in Sources */ = {isa = PBXBuildFile; fileRef = 43776F8F1B8022E90074EA36 /* AppDelegate.swift */; };
		43776F971B8022E90074EA36 /* Main.storyboard in Resources */ = {isa = PBXBuildFile; fileRef = 43776F951B8022E90074EA36 /* Main.storyboard */; };
		43785E932120A01B0057DED1 /* NewCarbEntryIntent+Loop.swift in Sources */ = {isa = PBXBuildFile; fileRef = 43785E922120A01B0057DED1 /* NewCarbEntryIntent+Loop.swift */; };
		43785E972120E4500057DED1 /* INRelevantShortcutStore+Loop.swift in Sources */ = {isa = PBXBuildFile; fileRef = 43785E952120E4010057DED1 /* INRelevantShortcutStore+Loop.swift */; };
		43785E982120E7060057DED1 /* Intents.intentdefinition in Sources */ = {isa = PBXBuildFile; fileRef = 43785E9B2120E7060057DED1 /* Intents.intentdefinition */; };
		437CEEE41CDE5C0A003C8C80 /* UIImage.swift in Sources */ = {isa = PBXBuildFile; fileRef = 437CEEE31CDE5C0A003C8C80 /* UIImage.swift */; };
		437D9BA31D7BC977007245E8 /* PredictionTableViewController.swift in Sources */ = {isa = PBXBuildFile; fileRef = 437D9BA21D7BC977007245E8 /* PredictionTableViewController.swift */; };
		4389916B1E91B689000EEF90 /* ChartSettings+Loop.swift in Sources */ = {isa = PBXBuildFile; fileRef = 4389916A1E91B689000EEF90 /* ChartSettings+Loop.swift */; };
		438D42F91D7C88BC003244B0 /* PredictionInputEffect.swift in Sources */ = {isa = PBXBuildFile; fileRef = 438D42F81D7C88BC003244B0 /* PredictionInputEffect.swift */; };
		438D42FB1D7D11A4003244B0 /* PredictionInputEffectTableViewCell.swift in Sources */ = {isa = PBXBuildFile; fileRef = 438D42FA1D7D11A4003244B0 /* PredictionInputEffectTableViewCell.swift */; };
		43947D731F529FAA00A07D31 /* GlucoseRangeSchedule.swift in Sources */ = {isa = PBXBuildFile; fileRef = 43C513181E864C4E001547C7 /* GlucoseRangeSchedule.swift */; };
		4396BD50225159C0005AA4D3 /* HealthKit.framework in Frameworks */ = {isa = PBXBuildFile; fileRef = 43D9002C21EB225D00AF44BF /* HealthKit.framework */; };
		439706E622D2E84900C81566 /* PredictionSettingTableViewCell.swift in Sources */ = {isa = PBXBuildFile; fileRef = 439706E522D2E84900C81566 /* PredictionSettingTableViewCell.swift */; };
		439897371CD2F80600223065 /* AnalyticsServicesManager.swift in Sources */ = {isa = PBXBuildFile; fileRef = 439897361CD2F80600223065 /* AnalyticsServicesManager.swift */; };
		439A7942211F631C0041B75F /* RootNavigationController.swift in Sources */ = {isa = PBXBuildFile; fileRef = 439A7941211F631C0041B75F /* RootNavigationController.swift */; };
		439A7944211FE22F0041B75F /* NSUserActivity.swift in Sources */ = {isa = PBXBuildFile; fileRef = 439A7943211FE22F0041B75F /* NSUserActivity.swift */; };
		439A7945211FE23A0041B75F /* NSUserActivity.swift in Sources */ = {isa = PBXBuildFile; fileRef = 439A7943211FE22F0041B75F /* NSUserActivity.swift */; };
		439BED2A1E76093C00B0AED5 /* CGMManager.swift in Sources */ = {isa = PBXBuildFile; fileRef = 439BED291E76093C00B0AED5 /* CGMManager.swift */; };
		43A51E1F1EB6D62A000736CC /* CarbAbsorptionViewController.swift in Sources */ = {isa = PBXBuildFile; fileRef = 43A51E1E1EB6D62A000736CC /* CarbAbsorptionViewController.swift */; };
		43A51E211EB6DBDD000736CC /* LoopChartsTableViewController.swift in Sources */ = {isa = PBXBuildFile; fileRef = 43A51E201EB6DBDD000736CC /* LoopChartsTableViewController.swift */; };
		43A567691C94880B00334FAC /* LoopDataManager.swift in Sources */ = {isa = PBXBuildFile; fileRef = 43A567681C94880B00334FAC /* LoopDataManager.swift */; };
		43A943761B926B7B0051FA24 /* Interface.storyboard in Resources */ = {isa = PBXBuildFile; fileRef = 43A943741B926B7B0051FA24 /* Interface.storyboard */; };
		43A9437F1B926B7B0051FA24 /* WatchApp Extension.appex in Embed App Extensions */ = {isa = PBXBuildFile; fileRef = 43A9437E1B926B7B0051FA24 /* WatchApp Extension.appex */; settings = {ATTRIBUTES = (RemoveHeadersOnCopy, ); }; };
		43A943881B926B7B0051FA24 /* ExtensionDelegate.swift in Sources */ = {isa = PBXBuildFile; fileRef = 43A943871B926B7B0051FA24 /* ExtensionDelegate.swift */; };
		43A9438A1B926B7B0051FA24 /* NotificationController.swift in Sources */ = {isa = PBXBuildFile; fileRef = 43A943891B926B7B0051FA24 /* NotificationController.swift */; };
		43A9438E1B926B7B0051FA24 /* ComplicationController.swift in Sources */ = {isa = PBXBuildFile; fileRef = 43A9438D1B926B7B0051FA24 /* ComplicationController.swift */; };
		43A943901B926B7B0051FA24 /* Assets.xcassets in Resources */ = {isa = PBXBuildFile; fileRef = 43A9438F1B926B7B0051FA24 /* Assets.xcassets */; };
		43A943941B926B7B0051FA24 /* WatchApp.app in Embed Watch Content */ = {isa = PBXBuildFile; fileRef = 43A943721B926B7B0051FA24 /* WatchApp.app */; };
		43B260491ED248FB008CAA77 /* CarbEntryTableViewCell.swift in Sources */ = {isa = PBXBuildFile; fileRef = 43B260481ED248FB008CAA77 /* CarbEntryTableViewCell.swift */; };
		43BFF0B51E45C1E700FF19A9 /* NumberFormatter.swift in Sources */ = {isa = PBXBuildFile; fileRef = 43BFF0B31E45C1BE00FF19A9 /* NumberFormatter.swift */; };
		43BFF0B71E45C20C00FF19A9 /* NumberFormatter.swift in Sources */ = {isa = PBXBuildFile; fileRef = 43BFF0B31E45C1BE00FF19A9 /* NumberFormatter.swift */; };
		43BFF0C61E465A4400FF19A9 /* UIColor+HIG.swift in Sources */ = {isa = PBXBuildFile; fileRef = 43BFF0C31E4659E700FF19A9 /* UIColor+HIG.swift */; };
		43BFF0CD1E466C8400FF19A9 /* StateColorPalette.swift in Sources */ = {isa = PBXBuildFile; fileRef = 43BFF0CC1E466C8400FF19A9 /* StateColorPalette.swift */; };
		43C05CA821EB2B26006FB252 /* PersistenceController.swift in Sources */ = {isa = PBXBuildFile; fileRef = 431E73471FF95A900069B5F7 /* PersistenceController.swift */; };
		43C05CA921EB2B26006FB252 /* PersistenceController.swift in Sources */ = {isa = PBXBuildFile; fileRef = 431E73471FF95A900069B5F7 /* PersistenceController.swift */; };
		43C05CAA21EB2B49006FB252 /* NSBundle.swift in Sources */ = {isa = PBXBuildFile; fileRef = 430DA58D1D4AEC230097D1CA /* NSBundle.swift */; };
		43C05CAB21EB2B4A006FB252 /* NSBundle.swift in Sources */ = {isa = PBXBuildFile; fileRef = 430DA58D1D4AEC230097D1CA /* NSBundle.swift */; };
		43C05CAC21EB2B8B006FB252 /* NSBundle.swift in Sources */ = {isa = PBXBuildFile; fileRef = 430DA58D1D4AEC230097D1CA /* NSBundle.swift */; };
		43C05CAD21EB2BBF006FB252 /* NSUserDefaults.swift in Sources */ = {isa = PBXBuildFile; fileRef = 430B29892041F54A00BA9F93 /* NSUserDefaults.swift */; };
		43C05CAF21EB2C24006FB252 /* NSBundle.swift in Sources */ = {isa = PBXBuildFile; fileRef = 430DA58D1D4AEC230097D1CA /* NSBundle.swift */; };
		43C05CB121EBBDB9006FB252 /* TimeInRangeLesson.swift in Sources */ = {isa = PBXBuildFile; fileRef = 43C05CB021EBBDB9006FB252 /* TimeInRangeLesson.swift */; };
		43C05CB221EBD88A006FB252 /* LoopCore.framework in Embed Frameworks */ = {isa = PBXBuildFile; fileRef = 43D9002A21EB209400AF44BF /* LoopCore.framework */; settings = {ATTRIBUTES = (CodeSignOnCopy, RemoveHeadersOnCopy, ); }; };
		43C05CB521EBE274006FB252 /* Date.swift in Sources */ = {isa = PBXBuildFile; fileRef = 43C05CB421EBE274006FB252 /* Date.swift */; };
		43C05CB621EBE321006FB252 /* NSTimeInterval.swift in Sources */ = {isa = PBXBuildFile; fileRef = 439897341CD2F7DE00223065 /* NSTimeInterval.swift */; };
		43C05CB821EBEA54006FB252 /* HKUnit.swift in Sources */ = {isa = PBXBuildFile; fileRef = 43C05CB721EBEA54006FB252 /* HKUnit.swift */; };
		43C05CB921EBEA54006FB252 /* HKUnit.swift in Sources */ = {isa = PBXBuildFile; fileRef = 43C05CB721EBEA54006FB252 /* HKUnit.swift */; };
		43C05CBD21EBF77D006FB252 /* LessonsViewController.swift in Sources */ = {isa = PBXBuildFile; fileRef = 43C05CBC21EBF77D006FB252 /* LessonsViewController.swift */; };
		43C05CC021EBFFA4006FB252 /* Lesson.swift in Sources */ = {isa = PBXBuildFile; fileRef = 43C05CBF21EBFFA4006FB252 /* Lesson.swift */; };
		43C05CC221EC06E4006FB252 /* LessonConfigurationViewController.swift in Sources */ = {isa = PBXBuildFile; fileRef = 43C05CC121EC06E4006FB252 /* LessonConfigurationViewController.swift */; };
		43C05CC521EC29E3006FB252 /* TextFieldTableViewCell.swift in Sources */ = {isa = PBXBuildFile; fileRef = 4374B5F3209D89A900D17AA8 /* TextFieldTableViewCell.swift */; };
		43C05CC621EC29E7006FB252 /* TextFieldTableViewCell.swift in Sources */ = {isa = PBXBuildFile; fileRef = 4374B5F3209D89A900D17AA8 /* TextFieldTableViewCell.swift */; };
		43C05CC721EC2ABC006FB252 /* IdentifiableClass.swift in Sources */ = {isa = PBXBuildFile; fileRef = 434FF1E91CF26C29000DB779 /* IdentifiableClass.swift */; };
		43C05CC821EC2ABC006FB252 /* IdentifiableClass.swift in Sources */ = {isa = PBXBuildFile; fileRef = 434FF1E91CF26C29000DB779 /* IdentifiableClass.swift */; };
		43C05CCA21EC382B006FB252 /* NumberEntry.swift in Sources */ = {isa = PBXBuildFile; fileRef = 43C05CC921EC382B006FB252 /* NumberEntry.swift */; };
		43C0944A1CACCC73001F6403 /* NotificationManager.swift in Sources */ = {isa = PBXBuildFile; fileRef = 43C094491CACCC73001F6403 /* NotificationManager.swift */; };
		43C2FAE11EB656A500364AFF /* GlucoseEffectVelocity.swift in Sources */ = {isa = PBXBuildFile; fileRef = 43C2FAE01EB656A500364AFF /* GlucoseEffectVelocity.swift */; };
		43C513191E864C4E001547C7 /* GlucoseRangeSchedule.swift in Sources */ = {isa = PBXBuildFile; fileRef = 43C513181E864C4E001547C7 /* GlucoseRangeSchedule.swift */; };
		43C5F257222C7B7200905D10 /* TimeComponents.swift in Sources */ = {isa = PBXBuildFile; fileRef = 43C5F256222C7B7200905D10 /* TimeComponents.swift */; };
		43C5F258222C7BD400905D10 /* AppDelegate.swift in Sources */ = {isa = PBXBuildFile; fileRef = 43D9FFA421EA9A0C00AF44BF /* AppDelegate.swift */; };
		43C5F25A222C921B00905D10 /* OSLog.swift in Sources */ = {isa = PBXBuildFile; fileRef = 43C5F259222C921B00905D10 /* OSLog.swift */; };
		43C728F5222266F000C62969 /* ModalDayLesson.swift in Sources */ = {isa = PBXBuildFile; fileRef = 43C728F4222266F000C62969 /* ModalDayLesson.swift */; };
		43C728F72222700000C62969 /* DateIntervalEntry.swift in Sources */ = {isa = PBXBuildFile; fileRef = 43C728F62222700000C62969 /* DateIntervalEntry.swift */; };
		43C728F9222A448700C62969 /* DayCalculator.swift in Sources */ = {isa = PBXBuildFile; fileRef = 43C728F8222A448700C62969 /* DayCalculator.swift */; };
		43CB2B2B1D924D450079823D /* WCSession.swift in Sources */ = {isa = PBXBuildFile; fileRef = 43CB2B2A1D924D450079823D /* WCSession.swift */; };
		43CE7CDE1CA8B63E003CC1B0 /* Data.swift in Sources */ = {isa = PBXBuildFile; fileRef = 43CE7CDD1CA8B63E003CC1B0 /* Data.swift */; };
		43D381621EBD9759007F8C8F /* HeaderValuesTableViewCell.swift in Sources */ = {isa = PBXBuildFile; fileRef = 43D381611EBD9759007F8C8F /* HeaderValuesTableViewCell.swift */; };
		43D9001E21EB209400AF44BF /* LoopCore.h in Headers */ = {isa = PBXBuildFile; fileRef = 43D9FFD121EAE05D00AF44BF /* LoopCore.h */; settings = {ATTRIBUTES = (Public, ); }; };
		43D9002021EB209400AF44BF /* NSTimeInterval.swift in Sources */ = {isa = PBXBuildFile; fileRef = 439897341CD2F7DE00223065 /* NSTimeInterval.swift */; };
		43D9002D21EB225D00AF44BF /* HealthKit.framework in Frameworks */ = {isa = PBXBuildFile; fileRef = 43D9002C21EB225D00AF44BF /* HealthKit.framework */; };
		43D9002F21EB234400AF44BF /* LoopCore.framework in Frameworks */ = {isa = PBXBuildFile; fileRef = 43D9002A21EB209400AF44BF /* LoopCore.framework */; };
		43D9F81821EC51CC000578CD /* DateEntry.swift in Sources */ = {isa = PBXBuildFile; fileRef = 43D9F81721EC51CC000578CD /* DateEntry.swift */; };
		43D9F81A21EC593C000578CD /* UITableViewCell.swift in Sources */ = {isa = PBXBuildFile; fileRef = 43D9F81921EC593C000578CD /* UITableViewCell.swift */; };
		43D9F81E21EF0609000578CD /* NumberRangeEntry.swift in Sources */ = {isa = PBXBuildFile; fileRef = 43D9F81D21EF0609000578CD /* NumberRangeEntry.swift */; };
		43D9F82021EF0906000578CD /* NSNumber.swift in Sources */ = {isa = PBXBuildFile; fileRef = 43D9F81F21EF0906000578CD /* NSNumber.swift */; };
		43D9F82221EF0A7A000578CD /* QuantityRangeEntry.swift in Sources */ = {isa = PBXBuildFile; fileRef = 43D9F82121EF0A7A000578CD /* QuantityRangeEntry.swift */; };
		43D9F82421EFF1AB000578CD /* LessonResultsViewController.swift in Sources */ = {isa = PBXBuildFile; fileRef = 43D9F82321EFF1AB000578CD /* LessonResultsViewController.swift */; };
		43D9FFAA21EA9A0C00AF44BF /* Main.storyboard in Resources */ = {isa = PBXBuildFile; fileRef = 43D9FFA821EA9A0C00AF44BF /* Main.storyboard */; };
		43D9FFAC21EA9A0F00AF44BF /* Assets.xcassets in Resources */ = {isa = PBXBuildFile; fileRef = 43D9FFAB21EA9A0F00AF44BF /* Assets.xcassets */; };
		43D9FFAF21EA9A0F00AF44BF /* LaunchScreen.storyboard in Resources */ = {isa = PBXBuildFile; fileRef = 43D9FFAD21EA9A0F00AF44BF /* LaunchScreen.storyboard */; };
		43D9FFB421EA9AD800AF44BF /* LoopUI.framework in Frameworks */ = {isa = PBXBuildFile; fileRef = 4F75288B1DFE1DC600C322D6 /* LoopUI.framework */; };
		43D9FFB621EA9B2F00AF44BF /* HealthKit.framework in Frameworks */ = {isa = PBXBuildFile; fileRef = 43F5C2C81B929C09003EB13D /* HealthKit.framework */; };
		43D9FFBB21EA9CC900AF44BF /* LoopKit.framework in Frameworks */ = {isa = PBXBuildFile; fileRef = 43F78D4B1C914197002152D1 /* LoopKit.framework */; };
		43D9FFBC21EA9CCD00AF44BF /* LoopKitUI.framework in Frameworks */ = {isa = PBXBuildFile; fileRef = 437AFEE6203688CF008C4892 /* LoopKitUI.framework */; };
		43D9FFC021EAB22E00AF44BF /* DataManager.swift in Sources */ = {isa = PBXBuildFile; fileRef = 43D9FFBF21EAB22E00AF44BF /* DataManager.swift */; };
		43D9FFD321EAE05D00AF44BF /* LoopCore.h in Headers */ = {isa = PBXBuildFile; fileRef = 43D9FFD121EAE05D00AF44BF /* LoopCore.h */; settings = {ATTRIBUTES = (Public, ); }; };
		43D9FFD621EAE05D00AF44BF /* LoopCore.framework in Frameworks */ = {isa = PBXBuildFile; fileRef = 43D9FFCF21EAE05D00AF44BF /* LoopCore.framework */; };
		43D9FFD721EAE05D00AF44BF /* LoopCore.framework in Embed Frameworks */ = {isa = PBXBuildFile; fileRef = 43D9FFCF21EAE05D00AF44BF /* LoopCore.framework */; settings = {ATTRIBUTES = (CodeSignOnCopy, RemoveHeadersOnCopy, ); }; };
		43D9FFDE21EAE3AE00AF44BF /* LoopCore.framework in Frameworks */ = {isa = PBXBuildFile; fileRef = 43D9FFCF21EAE05D00AF44BF /* LoopCore.framework */; };
		43D9FFE021EAE3E500AF44BF /* LoopUI.framework in Embed Frameworks */ = {isa = PBXBuildFile; fileRef = 4F75288B1DFE1DC600C322D6 /* LoopUI.framework */; settings = {ATTRIBUTES = (CodeSignOnCopy, RemoveHeadersOnCopy, ); }; };
		43D9FFE121EAE3E500AF44BF /* LoopCore.framework in Embed Frameworks */ = {isa = PBXBuildFile; fileRef = 43D9FFCF21EAE05D00AF44BF /* LoopCore.framework */; settings = {ATTRIBUTES = (CodeSignOnCopy, RemoveHeadersOnCopy, ); }; };
		43D9FFFB21EAF3D300AF44BF /* NSTimeInterval.swift in Sources */ = {isa = PBXBuildFile; fileRef = 439897341CD2F7DE00223065 /* NSTimeInterval.swift */; };
		43DBF0531C93EC8200B3C386 /* DeviceDataManager.swift in Sources */ = {isa = PBXBuildFile; fileRef = 43DBF0521C93EC8200B3C386 /* DeviceDataManager.swift */; };
		43DBF0591C93F73800B3C386 /* CarbEntryTableViewController.swift in Sources */ = {isa = PBXBuildFile; fileRef = 43DBF0581C93F73800B3C386 /* CarbEntryTableViewController.swift */; };
		43DFB62320D4CAE7008A7BAE /* PumpManager.swift in Sources */ = {isa = PBXBuildFile; fileRef = 43C3B6F620BBCAA30026CAFA /* PumpManager.swift */; };
		43E2D8D41D20BF42004DA55F /* DoseMathTests.swift in Sources */ = {isa = PBXBuildFile; fileRef = 43E2D8D31D20BF42004DA55F /* DoseMathTests.swift */; };
		43E2D8DB1D20C03B004DA55F /* NSTimeInterval.swift in Sources */ = {isa = PBXBuildFile; fileRef = 439897341CD2F7DE00223065 /* NSTimeInterval.swift */; };
		43E2D8DC1D20C049004DA55F /* DoseMath.swift in Sources */ = {isa = PBXBuildFile; fileRef = 43F78D251C8FC000002152D1 /* DoseMath.swift */; };
		43E2D8EC1D20C0DB004DA55F /* read_selected_basal_profile.json in Resources */ = {isa = PBXBuildFile; fileRef = 43E2D8E11D20C0DB004DA55F /* read_selected_basal_profile.json */; };
		43E2D8ED1D20C0DB004DA55F /* recommend_temp_basal_correct_low_at_min.json in Resources */ = {isa = PBXBuildFile; fileRef = 43E2D8E21D20C0DB004DA55F /* recommend_temp_basal_correct_low_at_min.json */; };
		43E2D8EE1D20C0DB004DA55F /* recommend_temp_basal_flat_and_high.json in Resources */ = {isa = PBXBuildFile; fileRef = 43E2D8E31D20C0DB004DA55F /* recommend_temp_basal_flat_and_high.json */; };
		43E2D8EF1D20C0DB004DA55F /* recommend_temp_basal_high_and_falling.json in Resources */ = {isa = PBXBuildFile; fileRef = 43E2D8E41D20C0DB004DA55F /* recommend_temp_basal_high_and_falling.json */; };
		43E2D8F01D20C0DB004DA55F /* recommend_temp_basal_high_and_rising.json in Resources */ = {isa = PBXBuildFile; fileRef = 43E2D8E51D20C0DB004DA55F /* recommend_temp_basal_high_and_rising.json */; };
		43E2D8F11D20C0DB004DA55F /* recommend_temp_basal_in_range_and_rising.json in Resources */ = {isa = PBXBuildFile; fileRef = 43E2D8E61D20C0DB004DA55F /* recommend_temp_basal_in_range_and_rising.json */; };
		43E2D8F21D20C0DB004DA55F /* recommend_temp_basal_no_change_glucose.json in Resources */ = {isa = PBXBuildFile; fileRef = 43E2D8E71D20C0DB004DA55F /* recommend_temp_basal_no_change_glucose.json */; };
		43E2D8F31D20C0DB004DA55F /* recommend_temp_basal_start_high_end_in_range.json in Resources */ = {isa = PBXBuildFile; fileRef = 43E2D8E81D20C0DB004DA55F /* recommend_temp_basal_start_high_end_in_range.json */; };
		43E2D8F41D20C0DB004DA55F /* recommend_temp_basal_start_high_end_low.json in Resources */ = {isa = PBXBuildFile; fileRef = 43E2D8E91D20C0DB004DA55F /* recommend_temp_basal_start_high_end_low.json */; };
		43E2D8F51D20C0DB004DA55F /* recommend_temp_basal_start_low_end_high.json in Resources */ = {isa = PBXBuildFile; fileRef = 43E2D8EA1D20C0DB004DA55F /* recommend_temp_basal_start_low_end_high.json */; };
		43E2D8F61D20C0DB004DA55F /* recommend_temp_basal_start_low_end_in_range.json in Resources */ = {isa = PBXBuildFile; fileRef = 43E2D8EB1D20C0DB004DA55F /* recommend_temp_basal_start_low_end_in_range.json */; };
		43E2D9191D222759004DA55F /* LoopKit.framework in Frameworks */ = {isa = PBXBuildFile; fileRef = 43F78D4B1C914197002152D1 /* LoopKit.framework */; };
		43E3449F1B9D68E900C85C07 /* StatusTableViewController.swift in Sources */ = {isa = PBXBuildFile; fileRef = 43E3449E1B9D68E900C85C07 /* StatusTableViewController.swift */; };
		43E93FB51E4675E800EAB8DB /* NumberFormatter.swift in Sources */ = {isa = PBXBuildFile; fileRef = 43BFF0B31E45C1BE00FF19A9 /* NumberFormatter.swift */; };
		43E93FB61E469A4000EAB8DB /* NumberFormatter.swift in Sources */ = {isa = PBXBuildFile; fileRef = 43BFF0B31E45C1BE00FF19A9 /* NumberFormatter.swift */; };
		43E93FB71E469A5100EAB8DB /* HKUnit.swift in Sources */ = {isa = PBXBuildFile; fileRef = 4F526D5E1DF2459000A04910 /* HKUnit.swift */; };
		43F1C31A1F5DC87700395429 /* ChartPoint.swift in Sources */ = {isa = PBXBuildFile; fileRef = 438991661E91B563000EEF90 /* ChartPoint.swift */; };
		43F41C371D3BF32400C11ED6 /* UIAlertController.swift in Sources */ = {isa = PBXBuildFile; fileRef = 43F41C361D3BF32400C11ED6 /* UIAlertController.swift */; };
		43F5C2C91B929C09003EB13D /* HealthKit.framework in Frameworks */ = {isa = PBXBuildFile; fileRef = 43F5C2C81B929C09003EB13D /* HealthKit.framework */; };
		43F64DD91D9C92C900D24DC6 /* TitleSubtitleTableViewCell.swift in Sources */ = {isa = PBXBuildFile; fileRef = 43F64DD81D9C92C900D24DC6 /* TitleSubtitleTableViewCell.swift */; };
		43F78D261C8FC000002152D1 /* DoseMath.swift in Sources */ = {isa = PBXBuildFile; fileRef = 43F78D251C8FC000002152D1 /* DoseMath.swift */; };
		43F89CA322BDFBBD006BB54E /* UIActivityIndicatorView.swift in Sources */ = {isa = PBXBuildFile; fileRef = 43F89CA222BDFBBC006BB54E /* UIActivityIndicatorView.swift */; };
		43FCBBC21E51710B00343C1B /* LaunchScreen.storyboard in Resources */ = {isa = PBXBuildFile; fileRef = 43776F9A1B8022E90074EA36 /* LaunchScreen.storyboard */; };
		43FCEEA9221A615B0013DD30 /* StatusChartsManager.swift in Sources */ = {isa = PBXBuildFile; fileRef = 43FCEEA8221A615B0013DD30 /* StatusChartsManager.swift */; };
		43FCEEAB221A61B40013DD30 /* IOBChart.swift in Sources */ = {isa = PBXBuildFile; fileRef = 43FCEEAA221A61B40013DD30 /* IOBChart.swift */; };
		43FCEEAD221A66780013DD30 /* DateFormatter.swift in Sources */ = {isa = PBXBuildFile; fileRef = 43FCEEAC221A66780013DD30 /* DateFormatter.swift */; };
		43FCEEAF221A67A70013DD30 /* NumberFormatter+Charts.swift in Sources */ = {isa = PBXBuildFile; fileRef = 43FCEEAE221A67A70013DD30 /* NumberFormatter+Charts.swift */; };
		43FCEEB1221A863E0013DD30 /* StatusChartsManager.swift in Sources */ = {isa = PBXBuildFile; fileRef = 43FCEEB0221A863E0013DD30 /* StatusChartsManager.swift */; };
		43FCEEB3221BC3B60013DD30 /* DoseChart.swift in Sources */ = {isa = PBXBuildFile; fileRef = 43FCEEB2221BC3B60013DD30 /* DoseChart.swift */; };
		43FCEEB5221BCA020013DD30 /* COBChart.swift in Sources */ = {isa = PBXBuildFile; fileRef = 43FCEEB4221BCA020013DD30 /* COBChart.swift */; };
		43FCEEBB22211C860013DD30 /* CarbEffectChart.swift in Sources */ = {isa = PBXBuildFile; fileRef = 43FCEEBA22211C860013DD30 /* CarbEffectChart.swift */; };
		43FCEEBD22212DD50013DD30 /* PredictedGlucoseChart.swift in Sources */ = {isa = PBXBuildFile; fileRef = 43FCEEBC22212DD50013DD30 /* PredictedGlucoseChart.swift */; };
		4F08DE8F1E7BB871006741EA /* CollectionType+Loop.swift in Sources */ = {isa = PBXBuildFile; fileRef = 4F08DE8E1E7BB871006741EA /* CollectionType+Loop.swift */; };
		4F11D3C020DCBEEC006E072C /* GlucoseBackfillRequestUserInfo.swift in Sources */ = {isa = PBXBuildFile; fileRef = 4F11D3BF20DCBEEC006E072C /* GlucoseBackfillRequestUserInfo.swift */; };
		4F11D3C220DD80B3006E072C /* WatchHistoricalGlucose.swift in Sources */ = {isa = PBXBuildFile; fileRef = 4F11D3C120DD80B3006E072C /* WatchHistoricalGlucose.swift */; };
		4F11D3C320DD84DB006E072C /* GlucoseBackfillRequestUserInfo.swift in Sources */ = {isa = PBXBuildFile; fileRef = 4F11D3BF20DCBEEC006E072C /* GlucoseBackfillRequestUserInfo.swift */; };
		4F11D3C420DD881A006E072C /* WatchHistoricalGlucose.swift in Sources */ = {isa = PBXBuildFile; fileRef = 4F11D3C120DD80B3006E072C /* WatchHistoricalGlucose.swift */; };
		4F2C15741E0209F500E160D4 /* NSTimeInterval.swift in Sources */ = {isa = PBXBuildFile; fileRef = 439897341CD2F7DE00223065 /* NSTimeInterval.swift */; };
		4F2C15811E0495B200E160D4 /* WatchContext+WatchApp.swift in Sources */ = {isa = PBXBuildFile; fileRef = 4F2C15801E0495B200E160D4 /* WatchContext+WatchApp.swift */; };
		4F2C15821E074FC600E160D4 /* NSTimeInterval.swift in Sources */ = {isa = PBXBuildFile; fileRef = 439897341CD2F7DE00223065 /* NSTimeInterval.swift */; };
		4F2C15831E0757E600E160D4 /* HKUnit.swift in Sources */ = {isa = PBXBuildFile; fileRef = 4F526D5E1DF2459000A04910 /* HKUnit.swift */; };
		4F2C15851E075B8700E160D4 /* LoopUI.h in Headers */ = {isa = PBXBuildFile; fileRef = 4F75288D1DFE1DC600C322D6 /* LoopUI.h */; settings = {ATTRIBUTES = (Public, ); }; };
		4F2C15931E09BF2C00E160D4 /* HUDView.swift in Sources */ = {isa = PBXBuildFile; fileRef = 4F2C15921E09BF2C00E160D4 /* HUDView.swift */; };
		4F2C15951E09BF3C00E160D4 /* HUDView.xib in Resources */ = {isa = PBXBuildFile; fileRef = 4F2C15941E09BF3C00E160D4 /* HUDView.xib */; };
		4F2C15971E09E94E00E160D4 /* HUDAssets.xcassets in Resources */ = {isa = PBXBuildFile; fileRef = 4F2C15961E09E94E00E160D4 /* HUDAssets.xcassets */; };
		4F2C159A1E0C9E5600E160D4 /* LoopUI.framework in Embed Frameworks */ = {isa = PBXBuildFile; fileRef = 4F75288B1DFE1DC600C322D6 /* LoopUI.framework */; settings = {ATTRIBUTES = (CodeSignOnCopy, RemoveHeadersOnCopy, ); }; };
		4F526D611DF8D9A900A04910 /* NetBasal.swift in Sources */ = {isa = PBXBuildFile; fileRef = 4F526D601DF8D9A900A04910 /* NetBasal.swift */; };
		4F6663941E905FD2009E74FC /* ChartColorPalette+Loop.swift in Sources */ = {isa = PBXBuildFile; fileRef = 4F6663931E905FD2009E74FC /* ChartColorPalette+Loop.swift */; };
		4F70C1E11DE8DCA7006380B7 /* StatusViewController.swift in Sources */ = {isa = PBXBuildFile; fileRef = 4F70C1E01DE8DCA7006380B7 /* StatusViewController.swift */; };
		4F70C1E41DE8DCA7006380B7 /* MainInterface.storyboard in Resources */ = {isa = PBXBuildFile; fileRef = 4F70C1E21DE8DCA7006380B7 /* MainInterface.storyboard */; };
		4F70C1E81DE8DCA7006380B7 /* Loop Status Extension.appex in Embed App Extensions */ = {isa = PBXBuildFile; fileRef = 4F70C1DC1DE8DCA7006380B7 /* Loop Status Extension.appex */; settings = {ATTRIBUTES = (RemoveHeadersOnCopy, ); }; };
		4F70C2101DE8FAC5006380B7 /* ExtensionDataManager.swift in Sources */ = {isa = PBXBuildFile; fileRef = 4F70C20F1DE8FAC5006380B7 /* ExtensionDataManager.swift */; };
		4F70C2121DE900EA006380B7 /* StatusExtensionContext.swift in Sources */ = {isa = PBXBuildFile; fileRef = 4F70C2111DE900EA006380B7 /* StatusExtensionContext.swift */; };
		4F70C2131DE90339006380B7 /* StatusExtensionContext.swift in Sources */ = {isa = PBXBuildFile; fileRef = 4F70C2111DE900EA006380B7 /* StatusExtensionContext.swift */; };
		4F7528941DFE1E9500C322D6 /* LoopUI.framework in Frameworks */ = {isa = PBXBuildFile; fileRef = 4F75288B1DFE1DC600C322D6 /* LoopUI.framework */; };
		4F75289A1DFE1F6000C322D6 /* BasalRateHUDView.swift in Sources */ = {isa = PBXBuildFile; fileRef = 437CEEBF1CD6FCD8003C8C80 /* BasalRateHUDView.swift */; };
		4F75289C1DFE1F6000C322D6 /* GlucoseHUDView.swift in Sources */ = {isa = PBXBuildFile; fileRef = 4337615E1D52F487004A3647 /* GlucoseHUDView.swift */; };
		4F75289E1DFE1F6000C322D6 /* LoopCompletionHUDView.swift in Sources */ = {isa = PBXBuildFile; fileRef = 437CEEBD1CD6E0CB003C8C80 /* LoopCompletionHUDView.swift */; };
		4F7528A01DFE1F9D00C322D6 /* LoopStateView.swift in Sources */ = {isa = PBXBuildFile; fileRef = 438DADC71CDE8F8B007697A5 /* LoopStateView.swift */; };
		4F7528A11DFE200B00C322D6 /* BasalStateView.swift in Sources */ = {isa = PBXBuildFile; fileRef = 43B371851CE583890013C5A6 /* BasalStateView.swift */; };
		4F7528A51DFE208C00C322D6 /* NSTimeInterval.swift in Sources */ = {isa = PBXBuildFile; fileRef = 439897341CD2F7DE00223065 /* NSTimeInterval.swift */; };
		4F7528AA1DFE215100C322D6 /* HKUnit.swift in Sources */ = {isa = PBXBuildFile; fileRef = 4F526D5E1DF2459000A04910 /* HKUnit.swift */; };
		4F75F00220FCFE8C00B5570E /* GlucoseChartScene.swift in Sources */ = {isa = PBXBuildFile; fileRef = 4F75F00120FCFE8C00B5570E /* GlucoseChartScene.swift */; };
		4F7E8AC520E2AB9600AEA65E /* Date.swift in Sources */ = {isa = PBXBuildFile; fileRef = 4F7E8AC420E2AB9600AEA65E /* Date.swift */; };
		4F7E8AC720E2AC0300AEA65E /* WatchPredictedGlucose.swift in Sources */ = {isa = PBXBuildFile; fileRef = 4F7E8AC620E2AC0300AEA65E /* WatchPredictedGlucose.swift */; };
		4F7E8ACB20E2ACB500AEA65E /* WatchPredictedGlucose.swift in Sources */ = {isa = PBXBuildFile; fileRef = 4F7E8AC620E2AC0300AEA65E /* WatchPredictedGlucose.swift */; };
		4F82655020E69F9A0031A8F5 /* HUDInterfaceController.swift in Sources */ = {isa = PBXBuildFile; fileRef = 4F82654F20E69F9A0031A8F5 /* HUDInterfaceController.swift */; };
		4FAC02541E22F6B20087A773 /* NSTimeInterval.swift in Sources */ = {isa = PBXBuildFile; fileRef = 439897341CD2F7DE00223065 /* NSTimeInterval.swift */; };
		4FB76FB31E8C3EE400B39636 /* ChartAxisValueDoubleLog.swift in Sources */ = {isa = PBXBuildFile; fileRef = 4F08DE7C1E7BB6E5006741EA /* ChartAxisValueDoubleLog.swift */; };
		4FB76FB51E8C41E200B39636 /* ChartPointsScatterDownTrianglesLayer.swift in Sources */ = {isa = PBXBuildFile; fileRef = 4F08DE831E7BB70B006741EA /* ChartPointsScatterDownTrianglesLayer.swift */; };
		4FB76FB61E8C426900B39636 /* ChartPointsTouchHighlightLayerViewCache.swift in Sources */ = {isa = PBXBuildFile; fileRef = 4F08DE841E7BB70B006741EA /* ChartPointsTouchHighlightLayerViewCache.swift */; };
		4FB76FB81E8C429D00B39636 /* CGPoint.swift in Sources */ = {isa = PBXBuildFile; fileRef = 4F08DE801E7BB6F1006741EA /* CGPoint.swift */; };
		4FB76FB91E8C42B000B39636 /* CollectionType.swift in Sources */ = {isa = PBXBuildFile; fileRef = 43649A621C7A347F00523D7F /* CollectionType.swift */; };
		4FC8C8011DEB93E400A1452E /* NSUserDefaults+StatusExtension.swift in Sources */ = {isa = PBXBuildFile; fileRef = 4FC8C8001DEB93E400A1452E /* NSUserDefaults+StatusExtension.swift */; };
		4FC8C8021DEB943800A1452E /* NSUserDefaults+StatusExtension.swift in Sources */ = {isa = PBXBuildFile; fileRef = 4FC8C8001DEB93E400A1452E /* NSUserDefaults+StatusExtension.swift */; };
		4FDDD23720DC51DF00D04B16 /* LoopDataManager.swift in Sources */ = {isa = PBXBuildFile; fileRef = 4FDDD23620DC51DF00D04B16 /* LoopDataManager.swift */; };
		4FF4D0F81E1725B000846527 /* NibLoadable.swift in Sources */ = {isa = PBXBuildFile; fileRef = 434F54561D287FDB002A9274 /* NibLoadable.swift */; };
		4FF4D1001E18374700846527 /* WatchContext.swift in Sources */ = {isa = PBXBuildFile; fileRef = 4FF4D0FF1E18374700846527 /* WatchContext.swift */; };
		4FF4D1011E18375000846527 /* WatchContext.swift in Sources */ = {isa = PBXBuildFile; fileRef = 4FF4D0FF1E18374700846527 /* WatchContext.swift */; };
		7D23667D21250C7E0028B67D /* LocalizedString.swift in Sources */ = {isa = PBXBuildFile; fileRef = 7D23667C21250C7E0028B67D /* LocalizedString.swift */; };
		7D7076351FE06EDE004AC8EA /* Localizable.strings in Resources */ = {isa = PBXBuildFile; fileRef = 7D7076371FE06EDE004AC8EA /* Localizable.strings */; };
		7D7076451FE06EE0004AC8EA /* InfoPlist.strings in Resources */ = {isa = PBXBuildFile; fileRef = 7D7076471FE06EE0004AC8EA /* InfoPlist.strings */; };
		7D70764A1FE06EE1004AC8EA /* Localizable.strings in Resources */ = {isa = PBXBuildFile; fileRef = 7D70764C1FE06EE1004AC8EA /* Localizable.strings */; };
		7D70764F1FE06EE1004AC8EA /* InfoPlist.strings in Resources */ = {isa = PBXBuildFile; fileRef = 7D7076511FE06EE1004AC8EA /* InfoPlist.strings */; };
		7D7076591FE06EE2004AC8EA /* Localizable.strings in Resources */ = {isa = PBXBuildFile; fileRef = 7D70765B1FE06EE2004AC8EA /* Localizable.strings */; };
		7D70765E1FE06EE3004AC8EA /* Localizable.strings in Resources */ = {isa = PBXBuildFile; fileRef = 7D7076601FE06EE3004AC8EA /* Localizable.strings */; };
		7D7076631FE06EE4004AC8EA /* Localizable.strings in Resources */ = {isa = PBXBuildFile; fileRef = 7D7076651FE06EE4004AC8EA /* Localizable.strings */; };
		7D9BEEF32335CF8D005DCFD6 /* Localizable.strings in Resources */ = {isa = PBXBuildFile; fileRef = 7D9BEEF52335CF8D005DCFD6 /* Localizable.strings */; };
		80F864E62433BF5D0026EC26 /* InfoPlist.strings in Resources */ = {isa = PBXBuildFile; fileRef = 80F864E42433BF5D0026EC26 /* InfoPlist.strings */; };
		891B508524342BE1005DA578 /* CarbAndBolusFlowViewModel.swift in Sources */ = {isa = PBXBuildFile; fileRef = 891B508424342BE1005DA578 /* CarbAndBolusFlowViewModel.swift */; };
		892A5D59222F0A27008961AB /* Debug.swift in Sources */ = {isa = PBXBuildFile; fileRef = 892A5D58222F0A27008961AB /* Debug.swift */; };
		892A5D692230C41D008961AB /* RangeReplaceableCollection.swift in Sources */ = {isa = PBXBuildFile; fileRef = 892A5D682230C41D008961AB /* RangeReplaceableCollection.swift */; };
		892D7C5123B54A15008A9656 /* CarbEntryViewController.swift in Sources */ = {isa = PBXBuildFile; fileRef = 892D7C5023B54A14008A9656 /* CarbEntryViewController.swift */; };
		892FB4CD22040104005293EC /* OverridePresetRow.swift in Sources */ = {isa = PBXBuildFile; fileRef = 892FB4CC22040104005293EC /* OverridePresetRow.swift */; };
		892FB4CF220402C0005293EC /* OverrideSelectionController.swift in Sources */ = {isa = PBXBuildFile; fileRef = 892FB4CE220402C0005293EC /* OverrideSelectionController.swift */; };
		894F6DD3243BCBDB00CCE676 /* Environment+SizeClass.swift in Sources */ = {isa = PBXBuildFile; fileRef = 894F6DD2243BCBDB00CCE676 /* Environment+SizeClass.swift */; };
		894F6DD7243C047300CCE676 /* View+Position.swift in Sources */ = {isa = PBXBuildFile; fileRef = 894F6DD6243C047300CCE676 /* View+Position.swift */; };
		894F6DD9243C060600CCE676 /* ScalablePositionedText.swift in Sources */ = {isa = PBXBuildFile; fileRef = 894F6DD8243C060600CCE676 /* ScalablePositionedText.swift */; };
		894F6DDB243C07CF00CCE676 /* GramLabel.swift in Sources */ = {isa = PBXBuildFile; fileRef = 894F6DDA243C07CF00CCE676 /* GramLabel.swift */; };
		894F6DDD243C0A2300CCE676 /* CarbAmountLabel.swift in Sources */ = {isa = PBXBuildFile; fileRef = 894F6DDC243C0A2300CCE676 /* CarbAmountLabel.swift */; };
		895788AD242E69A2002CB114 /* AbsorptionTimeSelection.swift in Sources */ = {isa = PBXBuildFile; fileRef = 895788A5242E69A1002CB114 /* AbsorptionTimeSelection.swift */; };
		895788AE242E69A2002CB114 /* CarbAndBolusFlow.swift in Sources */ = {isa = PBXBuildFile; fileRef = 895788A6242E69A1002CB114 /* CarbAndBolusFlow.swift */; };
		895788AF242E69A2002CB114 /* BolusInput.swift in Sources */ = {isa = PBXBuildFile; fileRef = 895788A7242E69A1002CB114 /* BolusInput.swift */; };
		895788B1242E69A2002CB114 /* Color.swift in Sources */ = {isa = PBXBuildFile; fileRef = 895788A9242E69A1002CB114 /* Color.swift */; };
		895788B2242E69A2002CB114 /* CircularAccessoryButtonStyle.swift in Sources */ = {isa = PBXBuildFile; fileRef = 895788AA242E69A1002CB114 /* CircularAccessoryButtonStyle.swift */; };
		895788B3242E69A2002CB114 /* ActionButton.swift in Sources */ = {isa = PBXBuildFile; fileRef = 895788AB242E69A2002CB114 /* ActionButton.swift */; };
		895FE0952201234000FCF18A /* OverrideSelectionViewController.swift in Sources */ = {isa = PBXBuildFile; fileRef = 895FE0942201234000FCF18A /* OverrideSelectionViewController.swift */; };
		8968B1122408B3520074BB48 /* UIFont.swift in Sources */ = {isa = PBXBuildFile; fileRef = 8968B1112408B3520074BB48 /* UIFont.swift */; };
		8968B114240C55F10074BB48 /* LoopSettingsTests.swift in Sources */ = {isa = PBXBuildFile; fileRef = 8968B113240C55F10074BB48 /* LoopSettingsTests.swift */; };
		897A5A9624C2175B00C4E71D /* BolusEntryView.swift in Sources */ = {isa = PBXBuildFile; fileRef = 897A5A9524C2175B00C4E71D /* BolusEntryView.swift */; };
		897A5A9924C22DE800C4E71D /* BolusEntryViewModel.swift in Sources */ = {isa = PBXBuildFile; fileRef = 897A5A9824C22DE800C4E71D /* BolusEntryViewModel.swift */; };
		898ECA60218ABD17001E9D35 /* GlucoseChartScaler.swift in Sources */ = {isa = PBXBuildFile; fileRef = 898ECA5E218ABD17001E9D35 /* GlucoseChartScaler.swift */; };
		898ECA61218ABD17001E9D35 /* GlucoseChartData.swift in Sources */ = {isa = PBXBuildFile; fileRef = 898ECA5F218ABD17001E9D35 /* GlucoseChartData.swift */; };
		898ECA63218ABD21001E9D35 /* ComplicationChartManager.swift in Sources */ = {isa = PBXBuildFile; fileRef = 898ECA62218ABD21001E9D35 /* ComplicationChartManager.swift */; };
		898ECA65218ABD9B001E9D35 /* CGRect.swift in Sources */ = {isa = PBXBuildFile; fileRef = 898ECA64218ABD9A001E9D35 /* CGRect.swift */; };
		898ECA69218ABDA9001E9D35 /* CLKTextProvider+Compound.m in Sources */ = {isa = PBXBuildFile; fileRef = 898ECA67218ABDA8001E9D35 /* CLKTextProvider+Compound.m */; };
		899433B823FE129800FA4BEA /* OverrideBadgeView.swift in Sources */ = {isa = PBXBuildFile; fileRef = 899433B723FE129700FA4BEA /* OverrideBadgeView.swift */; };
		89A1B66E24ABFDF800117AC2 /* SupportedBolusVolumesUserInfo.swift in Sources */ = {isa = PBXBuildFile; fileRef = 89A1B66D24ABFDF800117AC2 /* SupportedBolusVolumesUserInfo.swift */; };
		89A1B66F24ABFDF800117AC2 /* SupportedBolusVolumesUserInfo.swift in Sources */ = {isa = PBXBuildFile; fileRef = 89A1B66D24ABFDF800117AC2 /* SupportedBolusVolumesUserInfo.swift */; };
		89A605E324327DFE009C1096 /* CarbAmountInput.swift in Sources */ = {isa = PBXBuildFile; fileRef = 89A605E224327DFE009C1096 /* CarbAmountInput.swift */; };
		89A605E524327F45009C1096 /* DoseVolumeInput.swift in Sources */ = {isa = PBXBuildFile; fileRef = 89A605E424327F45009C1096 /* DoseVolumeInput.swift */; };
		89A605E72432860C009C1096 /* PeriodicPublisher.swift in Sources */ = {isa = PBXBuildFile; fileRef = 89A605E62432860C009C1096 /* PeriodicPublisher.swift */; };
		89A605E924328862009C1096 /* Checkmark.swift in Sources */ = {isa = PBXBuildFile; fileRef = 89A605E824328862009C1096 /* Checkmark.swift */; };
		89A605EB243288E4009C1096 /* TopDownTriangle.swift in Sources */ = {isa = PBXBuildFile; fileRef = 89A605EA243288E4009C1096 /* TopDownTriangle.swift */; };
		89A605ED24328972009C1096 /* BolusArrow.swift in Sources */ = {isa = PBXBuildFile; fileRef = 89A605EC24328972009C1096 /* BolusArrow.swift */; };
		89A605EF2432925D009C1096 /* CompletionCheckmark.swift in Sources */ = {isa = PBXBuildFile; fileRef = 89A605EE2432925D009C1096 /* CompletionCheckmark.swift */; };
		89A605F12432BD18009C1096 /* BolusConfirmationVisual.swift in Sources */ = {isa = PBXBuildFile; fileRef = 89A605F02432BD18009C1096 /* BolusConfirmationVisual.swift */; };
		89ADE13B226BFA0F0067222B /* TestingScenariosManager.swift in Sources */ = {isa = PBXBuildFile; fileRef = 89ADE13A226BFA0F0067222B /* TestingScenariosManager.swift */; };
		89CA2B30226C0161004D9350 /* DirectoryObserver.swift in Sources */ = {isa = PBXBuildFile; fileRef = 89CA2B2F226C0161004D9350 /* DirectoryObserver.swift */; };
		89CA2B32226C18B8004D9350 /* TestingScenariosTableViewController.swift in Sources */ = {isa = PBXBuildFile; fileRef = 89CA2B31226C18B8004D9350 /* TestingScenariosTableViewController.swift */; };
		89CA2B3D226E6B13004D9350 /* LocalTestingScenariosManager.swift in Sources */ = {isa = PBXBuildFile; fileRef = 89CA2B3C226E6B13004D9350 /* LocalTestingScenariosManager.swift */; };
		89CAB36324C8FE96009EE3CE /* PredictedGlucoseChartView.swift in Sources */ = {isa = PBXBuildFile; fileRef = 89CAB36224C8FE95009EE3CE /* PredictedGlucoseChartView.swift */; };
		89D1503E24B506EB00EDE253 /* Dictionary.swift in Sources */ = {isa = PBXBuildFile; fileRef = 89D1503D24B506EB00EDE253 /* Dictionary.swift */; };
		89D6953E23B6DF8A002B3066 /* PotentialCarbEntryTableViewCell.swift in Sources */ = {isa = PBXBuildFile; fileRef = 89D6953D23B6DF8A002B3066 /* PotentialCarbEntryTableViewCell.swift */; };
		89E08FC2242E73DC000D719B /* CarbAmountPositionKey.swift in Sources */ = {isa = PBXBuildFile; fileRef = 89E08FC1242E73DC000D719B /* CarbAmountPositionKey.swift */; };
		89E08FC4242E73F0000D719B /* GramLabelPositionKey.swift in Sources */ = {isa = PBXBuildFile; fileRef = 89E08FC3242E73F0000D719B /* GramLabelPositionKey.swift */; };
		89E08FC6242E7506000D719B /* CarbAndDateInput.swift in Sources */ = {isa = PBXBuildFile; fileRef = 89E08FC5242E7506000D719B /* CarbAndDateInput.swift */; };
		89E08FC8242E76E9000D719B /* AnyTransition.swift in Sources */ = {isa = PBXBuildFile; fileRef = 89E08FC7242E76E9000D719B /* AnyTransition.swift */; };
		89E08FCA242E7714000D719B /* UIFont.swift in Sources */ = {isa = PBXBuildFile; fileRef = 89E08FC9242E7714000D719B /* UIFont.swift */; };
		89E08FCC242E790C000D719B /* Comparable.swift in Sources */ = {isa = PBXBuildFile; fileRef = 89E08FCB242E790C000D719B /* Comparable.swift */; };
		89E08FD0242E8B2B000D719B /* BolusConfirmationView.swift in Sources */ = {isa = PBXBuildFile; fileRef = 89E08FCF242E8B2B000D719B /* BolusConfirmationView.swift */; };
		89E267FC2292456700A3F2AF /* FeatureFlags.swift in Sources */ = {isa = PBXBuildFile; fileRef = 89E267FB2292456700A3F2AF /* FeatureFlags.swift */; };
		89E267FD2292456700A3F2AF /* FeatureFlags.swift in Sources */ = {isa = PBXBuildFile; fileRef = 89E267FB2292456700A3F2AF /* FeatureFlags.swift */; };
		89E267FF229267DF00A3F2AF /* Optional.swift in Sources */ = {isa = PBXBuildFile; fileRef = 89E267FE229267DF00A3F2AF /* Optional.swift */; };
		89E26800229267DF00A3F2AF /* Optional.swift in Sources */ = {isa = PBXBuildFile; fileRef = 89E267FE229267DF00A3F2AF /* Optional.swift */; };
		89F9118F24352F1600ECCAF3 /* DigitalCrownRotation.swift in Sources */ = {isa = PBXBuildFile; fileRef = 89F9118E24352F1600ECCAF3 /* DigitalCrownRotation.swift */; };
		89F9119224358E2B00ECCAF3 /* CarbEntryInputMode.swift in Sources */ = {isa = PBXBuildFile; fileRef = 89F9119124358E2B00ECCAF3 /* CarbEntryInputMode.swift */; };
		89F9119424358E4500ECCAF3 /* CarbAbsorptionTime.swift in Sources */ = {isa = PBXBuildFile; fileRef = 89F9119324358E4500ECCAF3 /* CarbAbsorptionTime.swift */; };
		89F9119624358E6900ECCAF3 /* BolusPickerValues.swift in Sources */ = {isa = PBXBuildFile; fileRef = 89F9119524358E6900ECCAF3 /* BolusPickerValues.swift */; };
		89FE21AD24AC57E30033F501 /* Collection.swift in Sources */ = {isa = PBXBuildFile; fileRef = 89FE21AC24AC57E30033F501 /* Collection.swift */; };
		A90EF53C25DEF06200F32D61 /* PluginManager.swift in Sources */ = {isa = PBXBuildFile; fileRef = C16DA84122E8E112008624C2 /* PluginManager.swift */; };
		A90EF54425DEF0A000F32D61 /* OSLog.swift in Sources */ = {isa = PBXBuildFile; fileRef = 4374B5EE209D84BE00D17AA8 /* OSLog.swift */; };
		A91D2A3F26CF0FF80023B075 /* IconTitleSubtitleTableViewCell.swift in Sources */ = {isa = PBXBuildFile; fileRef = A91D2A3E26CF0FF80023B075 /* IconTitleSubtitleTableViewCell.swift */; };
		A91E4C2124F867A700BE9213 /* StoredAlertTests.swift in Sources */ = {isa = PBXBuildFile; fileRef = A91E4C2024F867A700BE9213 /* StoredAlertTests.swift */; };
		A91E4C2324F86F1000BE9213 /* CriticalEventLogExportManagerTests.swift in Sources */ = {isa = PBXBuildFile; fileRef = A91E4C2224F86F1000BE9213 /* CriticalEventLogExportManagerTests.swift */; };
		A9347F2F24E7508A00C99C34 /* WatchHistoricalCarbs.swift in Sources */ = {isa = PBXBuildFile; fileRef = A9347F2E24E7508A00C99C34 /* WatchHistoricalCarbs.swift */; };
		A9347F3124E7521800C99C34 /* CarbBackfillRequestUserInfo.swift in Sources */ = {isa = PBXBuildFile; fileRef = A9347F3024E7521800C99C34 /* CarbBackfillRequestUserInfo.swift */; };
		A9347F3224E7522400C99C34 /* CarbBackfillRequestUserInfo.swift in Sources */ = {isa = PBXBuildFile; fileRef = A9347F3024E7521800C99C34 /* CarbBackfillRequestUserInfo.swift */; };
		A9347F3324E7522900C99C34 /* WatchHistoricalCarbs.swift in Sources */ = {isa = PBXBuildFile; fileRef = A9347F2E24E7508A00C99C34 /* WatchHistoricalCarbs.swift */; };
		A963B27A252CEBAE0062AA12 /* SetBolusUserInfoTests.swift in Sources */ = {isa = PBXBuildFile; fileRef = A963B279252CEBAE0062AA12 /* SetBolusUserInfoTests.swift */; };
		A966152623EA5A26005D8B29 /* DefaultAssets.xcassets in Resources */ = {isa = PBXBuildFile; fileRef = A966152423EA5A25005D8B29 /* DefaultAssets.xcassets */; };
		A966152723EA5A26005D8B29 /* DerivedAssets.xcassets in Resources */ = {isa = PBXBuildFile; fileRef = A966152523EA5A25005D8B29 /* DerivedAssets.xcassets */; };
		A966152A23EA5A37005D8B29 /* DefaultAssets.xcassets in Resources */ = {isa = PBXBuildFile; fileRef = A966152823EA5A37005D8B29 /* DefaultAssets.xcassets */; };
		A966152B23EA5A37005D8B29 /* DerivedAssets.xcassets in Resources */ = {isa = PBXBuildFile; fileRef = A966152923EA5A37005D8B29 /* DerivedAssets.xcassets */; };
		A967D94C24F99B9300CDDF8A /* OutputStream.swift in Sources */ = {isa = PBXBuildFile; fileRef = A967D94B24F99B9300CDDF8A /* OutputStream.swift */; };
		A96DAC242838325900D94E38 /* DiagnosticLog.swift in Sources */ = {isa = PBXBuildFile; fileRef = A96DAC232838325900D94E38 /* DiagnosticLog.swift */; };
		A96DAC2A2838EF8A00D94E38 /* DiagnosticLogTests.swift in Sources */ = {isa = PBXBuildFile; fileRef = A96DAC292838EF8A00D94E38 /* DiagnosticLogTests.swift */; };
		A96DAC2C2838F31200D94E38 /* SharedLogging.swift in Sources */ = {isa = PBXBuildFile; fileRef = A96DAC2B2838F31200D94E38 /* SharedLogging.swift */; };
		A977A2F424ACFECF0059C207 /* CriticalEventLogExportManager.swift in Sources */ = {isa = PBXBuildFile; fileRef = A977A2F324ACFECF0059C207 /* CriticalEventLogExportManager.swift */; };
		A97F250825E056D500F0EE19 /* OnboardingManager.swift in Sources */ = {isa = PBXBuildFile; fileRef = A97F250725E056D500F0EE19 /* OnboardingManager.swift */; };
		A98556852493F901000FD662 /* AlertStore+SimulatedCoreData.swift in Sources */ = {isa = PBXBuildFile; fileRef = A98556842493F901000FD662 /* AlertStore+SimulatedCoreData.swift */; };
		A987CD4924A58A0100439ADC /* ZipArchive.swift in Sources */ = {isa = PBXBuildFile; fileRef = A987CD4824A58A0100439ADC /* ZipArchive.swift */; };
		A999D40624663D18004C89D4 /* PumpManagerError.swift in Sources */ = {isa = PBXBuildFile; fileRef = A999D40524663D18004C89D4 /* PumpManagerError.swift */; };
		A9A056B324B93C62007CF06D /* CriticalEventLogExportView.swift in Sources */ = {isa = PBXBuildFile; fileRef = A9A056B224B93C62007CF06D /* CriticalEventLogExportView.swift */; };
		A9A056B524B94123007CF06D /* CriticalEventLogExportViewModel.swift in Sources */ = {isa = PBXBuildFile; fileRef = A9A056B424B94123007CF06D /* CriticalEventLogExportViewModel.swift */; };
		A9A63F8E246B271600588D5B /* NSTimeInterval.swift in Sources */ = {isa = PBXBuildFile; fileRef = 439897341CD2F7DE00223065 /* NSTimeInterval.swift */; };
		A9B607B0247F000F00792BE4 /* UserNotifications+Loop.swift in Sources */ = {isa = PBXBuildFile; fileRef = A9B607AF247F000F00792BE4 /* UserNotifications+Loop.swift */; };
		A9B996F027235191002DC09C /* LoopWarning.swift in Sources */ = {isa = PBXBuildFile; fileRef = A9B996EF27235191002DC09C /* LoopWarning.swift */; };
		A9B996F227238705002DC09C /* DosingDecisionStore.swift in Sources */ = {isa = PBXBuildFile; fileRef = A9B996F127238705002DC09C /* DosingDecisionStore.swift */; };
		A9BD28E7272226B40071DF15 /* TestLocalizedError.swift in Sources */ = {isa = PBXBuildFile; fileRef = A9BD28E6272226B40071DF15 /* TestLocalizedError.swift */; };
		A9C1719725366F780053BCBD /* WatchHistoricalGlucoseTest.swift in Sources */ = {isa = PBXBuildFile; fileRef = A9C1719625366F780053BCBD /* WatchHistoricalGlucoseTest.swift */; };
		A9C62D842331700E00535612 /* DiagnosticLog+Subsystem.swift in Sources */ = {isa = PBXBuildFile; fileRef = A9C62D832331700D00535612 /* DiagnosticLog+Subsystem.swift */; };
		A9C62D882331703100535612 /* Service.swift in Sources */ = {isa = PBXBuildFile; fileRef = A9C62D852331703000535612 /* Service.swift */; };
		A9C62D892331703100535612 /* LoggingServicesManager.swift in Sources */ = {isa = PBXBuildFile; fileRef = A9C62D862331703000535612 /* LoggingServicesManager.swift */; };
		A9C62D8A2331703100535612 /* ServicesManager.swift in Sources */ = {isa = PBXBuildFile; fileRef = A9C62D872331703000535612 /* ServicesManager.swift */; };
		A9C62D8E2331708700535612 /* AuthenticationTableViewCell+NibLoadable.swift in Sources */ = {isa = PBXBuildFile; fileRef = A9C62D8D2331708700535612 /* AuthenticationTableViewCell+NibLoadable.swift */; };
		A9CBE458248AB564008E7BA2 /* DoseStore+SimulatedCoreData.swift in Sources */ = {isa = PBXBuildFile; fileRef = A9CBE457248AB564008E7BA2 /* DoseStore+SimulatedCoreData.swift */; };
		A9CBE45A248ACBE1008E7BA2 /* DosingDecisionStore+SimulatedCoreData.swift in Sources */ = {isa = PBXBuildFile; fileRef = A9CBE459248ACBE1008E7BA2 /* DosingDecisionStore+SimulatedCoreData.swift */; };
		A9CBE45C248ACC03008E7BA2 /* SettingsStore+SimulatedCoreData.swift in Sources */ = {isa = PBXBuildFile; fileRef = A9CBE45B248ACC03008E7BA2 /* SettingsStore+SimulatedCoreData.swift */; };
		A9CE912224CA032E00302A40 /* NSUserDefaults.swift in Sources */ = {isa = PBXBuildFile; fileRef = 430B29892041F54A00BA9F93 /* NSUserDefaults.swift */; };
		A9D5C5B625DC6C6A00534873 /* LoopAppManager.swift in Sources */ = {isa = PBXBuildFile; fileRef = A9D5C5B525DC6C6A00534873 /* LoopAppManager.swift */; };
		A9DAE7D02332D77F006AE942 /* LoopTests.swift in Sources */ = {isa = PBXBuildFile; fileRef = A9DAE7CF2332D77F006AE942 /* LoopTests.swift */; };
		A9DCF32A25B0FABF00C89088 /* LoopUIColorPalette+Default.swift in Sources */ = {isa = PBXBuildFile; fileRef = A9DCF2D525B0F3C500C89088 /* LoopUIColorPalette+Default.swift */; };
		A9DF02CB24F72B9E00B7C988 /* CriticalEventLogTests.swift in Sources */ = {isa = PBXBuildFile; fileRef = A9DF02CA24F72B9E00B7C988 /* CriticalEventLogTests.swift */; };
		A9DFAFB324F0415E00950D1E /* CarbBackfillRequestUserInfoTests.swift in Sources */ = {isa = PBXBuildFile; fileRef = A9DFAFB224F0415E00950D1E /* CarbBackfillRequestUserInfoTests.swift */; };
		A9DFAFB524F048A000950D1E /* WatchHistoricalCarbsTests.swift in Sources */ = {isa = PBXBuildFile; fileRef = A9DFAFB424F048A000950D1E /* WatchHistoricalCarbsTests.swift */; };
		A9F5F1F5251050EC00E7C8A4 /* ZipArchiveTests.swift in Sources */ = {isa = PBXBuildFile; fileRef = A9F5F1F4251050EC00E7C8A4 /* ZipArchiveTests.swift */; };
		A9F66FC3247F451500096EA7 /* UIDevice+Loop.swift in Sources */ = {isa = PBXBuildFile; fileRef = A9F66FC2247F451500096EA7 /* UIDevice+Loop.swift */; };
		A9F703732489BC8500C98AD8 /* CarbStore+SimulatedCoreData.swift in Sources */ = {isa = PBXBuildFile; fileRef = A9F703722489BC8500C98AD8 /* CarbStore+SimulatedCoreData.swift */; };
		A9F703752489C9A000C98AD8 /* GlucoseStore+SimulatedCoreData.swift in Sources */ = {isa = PBXBuildFile; fileRef = A9F703742489C9A000C98AD8 /* GlucoseStore+SimulatedCoreData.swift */; };
		A9F703772489D8AA00C98AD8 /* PersistentDeviceLog+SimulatedCoreData.swift in Sources */ = {isa = PBXBuildFile; fileRef = A9F703762489D8AA00C98AD8 /* PersistentDeviceLog+SimulatedCoreData.swift */; };
		A9FB75F1252BE320004C7D3F /* BolusDosingDecision.swift in Sources */ = {isa = PBXBuildFile; fileRef = A9FB75F0252BE320004C7D3F /* BolusDosingDecision.swift */; };
		B405E35924D2A75B00DD058D /* DerivedAssets.xcassets in Resources */ = {isa = PBXBuildFile; fileRef = A966152923EA5A37005D8B29 /* DerivedAssets.xcassets */; };
		B405E35A24D2B1A400DD058D /* HUDAssets.xcassets in Resources */ = {isa = PBXBuildFile; fileRef = 4F2C15961E09E94E00E160D4 /* HUDAssets.xcassets */; };
		B405E35B24D2E05600DD058D /* HUDAssets.xcassets in Resources */ = {isa = PBXBuildFile; fileRef = 4F2C15961E09E94E00E160D4 /* HUDAssets.xcassets */; };
		B40D07C7251A89D500C1C6D7 /* GlucoseDisplay.swift in Sources */ = {isa = PBXBuildFile; fileRef = B40D07C6251A89D500C1C6D7 /* GlucoseDisplay.swift */; };
		B42C951424A3C76000857C73 /* CGMStatusHUDViewModel.swift in Sources */ = {isa = PBXBuildFile; fileRef = B42C951324A3C76000857C73 /* CGMStatusHUDViewModel.swift */; };
		B43DA44124D9C12100CAFF4E /* DismissibleHostingController.swift in Sources */ = {isa = PBXBuildFile; fileRef = B43DA44024D9C12100CAFF4E /* DismissibleHostingController.swift */; };
		B44251B3252350CE00605937 /* ChartAxisValuesStaticGeneratorTests.swift in Sources */ = {isa = PBXBuildFile; fileRef = B44251B2252350CE00605937 /* ChartAxisValuesStaticGeneratorTests.swift */; };
		B44251B62523578300605937 /* PredictedGlucoseChartTests.swift in Sources */ = {isa = PBXBuildFile; fileRef = B44251B52523578300605937 /* PredictedGlucoseChartTests.swift */; };
		B47A791C2508009E006C0E11 /* ChartAxisValuesStaticGenerator.swift in Sources */ = {isa = PBXBuildFile; fileRef = B47A791B2508009E006C0E11 /* ChartAxisValuesStaticGenerator.swift */; };
		B48B0BAC24900093009A48DE /* PumpStatusHUDView.swift in Sources */ = {isa = PBXBuildFile; fileRef = B48B0BAB24900093009A48DE /* PumpStatusHUDView.swift */; };
		B490A03F24D0550F00F509FA /* GlucoseRangeCategory.swift in Sources */ = {isa = PBXBuildFile; fileRef = B490A03E24D0550F00F509FA /* GlucoseRangeCategory.swift */; };
		B490A04124D0559D00F509FA /* DeviceLifecycleProgressState.swift in Sources */ = {isa = PBXBuildFile; fileRef = B490A04024D0559D00F509FA /* DeviceLifecycleProgressState.swift */; };
		B490A04324D055D900F509FA /* DeviceStatusHighlight.swift in Sources */ = {isa = PBXBuildFile; fileRef = B490A04224D055D900F509FA /* DeviceStatusHighlight.swift */; };
		B491B09E24D0B600004CBE8F /* DerivedAssets.xcassets in Resources */ = {isa = PBXBuildFile; fileRef = A966152523EA5A25005D8B29 /* DerivedAssets.xcassets */; };
		B491B0A324D0B66D004CBE8F /* Color.swift in Sources */ = {isa = PBXBuildFile; fileRef = B490A03C24D04F9400F509FA /* Color.swift */; };
		B491B0A424D0B675004CBE8F /* UIColor.swift in Sources */ = {isa = PBXBuildFile; fileRef = 43BFF0B11E45C18400FF19A9 /* UIColor.swift */; };
		B4AC0D3F24B9005300CDB0A1 /* UIImage.swift in Sources */ = {isa = PBXBuildFile; fileRef = 437CEEE31CDE5C0A003C8C80 /* UIImage.swift */; };
		B4BC56382518DEA900373647 /* CGMStatusHUDViewModelTests.swift in Sources */ = {isa = PBXBuildFile; fileRef = B4BC56372518DEA900373647 /* CGMStatusHUDViewModelTests.swift */; };
		B4C9859425D5A3BB009FD9CA /* StatusBadgeHUDView.swift in Sources */ = {isa = PBXBuildFile; fileRef = B4C9859325D5A3BB009FD9CA /* StatusBadgeHUDView.swift */; };
		B4CAD8792549D2540057946B /* LoopCompletionFreshnessTests.swift in Sources */ = {isa = PBXBuildFile; fileRef = B4CAD8782549D2540057946B /* LoopCompletionFreshnessTests.swift */; };
		B4D620D424D9EDB900043B3C /* GuidanceColors.swift in Sources */ = {isa = PBXBuildFile; fileRef = B4D620D324D9EDB900043B3C /* GuidanceColors.swift */; };
		B4E202302661063E009421B5 /* ClosedLoopStatus.swift in Sources */ = {isa = PBXBuildFile; fileRef = B4E2022F2661063E009421B5 /* ClosedLoopStatus.swift */; };
		B4E96D4B248A6B6E002DABAD /* DeviceStatusHUDView.swift in Sources */ = {isa = PBXBuildFile; fileRef = B4E96D4A248A6B6E002DABAD /* DeviceStatusHUDView.swift */; };
		B4E96D4F248A6E20002DABAD /* CGMStatusHUDView.swift in Sources */ = {isa = PBXBuildFile; fileRef = B4E96D4E248A6E20002DABAD /* CGMStatusHUDView.swift */; };
		B4E96D53248A7386002DABAD /* GlucoseValueHUDView.swift in Sources */ = {isa = PBXBuildFile; fileRef = B4E96D52248A7386002DABAD /* GlucoseValueHUDView.swift */; };
		B4E96D55248A7509002DABAD /* GlucoseTrendHUDView.swift in Sources */ = {isa = PBXBuildFile; fileRef = B4E96D54248A7509002DABAD /* GlucoseTrendHUDView.swift */; };
		B4E96D57248A7B0F002DABAD /* StatusHighlightHUDView.swift in Sources */ = {isa = PBXBuildFile; fileRef = B4E96D56248A7B0F002DABAD /* StatusHighlightHUDView.swift */; };
		B4E96D59248A7F9A002DABAD /* StatusHighlightHUDView.xib in Resources */ = {isa = PBXBuildFile; fileRef = B4E96D58248A7F9A002DABAD /* StatusHighlightHUDView.xib */; };
		B4E96D5B248A8229002DABAD /* StatusBarHUDView.swift in Sources */ = {isa = PBXBuildFile; fileRef = B4E96D5A248A8229002DABAD /* StatusBarHUDView.swift */; };
		B4E96D5D248A82A2002DABAD /* StatusBarHUDView.xib in Resources */ = {isa = PBXBuildFile; fileRef = B4E96D5C248A82A2002DABAD /* StatusBarHUDView.xib */; };
		B4F3D25124AF890C0095CE44 /* BluetoothStateManager.swift in Sources */ = {isa = PBXBuildFile; fileRef = B4F3D25024AF890C0095CE44 /* BluetoothStateManager.swift */; };
		B4FEEF7D24B8A71F00A8DF9B /* DeviceDataManager+DeviceStatus.swift in Sources */ = {isa = PBXBuildFile; fileRef = B4FEEF7C24B8A71F00A8DF9B /* DeviceDataManager+DeviceStatus.swift */; };
		C10B28461EA9BA5E006EA1FC /* far_future_high_bg_forecast.json in Resources */ = {isa = PBXBuildFile; fileRef = C10B28451EA9BA5E006EA1FC /* far_future_high_bg_forecast.json */; };
		C11B9D5B286778A800500CF8 /* SwiftCharts in Frameworks */ = {isa = PBXBuildFile; productRef = C11B9D5A286778A800500CF8 /* SwiftCharts */; };
		C11B9D5E286778D000500CF8 /* LoopKitUI.framework in Frameworks */ = {isa = PBXBuildFile; fileRef = C11B9D5D286778D000500CF8 /* LoopKitUI.framework */; };
		C11B9D62286779C000500CF8 /* MockKit.framework in Frameworks */ = {isa = PBXBuildFile; fileRef = C11B9D60286779C000500CF8 /* MockKit.framework */; };
		C11B9D63286779C000500CF8 /* MockKit.framework in Embed Frameworks */ = {isa = PBXBuildFile; fileRef = C11B9D60286779C000500CF8 /* MockKit.framework */; settings = {ATTRIBUTES = (CodeSignOnCopy, RemoveHeadersOnCopy, ); }; };
		C11B9D64286779C000500CF8 /* MockKitUI.framework in Frameworks */ = {isa = PBXBuildFile; fileRef = C11B9D61286779C000500CF8 /* MockKitUI.framework */; };
		C11B9D65286779C000500CF8 /* MockKitUI.framework in Embed Frameworks */ = {isa = PBXBuildFile; fileRef = C11B9D61286779C000500CF8 /* MockKitUI.framework */; settings = {ATTRIBUTES = (CodeSignOnCopy, RemoveHeadersOnCopy, ); }; };
		C11BD0552523CFED00236B08 /* SimpleBolusViewModel.swift in Sources */ = {isa = PBXBuildFile; fileRef = C11BD0542523CFED00236B08 /* SimpleBolusViewModel.swift */; };
		C11C87DE1E21EAAD00BB71D3 /* HKUnit.swift in Sources */ = {isa = PBXBuildFile; fileRef = 4F526D5E1DF2459000A04910 /* HKUnit.swift */; };
		C1201E2C23ECDBD0002DA84A /* WatchContextRequestUserInfo.swift in Sources */ = {isa = PBXBuildFile; fileRef = C1201E2B23ECDBD0002DA84A /* WatchContextRequestUserInfo.swift */; };
		C1201E2D23ECDF3D002DA84A /* WatchContextRequestUserInfo.swift in Sources */ = {isa = PBXBuildFile; fileRef = C1201E2B23ECDBD0002DA84A /* WatchContextRequestUserInfo.swift */; };
		C12F21A71DFA79CB00748193 /* recommend_temp_basal_very_low_end_in_range.json in Resources */ = {isa = PBXBuildFile; fileRef = C12F21A61DFA79CB00748193 /* recommend_temp_basal_very_low_end_in_range.json */; };
		C13255D6223E7BE2008AF50C /* BolusProgressTableViewCell.xib in Resources */ = {isa = PBXBuildFile; fileRef = C1F8B1DB223862D500DD66CF /* BolusProgressTableViewCell.xib */; };
		C13BAD941E8009B000050CB5 /* NumberFormatter.swift in Sources */ = {isa = PBXBuildFile; fileRef = 43BFF0B31E45C1BE00FF19A9 /* NumberFormatter.swift */; };
		C13DA2B024F6C7690098BB29 /* UIViewController.swift in Sources */ = {isa = PBXBuildFile; fileRef = C13DA2AF24F6C7690098BB29 /* UIViewController.swift */; };
		C148CEE724FD91BD00711B3B /* DeliveryUncertaintyAlertManager.swift in Sources */ = {isa = PBXBuildFile; fileRef = C148CEE624FD91BD00711B3B /* DeliveryUncertaintyAlertManager.swift */; };
<<<<<<< HEAD
		C1549B782837DF4E002B190C /* LoopAlertManagerTests.swift in Sources */ = {isa = PBXBuildFile; fileRef = C1549B772837DF4E002B190C /* LoopAlertManagerTests.swift */; };
		C159C825286785E000A86EC0 /* LoopUI.framework in Frameworks */ = {isa = PBXBuildFile; fileRef = 4F75288B1DFE1DC600C322D6 /* LoopUI.framework */; };
		C159C828286785E100A86EC0 /* LoopKitUI.framework in Frameworks */ = {isa = PBXBuildFile; fileRef = C159C8192867857000A86EC0 /* LoopKitUI.framework */; };
		C159C82A286785E300A86EC0 /* MockKitUI.framework in Frameworks */ = {isa = PBXBuildFile; fileRef = C159C8212867859800A86EC0 /* MockKitUI.framework */; };
		C159C82D2867876500A86EC0 /* NotificationCenter.framework in Frameworks */ = {isa = PBXBuildFile; fileRef = 4F70C1DD1DE8DCA7006380B7 /* NotificationCenter.framework */; };
		C159C82F286787EF00A86EC0 /* LoopKit.framework in Frameworks */ = {isa = PBXBuildFile; fileRef = C159C82E286787EF00A86EC0 /* LoopKit.framework */; };
=======
>>>>>>> 3efadb73
		C165756F2534C468004AE16E /* SimpleBolusViewModelTests.swift in Sources */ = {isa = PBXBuildFile; fileRef = C165756E2534C468004AE16E /* SimpleBolusViewModelTests.swift */; };
		C16575712538A36B004AE16E /* CGMStalenessMonitor.swift in Sources */ = {isa = PBXBuildFile; fileRef = C16575702538A36B004AE16E /* CGMStalenessMonitor.swift */; };
		C16575732538AFF6004AE16E /* CGMStalenessMonitorTests.swift in Sources */ = {isa = PBXBuildFile; fileRef = C16575722538AFF6004AE16E /* CGMStalenessMonitorTests.swift */; };
		C16575752539FD60004AE16E /* LoopCoreConstants.swift in Sources */ = {isa = PBXBuildFile; fileRef = C16575742539FD60004AE16E /* LoopCoreConstants.swift */; };
		C16575762539FEF3004AE16E /* LoopCoreConstants.swift in Sources */ = {isa = PBXBuildFile; fileRef = C16575742539FD60004AE16E /* LoopCoreConstants.swift */; };
		C1657578253A0021004AE16E /* ChartConstants.swift in Sources */ = {isa = PBXBuildFile; fileRef = C1657577253A0021004AE16E /* ChartConstants.swift */; };
		C165B8CE23302C5D0004112E /* RemoteCommand.swift in Sources */ = {isa = PBXBuildFile; fileRef = C165B8CD23302C5D0004112E /* RemoteCommand.swift */; };
		C16B983E26B4893300256B05 /* DoseEnactor.swift in Sources */ = {isa = PBXBuildFile; fileRef = C16B983D26B4893300256B05 /* DoseEnactor.swift */; };
		C16B984026B4898800256B05 /* DoseEnactorTests.swift in Sources */ = {isa = PBXBuildFile; fileRef = C16B983F26B4898800256B05 /* DoseEnactorTests.swift */; };
		C16DA84222E8E112008624C2 /* PluginManager.swift in Sources */ = {isa = PBXBuildFile; fileRef = C16DA84122E8E112008624C2 /* PluginManager.swift */; };
		C1742332259BEADC00399C9D /* ManualEntryDoseView.swift in Sources */ = {isa = PBXBuildFile; fileRef = C1742331259BEADC00399C9D /* ManualEntryDoseView.swift */; };
		C174233C259BEB0F00399C9D /* ManualEntryDoseViewModel.swift in Sources */ = {isa = PBXBuildFile; fileRef = C174233B259BEB0F00399C9D /* ManualEntryDoseViewModel.swift */; };
		C1777A6625A125F100595963 /* ManualEntryDoseViewModelTests.swift in Sources */ = {isa = PBXBuildFile; fileRef = C1777A6525A125F100595963 /* ManualEntryDoseViewModelTests.swift */; };
		C178249A1E1999FA00D9D25C /* CaseCountable.swift in Sources */ = {isa = PBXBuildFile; fileRef = C17824991E1999FA00D9D25C /* CaseCountable.swift */; };
		C17824A01E19CF9800D9D25C /* GlucoseThresholdTableViewController.swift in Sources */ = {isa = PBXBuildFile; fileRef = C178249F1E19CF9800D9D25C /* GlucoseThresholdTableViewController.swift */; };
		C17824A31E19EAB600D9D25C /* recommend_temp_basal_start_very_low_end_high.json in Resources */ = {isa = PBXBuildFile; fileRef = C17824A21E19EAB600D9D25C /* recommend_temp_basal_start_very_low_end_high.json */; };
		C17824A51E1AD4D100D9D25C /* ManualBolusRecommendation.swift in Sources */ = {isa = PBXBuildFile; fileRef = C17824A41E1AD4D100D9D25C /* ManualBolusRecommendation.swift */; };
		C17824A61E1AF91F00D9D25C /* ManualBolusRecommendation.swift in Sources */ = {isa = PBXBuildFile; fileRef = C17824A41E1AD4D100D9D25C /* ManualBolusRecommendation.swift */; };
		C1814B86225E507C008D2D8E /* Sequence.swift in Sources */ = {isa = PBXBuildFile; fileRef = C1814B85225E507C008D2D8E /* Sequence.swift */; };
		C18913B52524F24C007B0683 /* DeviceDataManager+SimpleBolusViewModelDelegate.swift in Sources */ = {isa = PBXBuildFile; fileRef = C18913B42524F24C007B0683 /* DeviceDataManager+SimpleBolusViewModelDelegate.swift */; };
		C19008FE25225D3900721625 /* SimpleBolusCalculator.swift in Sources */ = {isa = PBXBuildFile; fileRef = C19008FD25225D3900721625 /* SimpleBolusCalculator.swift */; };
		C1900900252271BB00721625 /* SimpleBolusCalculatorTests.swift in Sources */ = {isa = PBXBuildFile; fileRef = C19008FF252271BB00721625 /* SimpleBolusCalculatorTests.swift */; };
		C191D2A125B3ACAA00C26C0B /* DosingStrategySelectionView.swift in Sources */ = {isa = PBXBuildFile; fileRef = C191D2A025B3ACAA00C26C0B /* DosingStrategySelectionView.swift */; };
		C19C8BBA28651DFB0056D5E4 /* TrueTime.framework in Frameworks */ = {isa = PBXBuildFile; fileRef = C19C8BB928651DFB0056D5E4 /* TrueTime.framework */; };
		C19C8BBB28651DFB0056D5E4 /* TrueTime.framework in Embed Frameworks */ = {isa = PBXBuildFile; fileRef = C19C8BB928651DFB0056D5E4 /* TrueTime.framework */; settings = {ATTRIBUTES = (CodeSignOnCopy, RemoveHeadersOnCopy, ); }; };
		C19C8BBC28651E1C0056D5E4 /* Minizip.framework in Frameworks */ = {isa = PBXBuildFile; fileRef = C1750AEB255B013300B8011C /* Minizip.framework */; };
		C19C8BBD28651E1C0056D5E4 /* Minizip.framework in Embed Frameworks */ = {isa = PBXBuildFile; fileRef = C1750AEB255B013300B8011C /* Minizip.framework */; settings = {ATTRIBUTES = (CodeSignOnCopy, RemoveHeadersOnCopy, ); }; };
		C19C8BBE28651E3D0056D5E4 /* LoopKit.framework in Frameworks */ = {isa = PBXBuildFile; fileRef = 43F78D4B1C914197002152D1 /* LoopKit.framework */; };
		C19C8BBF28651E3D0056D5E4 /* LoopKit.framework in Embed Frameworks */ = {isa = PBXBuildFile; fileRef = 43F78D4B1C914197002152D1 /* LoopKit.framework */; settings = {ATTRIBUTES = (CodeSignOnCopy, RemoveHeadersOnCopy, ); }; };
		C19C8BC328651EAE0056D5E4 /* LoopTestingKit.framework in Frameworks */ = {isa = PBXBuildFile; fileRef = C19C8BC228651EAE0056D5E4 /* LoopTestingKit.framework */; };
		C19C8BC428651EAE0056D5E4 /* LoopTestingKit.framework in Embed Frameworks */ = {isa = PBXBuildFile; fileRef = C19C8BC228651EAE0056D5E4 /* LoopTestingKit.framework */; settings = {ATTRIBUTES = (CodeSignOnCopy, RemoveHeadersOnCopy, ); }; };
		C19C8BC528651EE50056D5E4 /* MKRingProgressView.framework in Frameworks */ = {isa = PBXBuildFile; fileRef = C1E2774722433D7A00354103 /* MKRingProgressView.framework */; };
		C19C8BC628651EE50056D5E4 /* MKRingProgressView.framework in Embed Frameworks */ = {isa = PBXBuildFile; fileRef = C1E2774722433D7A00354103 /* MKRingProgressView.framework */; settings = {ATTRIBUTES = (CodeSignOnCopy, RemoveHeadersOnCopy, ); }; };
		C19C8BCE28651F520056D5E4 /* LoopKitUI.framework in Frameworks */ = {isa = PBXBuildFile; fileRef = 437AFEE6203688CF008C4892 /* LoopKitUI.framework */; };
		C19C8BCF28651F520056D5E4 /* LoopKitUI.framework in Embed Frameworks */ = {isa = PBXBuildFile; fileRef = 437AFEE6203688CF008C4892 /* LoopKitUI.framework */; settings = {ATTRIBUTES = (CodeSignOnCopy, RemoveHeadersOnCopy, ); }; };
		C19C8C1E28663B040056D5E4 /* LoopKit.framework in Frameworks */ = {isa = PBXBuildFile; fileRef = 4344628320A7A3BE00C4BE6F /* LoopKit.framework */; };
		C19C8C1F28663B040056D5E4 /* LoopKit.framework in Embed Frameworks */ = {isa = PBXBuildFile; fileRef = 4344628320A7A3BE00C4BE6F /* LoopKit.framework */; settings = {ATTRIBUTES = (CodeSignOnCopy, RemoveHeadersOnCopy, ); }; };
		C19C8C21286776C20056D5E4 /* LoopKit.framework in Frameworks */ = {isa = PBXBuildFile; fileRef = C19C8C20286776C20056D5E4 /* LoopKit.framework */; };
		C19E96DF23D275F8003F79B0 /* LoopCompletionFreshness.swift in Sources */ = {isa = PBXBuildFile; fileRef = C19E96DD23D2733F003F79B0 /* LoopCompletionFreshness.swift */; };
		C19E96E023D275FA003F79B0 /* LoopCompletionFreshness.swift in Sources */ = {isa = PBXBuildFile; fileRef = C19E96DD23D2733F003F79B0 /* LoopCompletionFreshness.swift */; };
		C19F48742560ABFB003632D7 /* NSBundle.swift in Sources */ = {isa = PBXBuildFile; fileRef = 430DA58D1D4AEC230097D1CA /* NSBundle.swift */; };
		C1AD4200256D61E500164DDD /* Comparable.swift in Sources */ = {isa = PBXBuildFile; fileRef = C1AD41FF256D61E500164DDD /* Comparable.swift */; };
		C1C6591C1E1B1FDA0025CC58 /* recommend_temp_basal_dropping_then_rising.json in Resources */ = {isa = PBXBuildFile; fileRef = C1C6591B1E1B1FDA0025CC58 /* recommend_temp_basal_dropping_then_rising.json */; };
		C1C660D1252E4DD5009B5C32 /* LoopConstants.swift in Sources */ = {isa = PBXBuildFile; fileRef = C1C660D0252E4DD5009B5C32 /* LoopConstants.swift */; };
		C1C73F0D1DE3D0270022FC89 /* InfoPlist.strings in Resources */ = {isa = PBXBuildFile; fileRef = C1C73F0F1DE3D0270022FC89 /* InfoPlist.strings */; };
		C1CCF1122858FA900035389C /* LoopCore.framework in Frameworks */ = {isa = PBXBuildFile; fileRef = 43D9FFCF21EAE05D00AF44BF /* LoopCore.framework */; };
		C1CCF1172858FBAD0035389C /* SwiftCharts in Frameworks */ = {isa = PBXBuildFile; productRef = C1CCF1162858FBAD0035389C /* SwiftCharts */; };
		C1D289B522F90A52003FFBD9 /* BasalDeliveryState.swift in Sources */ = {isa = PBXBuildFile; fileRef = C1D289B422F90A52003FFBD9 /* BasalDeliveryState.swift */; };
		C1DA986C2843B6F9001D04CC /* PersistedProperty.swift in Sources */ = {isa = PBXBuildFile; fileRef = C1DA986B2843B6F9001D04CC /* PersistedProperty.swift */; };
		C1DE5D23251BFC4D00439E49 /* SimpleBolusView.swift in Sources */ = {isa = PBXBuildFile; fileRef = C1DE5D22251BFC4D00439E49 /* SimpleBolusView.swift */; };
		C1E2773E224177C000354103 /* ClockKit.framework in Frameworks */ = {isa = PBXBuildFile; fileRef = C1E2773D224177C000354103 /* ClockKit.framework */; settings = {ATTRIBUTES = (Weak, ); }; };
		C1E3862628247C6100F561A4 /* StoredLoopNotRunningNotification.swift in Sources */ = {isa = PBXBuildFile; fileRef = C1E3862428247B7100F561A4 /* StoredLoopNotRunningNotification.swift */; };
		C1E3DC4728595FAA00CA19FF /* SwiftCharts in Frameworks */ = {isa = PBXBuildFile; productRef = C1E3DC4628595FAA00CA19FF /* SwiftCharts */; };
		C1E3DC4928595FAA00CA19FF /* SwiftCharts in Embed Frameworks */ = {isa = PBXBuildFile; productRef = C1E3DC4628595FAA00CA19FF /* SwiftCharts */; settings = {ATTRIBUTES = (CodeSignOnCopy, ); }; };
		C1F00C60285A802A006302C5 /* SwiftCharts in Frameworks */ = {isa = PBXBuildFile; productRef = C1F00C5F285A802A006302C5 /* SwiftCharts */; };
		C1F00C78285A8256006302C5 /* SwiftCharts in Embed Frameworks */ = {isa = PBXBuildFile; productRef = C1F00C5F285A802A006302C5 /* SwiftCharts */; settings = {ATTRIBUTES = (CodeSignOnCopy, ); }; };
		C1F2075C26D6F9B0007AB7EB /* ProfileExpirationAlerter.swift in Sources */ = {isa = PBXBuildFile; fileRef = C1F2075B26D6F9B0007AB7EB /* ProfileExpirationAlerter.swift */; };
		C1F7822627CC056900C0919A /* SettingsManager.swift in Sources */ = {isa = PBXBuildFile; fileRef = C1F7822527CC056900C0919A /* SettingsManager.swift */; };
		C1F8B243223E73FD00DD66CF /* BolusProgressTableViewCell.swift in Sources */ = {isa = PBXBuildFile; fileRef = C1F8B1D122375E4200DD66CF /* BolusProgressTableViewCell.swift */; };
		C1FB428C217806A400FAB378 /* StateColorPalette.swift in Sources */ = {isa = PBXBuildFile; fileRef = C1FB428B217806A300FAB378 /* StateColorPalette.swift */; };
		C1FB428D21791D2500FAB378 /* PumpManager.swift in Sources */ = {isa = PBXBuildFile; fileRef = 43C3B6F620BBCAA30026CAFA /* PumpManager.swift */; };
		C1FB428F217921D600FAB378 /* PumpManagerUI.swift in Sources */ = {isa = PBXBuildFile; fileRef = C1FB428E217921D600FAB378 /* PumpManagerUI.swift */; };
		C1FB4290217922A100FAB378 /* PumpManagerUI.swift in Sources */ = {isa = PBXBuildFile; fileRef = C1FB428E217921D600FAB378 /* PumpManagerUI.swift */; };
		E90909D124E34AC500F963D2 /* high_and_rising_with_cob_momentum_effect.json in Resources */ = {isa = PBXBuildFile; fileRef = E90909CC24E34AC500F963D2 /* high_and_rising_with_cob_momentum_effect.json */; };
		E90909D224E34AC500F963D2 /* high_and_rising_with_cob_insulin_effect.json in Resources */ = {isa = PBXBuildFile; fileRef = E90909CD24E34AC500F963D2 /* high_and_rising_with_cob_insulin_effect.json */; };
		E90909D324E34AC500F963D2 /* high_and_rising_with_cob_predicted_glucose.json in Resources */ = {isa = PBXBuildFile; fileRef = E90909CE24E34AC500F963D2 /* high_and_rising_with_cob_predicted_glucose.json */; };
		E90909D424E34AC500F963D2 /* high_and_rising_with_cob_carb_effect.json in Resources */ = {isa = PBXBuildFile; fileRef = E90909CF24E34AC500F963D2 /* high_and_rising_with_cob_carb_effect.json */; };
		E90909D524E34AC500F963D2 /* high_and_rising_with_cob_counteraction_effect.json in Resources */ = {isa = PBXBuildFile; fileRef = E90909D024E34AC500F963D2 /* high_and_rising_with_cob_counteraction_effect.json */; };
		E90909DC24E34F1600F963D2 /* low_and_falling_predicted_glucose.json in Resources */ = {isa = PBXBuildFile; fileRef = E90909D724E34F1500F963D2 /* low_and_falling_predicted_glucose.json */; };
		E90909DD24E34F1600F963D2 /* low_and_falling_carb_effect.json in Resources */ = {isa = PBXBuildFile; fileRef = E90909D824E34F1500F963D2 /* low_and_falling_carb_effect.json */; };
		E90909DE24E34F1600F963D2 /* low_and_falling_counteraction_effect.json in Resources */ = {isa = PBXBuildFile; fileRef = E90909D924E34F1500F963D2 /* low_and_falling_counteraction_effect.json */; };
		E90909DF24E34F1600F963D2 /* low_and_falling_insulin_effect.json in Resources */ = {isa = PBXBuildFile; fileRef = E90909DA24E34F1600F963D2 /* low_and_falling_insulin_effect.json */; };
		E90909E024E34F1600F963D2 /* low_and_falling_momentum_effect.json in Resources */ = {isa = PBXBuildFile; fileRef = E90909DB24E34F1600F963D2 /* low_and_falling_momentum_effect.json */; };
		E90909E724E3530200F963D2 /* low_with_low_treatment_carb_effect.json in Resources */ = {isa = PBXBuildFile; fileRef = E90909E224E3530200F963D2 /* low_with_low_treatment_carb_effect.json */; };
		E90909E824E3530200F963D2 /* low_with_low_treatment_insulin_effect.json in Resources */ = {isa = PBXBuildFile; fileRef = E90909E324E3530200F963D2 /* low_with_low_treatment_insulin_effect.json */; };
		E90909E924E3530200F963D2 /* low_with_low_treatment_predicted_glucose.json in Resources */ = {isa = PBXBuildFile; fileRef = E90909E424E3530200F963D2 /* low_with_low_treatment_predicted_glucose.json */; };
		E90909EA24E3530200F963D2 /* low_with_low_treatment_momentum_effect.json in Resources */ = {isa = PBXBuildFile; fileRef = E90909E524E3530200F963D2 /* low_with_low_treatment_momentum_effect.json */; };
		E90909EB24E3530200F963D2 /* low_with_low_treatment_counteraction_effect.json in Resources */ = {isa = PBXBuildFile; fileRef = E90909E624E3530200F963D2 /* low_with_low_treatment_counteraction_effect.json */; };
		E90909EE24E35B4000F963D2 /* high_and_falling_predicted_glucose.json in Resources */ = {isa = PBXBuildFile; fileRef = E90909ED24E35B4000F963D2 /* high_and_falling_predicted_glucose.json */; };
		E90909F224E35B4D00F963D2 /* high_and_falling_counteraction_effect.json in Resources */ = {isa = PBXBuildFile; fileRef = E90909EF24E35B4C00F963D2 /* high_and_falling_counteraction_effect.json */; };
		E90909F324E35B4D00F963D2 /* high_and_falling_carb_effect.json in Resources */ = {isa = PBXBuildFile; fileRef = E90909F024E35B4C00F963D2 /* high_and_falling_carb_effect.json */; };
		E90909F424E35B4D00F963D2 /* high_and_falling_insulin_effect.json in Resources */ = {isa = PBXBuildFile; fileRef = E90909F124E35B4C00F963D2 /* high_and_falling_insulin_effect.json */; };
		E90909F624E35B7C00F963D2 /* high_and_falling_momentum_effect.json in Resources */ = {isa = PBXBuildFile; fileRef = E90909F524E35B7C00F963D2 /* high_and_falling_momentum_effect.json */; };
		E93E865424DB6CBA00FF40C8 /* retrospective_output.json in Resources */ = {isa = PBXBuildFile; fileRef = E93E865324DB6CBA00FF40C8 /* retrospective_output.json */; };
		E93E865624DB731900FF40C8 /* predicted_glucose_without_retrospective.json in Resources */ = {isa = PBXBuildFile; fileRef = E93E865524DB731900FF40C8 /* predicted_glucose_without_retrospective.json */; };
		E93E865824DB75BE00FF40C8 /* predicted_glucose_very_negative.json in Resources */ = {isa = PBXBuildFile; fileRef = E93E865724DB75BD00FF40C8 /* predicted_glucose_very_negative.json */; };
		E93E86A824DDCC4400FF40C8 /* MockDoseStore.swift in Sources */ = {isa = PBXBuildFile; fileRef = E93E86A724DDCC4400FF40C8 /* MockDoseStore.swift */; };
		E93E86B024DDE1BD00FF40C8 /* MockGlucoseStore.swift in Sources */ = {isa = PBXBuildFile; fileRef = E93E86AF24DDE1BD00FF40C8 /* MockGlucoseStore.swift */; };
		E93E86B224DDE21D00FF40C8 /* MockCarbStore.swift in Sources */ = {isa = PBXBuildFile; fileRef = E93E86B124DDE21D00FF40C8 /* MockCarbStore.swift */; };
		E93E86BA24E1FDC400FF40C8 /* flat_and_stable_insulin_effect.json in Resources */ = {isa = PBXBuildFile; fileRef = E93E86B424E1FDC400FF40C8 /* flat_and_stable_insulin_effect.json */; };
		E93E86BB24E1FDC400FF40C8 /* flat_and_stable_momentum_effect.json in Resources */ = {isa = PBXBuildFile; fileRef = E93E86B524E1FDC400FF40C8 /* flat_and_stable_momentum_effect.json */; };
		E93E86BC24E1FDC400FF40C8 /* flat_and_stable_predicted_glucose.json in Resources */ = {isa = PBXBuildFile; fileRef = E93E86B624E1FDC400FF40C8 /* flat_and_stable_predicted_glucose.json */; };
		E93E86BE24E1FDC400FF40C8 /* flat_and_stable_carb_effect.json in Resources */ = {isa = PBXBuildFile; fileRef = E93E86B824E1FDC400FF40C8 /* flat_and_stable_carb_effect.json */; };
		E93E86C324E1FE6100FF40C8 /* flat_and_stable_counteraction_effect.json in Resources */ = {isa = PBXBuildFile; fileRef = E93E86C224E1FE6100FF40C8 /* flat_and_stable_counteraction_effect.json */; };
		E93E86CA24E2E02200FF40C8 /* high_and_stable_insulin_effect.json in Resources */ = {isa = PBXBuildFile; fileRef = E93E86C524E2E02200FF40C8 /* high_and_stable_insulin_effect.json */; };
		E93E86CB24E2E02200FF40C8 /* high_and_stable_carb_effect.json in Resources */ = {isa = PBXBuildFile; fileRef = E93E86C624E2E02200FF40C8 /* high_and_stable_carb_effect.json */; };
		E93E86CC24E2E02200FF40C8 /* high_and_stable_predicted_glucose.json in Resources */ = {isa = PBXBuildFile; fileRef = E93E86C724E2E02200FF40C8 /* high_and_stable_predicted_glucose.json */; };
		E93E86CD24E2E02200FF40C8 /* high_and_stable_counteraction_effect.json in Resources */ = {isa = PBXBuildFile; fileRef = E93E86C824E2E02200FF40C8 /* high_and_stable_counteraction_effect.json */; };
		E93E86CE24E2E02200FF40C8 /* high_and_stable_momentum_effect.json in Resources */ = {isa = PBXBuildFile; fileRef = E93E86C924E2E02200FF40C8 /* high_and_stable_momentum_effect.json */; };
		E942DE96253BE68F00AC532D /* NSBundle.swift in Sources */ = {isa = PBXBuildFile; fileRef = 430DA58D1D4AEC230097D1CA /* NSBundle.swift */; };
		E942DE9F253BE6A900AC532D /* NSTimeInterval.swift in Sources */ = {isa = PBXBuildFile; fileRef = 439897341CD2F7DE00223065 /* NSTimeInterval.swift */; };
		E942DF34253BF87F00AC532D /* Intents.intentdefinition in Sources */ = {isa = PBXBuildFile; fileRef = 43785E9B2120E7060057DED1 /* Intents.intentdefinition */; };
		E95D380124EADE7C005E2F50 /* DoseStoreProtocol.swift in Sources */ = {isa = PBXBuildFile; fileRef = E95D380024EADE7C005E2F50 /* DoseStoreProtocol.swift */; };
		E95D380324EADF36005E2F50 /* CarbStoreProtocol.swift in Sources */ = {isa = PBXBuildFile; fileRef = E95D380224EADF36005E2F50 /* CarbStoreProtocol.swift */; };
		E95D380524EADF78005E2F50 /* GlucoseStoreProtocol.swift in Sources */ = {isa = PBXBuildFile; fileRef = E95D380424EADF78005E2F50 /* GlucoseStoreProtocol.swift */; };
		E98A55ED24EDD6380008715D /* LatestStoredSettingsProvider.swift in Sources */ = {isa = PBXBuildFile; fileRef = E98A55EC24EDD6380008715D /* LatestStoredSettingsProvider.swift */; };
		E98A55EF24EDD6E60008715D /* DosingDecisionStoreProtocol.swift in Sources */ = {isa = PBXBuildFile; fileRef = E98A55EE24EDD6E60008715D /* DosingDecisionStoreProtocol.swift */; };
		E98A55F124EDD85E0008715D /* MockDosingDecisionStore.swift in Sources */ = {isa = PBXBuildFile; fileRef = E98A55F024EDD85E0008715D /* MockDosingDecisionStore.swift */; };
		E98A55F324EDD9530008715D /* MockSettingsStore.swift in Sources */ = {isa = PBXBuildFile; fileRef = E98A55F224EDD9530008715D /* MockSettingsStore.swift */; };
		E98A55F524EEE15A0008715D /* OnOffSelectionController.swift in Sources */ = {isa = PBXBuildFile; fileRef = E98A55F424EEE15A0008715D /* OnOffSelectionController.swift */; };
		E98A55F724EEE1E10008715D /* OnOffSelectionView.swift in Sources */ = {isa = PBXBuildFile; fileRef = E98A55F624EEE1E10008715D /* OnOffSelectionView.swift */; };
		E98A55F924EEFC200008715D /* OnOffSelectionViewModel.swift in Sources */ = {isa = PBXBuildFile; fileRef = E98A55F824EEFC200008715D /* OnOffSelectionViewModel.swift */; };
		E9B07F7F253BBA6500BAD8F8 /* IntentHandler.swift in Sources */ = {isa = PBXBuildFile; fileRef = E9B07F7E253BBA6500BAD8F8 /* IntentHandler.swift */; };
		E9B07F94253BBA6500BAD8F8 /* Loop Intent Extension.appex in Embed App Extensions */ = {isa = PBXBuildFile; fileRef = E9B07F7C253BBA6500BAD8F8 /* Loop Intent Extension.appex */; settings = {ATTRIBUTES = (RemoveHeadersOnCopy, ); }; };
		E9B07FEE253BBC7100BAD8F8 /* OverrideIntentHandler.swift in Sources */ = {isa = PBXBuildFile; fileRef = E9B07FED253BBC7100BAD8F8 /* OverrideIntentHandler.swift */; };
		E9B08016253BBD7300BAD8F8 /* UserDefaults+LoopIntents.swift in Sources */ = {isa = PBXBuildFile; fileRef = E9B08015253BBD7300BAD8F8 /* UserDefaults+LoopIntents.swift */; };
		E9B08021253BBDE900BAD8F8 /* IntentExtensionInfo.swift in Sources */ = {isa = PBXBuildFile; fileRef = E9B08020253BBDE900BAD8F8 /* IntentExtensionInfo.swift */; };
		E9B0802B253BBDFF00BAD8F8 /* IntentExtensionInfo.swift in Sources */ = {isa = PBXBuildFile; fileRef = E9B08020253BBDE900BAD8F8 /* IntentExtensionInfo.swift */; };
		E9B080B1253BDA6300BAD8F8 /* UserDefaults+LoopIntents.swift in Sources */ = {isa = PBXBuildFile; fileRef = E9B08015253BBD7300BAD8F8 /* UserDefaults+LoopIntents.swift */; };
		E9BB27AB23B85C3500FB4987 /* SleepStore.swift in Sources */ = {isa = PBXBuildFile; fileRef = E9BB27AA23B85C3500FB4987 /* SleepStore.swift */; };
		E9C00EF224C6221B00628F35 /* LoopSettings.swift in Sources */ = {isa = PBXBuildFile; fileRef = E9C00EEF24C620EF00628F35 /* LoopSettings.swift */; };
		E9C00EF324C6222400628F35 /* LoopSettings.swift in Sources */ = {isa = PBXBuildFile; fileRef = E9C00EEF24C620EF00628F35 /* LoopSettings.swift */; };
		E9C00EF524C623EF00628F35 /* LoopSettings+Loop.swift in Sources */ = {isa = PBXBuildFile; fileRef = E9C00EF424C623EF00628F35 /* LoopSettings+Loop.swift */; };
		E9C58A7324DB4A2700487A17 /* LoopDataManagerTests.swift in Sources */ = {isa = PBXBuildFile; fileRef = E9C58A7124DB489100487A17 /* LoopDataManagerTests.swift */; };
		E9C58A7C24DB529A00487A17 /* momentum_effect_bouncing.json in Resources */ = {isa = PBXBuildFile; fileRef = E9C58A7724DB529A00487A17 /* momentum_effect_bouncing.json */; };
		E9C58A7D24DB529A00487A17 /* basal_profile.json in Resources */ = {isa = PBXBuildFile; fileRef = E9C58A7824DB529A00487A17 /* basal_profile.json */; };
		E9C58A7E24DB529A00487A17 /* dynamic_glucose_effect_partially_observed.json in Resources */ = {isa = PBXBuildFile; fileRef = E9C58A7924DB529A00487A17 /* dynamic_glucose_effect_partially_observed.json */; };
		E9C58A7F24DB529A00487A17 /* counteraction_effect_falling_glucose.json in Resources */ = {isa = PBXBuildFile; fileRef = E9C58A7A24DB529A00487A17 /* counteraction_effect_falling_glucose.json */; };
		E9C58A8024DB529A00487A17 /* insulin_effect.json in Resources */ = {isa = PBXBuildFile; fileRef = E9C58A7B24DB529A00487A17 /* insulin_effect.json */; };
		E9E5E56024D3519700B5DFFE /* far_future_high_bg_forecast_after_6_hours.json in Resources */ = {isa = PBXBuildFile; fileRef = E9E5E55F24D3519700B5DFFE /* far_future_high_bg_forecast_after_6_hours.json */; };
/* End PBXBuildFile section */

/* Begin PBXContainerItemProxy section */
		43A943801B926B7B0051FA24 /* PBXContainerItemProxy */ = {
			isa = PBXContainerItemProxy;
			containerPortal = 43776F841B8022E90074EA36 /* Project object */;
			proxyType = 1;
			remoteGlobalIDString = 43A9437D1B926B7B0051FA24;
			remoteInfo = "WatchApp Extension";
		};
		43A943921B926B7B0051FA24 /* PBXContainerItemProxy */ = {
			isa = PBXContainerItemProxy;
			containerPortal = 43776F841B8022E90074EA36 /* Project object */;
			proxyType = 1;
			remoteGlobalIDString = 43A943711B926B7B0051FA24;
			remoteInfo = WatchApp;
		};
		43D9FFB921EA9CA400AF44BF /* PBXContainerItemProxy */ = {
			isa = PBXContainerItemProxy;
			containerPortal = 43776F841B8022E90074EA36 /* Project object */;
			proxyType = 1;
			remoteGlobalIDString = 4F75288A1DFE1DC600C322D6;
			remoteInfo = LoopUI;
		};
		43D9FFD421EAE05D00AF44BF /* PBXContainerItemProxy */ = {
			isa = PBXContainerItemProxy;
			containerPortal = 43776F841B8022E90074EA36 /* Project object */;
			proxyType = 1;
			remoteGlobalIDString = 43D9FFCE21EAE05D00AF44BF;
			remoteInfo = LoopCore;
		};
		43E2D9101D20C581004DA55F /* PBXContainerItemProxy */ = {
			isa = PBXContainerItemProxy;
			containerPortal = 43776F841B8022E90074EA36 /* Project object */;
			proxyType = 1;
			remoteGlobalIDString = 43776F8B1B8022E90074EA36;
			remoteInfo = Loop;
		};
		4F70C1E61DE8DCA7006380B7 /* PBXContainerItemProxy */ = {
			isa = PBXContainerItemProxy;
			containerPortal = 43776F841B8022E90074EA36 /* Project object */;
			proxyType = 1;
			remoteGlobalIDString = 4F70C1DB1DE8DCA7006380B7;
			remoteInfo = "Loop Status Extension";
		};
		4F7528961DFE1ED400C322D6 /* PBXContainerItemProxy */ = {
			isa = PBXContainerItemProxy;
			containerPortal = 43776F841B8022E90074EA36 /* Project object */;
			proxyType = 1;
			remoteGlobalIDString = 4F75288A1DFE1DC600C322D6;
			remoteInfo = LoopUI;
		};
		A942E444225FD97F00DD4980 /* PBXContainerItemProxy */ = {
			isa = PBXContainerItemProxy;
			containerPortal = 43776F841B8022E90074EA36 /* Project object */;
			proxyType = 1;
			remoteGlobalIDString = 43D9FFCE21EAE05D00AF44BF;
			remoteInfo = LoopCore;
		};
		A942E446225FD9A300DD4980 /* PBXContainerItemProxy */ = {
			isa = PBXContainerItemProxy;
			containerPortal = 43776F841B8022E90074EA36 /* Project object */;
			proxyType = 1;
			remoteGlobalIDString = 43D9FFCE21EAE05D00AF44BF;
			remoteInfo = LoopCore;
		};
		C117ED70232EDB3200DA57CD /* PBXContainerItemProxy */ = {
			isa = PBXContainerItemProxy;
			containerPortal = 43776F841B8022E90074EA36 /* Project object */;
			proxyType = 1;
			remoteGlobalIDString = 43D9001A21EB209400AF44BF;
			remoteInfo = "LoopCore-watchOS";
		};
		C11B9D582867781E00500CF8 /* PBXContainerItemProxy */ = {
			isa = PBXContainerItemProxy;
			containerPortal = 43776F841B8022E90074EA36 /* Project object */;
			proxyType = 1;
			remoteGlobalIDString = 4F75288A1DFE1DC600C322D6;
			remoteInfo = LoopUI;
		};
		C1CCF1142858FA900035389C /* PBXContainerItemProxy */ = {
			isa = PBXContainerItemProxy;
			containerPortal = 43776F841B8022E90074EA36 /* Project object */;
			proxyType = 1;
			remoteGlobalIDString = 43D9FFCE21EAE05D00AF44BF;
			remoteInfo = LoopCore;
		};
		E9B07F92253BBA6500BAD8F8 /* PBXContainerItemProxy */ = {
			isa = PBXContainerItemProxy;
			containerPortal = 43776F841B8022E90074EA36 /* Project object */;
			proxyType = 1;
			remoteGlobalIDString = E9B07F7B253BBA6500BAD8F8;
			remoteInfo = "Loop Intent Extension";
		};
/* End PBXContainerItemProxy section */

/* Begin PBXCopyFilesBuildPhase section */
		43A943981B926B7B0051FA24 /* Embed App Extensions */ = {
			isa = PBXCopyFilesBuildPhase;
			buildActionMask = 2147483647;
			dstPath = "";
			dstSubfolderSpec = 13;
			files = (
				43A9437F1B926B7B0051FA24 /* WatchApp Extension.appex in Embed App Extensions */,
			);
			name = "Embed App Extensions";
			runOnlyForDeploymentPostprocessing = 0;
		};
		43A9439C1B926B7B0051FA24 /* Embed Watch Content */ = {
			isa = PBXCopyFilesBuildPhase;
			buildActionMask = 2147483647;
			dstPath = "$(CONTENTS_FOLDER_PATH)/Watch";
			dstSubfolderSpec = 16;
			files = (
				43A943941B926B7B0051FA24 /* WatchApp.app in Embed Watch Content */,
			);
			name = "Embed Watch Content";
			runOnlyForDeploymentPostprocessing = 0;
		};
		43A943AE1B928D400051FA24 /* Embed Frameworks */ = {
			isa = PBXCopyFilesBuildPhase;
			buildActionMask = 2147483647;
			dstPath = "";
			dstSubfolderSpec = 10;
			files = (
				C19C8BC428651EAE0056D5E4 /* LoopTestingKit.framework in Embed Frameworks */,
				4F2C159A1E0C9E5600E160D4 /* LoopUI.framework in Embed Frameworks */,
				C19C8BCF28651F520056D5E4 /* LoopKitUI.framework in Embed Frameworks */,
				C11B9D63286779C000500CF8 /* MockKit.framework in Embed Frameworks */,
				C19C8BBD28651E1C0056D5E4 /* Minizip.framework in Embed Frameworks */,
				C19C8BBB28651DFB0056D5E4 /* TrueTime.framework in Embed Frameworks */,
				C11B9D65286779C000500CF8 /* MockKitUI.framework in Embed Frameworks */,
				C1F00C78285A8256006302C5 /* SwiftCharts in Embed Frameworks */,
				C19C8BBF28651E3D0056D5E4 /* LoopKit.framework in Embed Frameworks */,
				43D9FFD721EAE05D00AF44BF /* LoopCore.framework in Embed Frameworks */,
				C19C8BC628651EE50056D5E4 /* MKRingProgressView.framework in Embed Frameworks */,
			);
			name = "Embed Frameworks";
			runOnlyForDeploymentPostprocessing = 0;
		};
		43C667D71C5577280050C674 /* Embed Frameworks */ = {
			isa = PBXCopyFilesBuildPhase;
			buildActionMask = 2147483647;
			dstPath = "";
			dstSubfolderSpec = 10;
			files = (
				43C05CB221EBD88A006FB252 /* LoopCore.framework in Embed Frameworks */,
				C19C8C1F28663B040056D5E4 /* LoopKit.framework in Embed Frameworks */,
			);
			name = "Embed Frameworks";
			runOnlyForDeploymentPostprocessing = 0;
		};
		43D9FFDF21EAE3C600AF44BF /* Embed Frameworks */ = {
			isa = PBXCopyFilesBuildPhase;
			buildActionMask = 2147483647;
			dstPath = "";
			dstSubfolderSpec = 10;
			files = (
				43D9FFE021EAE3E500AF44BF /* LoopUI.framework in Embed Frameworks */,
				43D9FFE121EAE3E500AF44BF /* LoopCore.framework in Embed Frameworks */,
			);
			name = "Embed Frameworks";
			runOnlyForDeploymentPostprocessing = 0;
		};
		43E2D8DD1D20C072004DA55F /* CopyFiles */ = {
			isa = PBXCopyFilesBuildPhase;
			buildActionMask = 2147483647;
			dstPath = "";
			dstSubfolderSpec = 10;
			files = (
				4345E40021F051DD009E00E5 /* LoopCore.framework in CopyFiles */,
			);
			runOnlyForDeploymentPostprocessing = 0;
		};
		4F70C1EC1DE8DCA8006380B7 /* Embed App Extensions */ = {
			isa = PBXCopyFilesBuildPhase;
			buildActionMask = 2147483647;
			dstPath = "";
			dstSubfolderSpec = 13;
			files = (
				E9B07F94253BBA6500BAD8F8 /* Loop Intent Extension.appex in Embed App Extensions */,
				4F70C1E81DE8DCA7006380B7 /* Loop Status Extension.appex in Embed App Extensions */,
			);
			name = "Embed App Extensions";
			runOnlyForDeploymentPostprocessing = 0;
		};
		C1E3DC4828595FAA00CA19FF /* Embed Frameworks */ = {
			isa = PBXCopyFilesBuildPhase;
			buildActionMask = 2147483647;
			dstPath = "";
			dstSubfolderSpec = 10;
			files = (
				C1E3DC4928595FAA00CA19FF /* SwiftCharts in Embed Frameworks */,
			);
			name = "Embed Frameworks";
			runOnlyForDeploymentPostprocessing = 0;
		};
/* End PBXCopyFilesBuildPhase section */

/* Begin PBXFileReference section */
		1D05219A2469E9DF000EBBDE /* StoredAlert.swift */ = {isa = PBXFileReference; lastKnownFileType = sourcecode.swift; path = StoredAlert.swift; sourceTree = "<group>"; };
		1D05219C2469F1F5000EBBDE /* AlertStore.swift */ = {isa = PBXFileReference; lastKnownFileType = sourcecode.swift; path = AlertStore.swift; sourceTree = "<group>"; };
		1D080CBC2473214A00356610 /* AlertStore.xcdatamodel */ = {isa = PBXFileReference; lastKnownFileType = wrapper.xcdatamodel; path = AlertStore.xcdatamodel; sourceTree = "<group>"; };
		1D12D3B82548EFDD00B53E8B /* main.swift */ = {isa = PBXFileReference; lastKnownFileType = sourcecode.swift; path = main.swift; sourceTree = "<group>"; };
		1D49795724E7289700948F05 /* ServicesViewModel.swift */ = {isa = PBXFileReference; lastKnownFileType = sourcecode.swift; path = ServicesViewModel.swift; sourceTree = "<group>"; };
		1D4A3E2B2478628500FD601B /* StoredAlert+CoreDataClass.swift */ = {isa = PBXFileReference; lastKnownFileType = sourcecode.swift; path = "StoredAlert+CoreDataClass.swift"; sourceTree = "<group>"; };
		1D4A3E2C2478628500FD601B /* StoredAlert+CoreDataProperties.swift */ = {isa = PBXFileReference; lastKnownFileType = sourcecode.swift; path = "StoredAlert+CoreDataProperties.swift"; sourceTree = "<group>"; };
		1D63DEA426E950D400F46FA5 /* SupportManager.swift */ = {isa = PBXFileReference; lastKnownFileType = sourcecode.swift; path = SupportManager.swift; sourceTree = "<group>"; };
		1D6B1B6626866D89009AC446 /* AlertPermissionsChecker.swift */ = {isa = PBXFileReference; lastKnownFileType = sourcecode.swift; path = AlertPermissionsChecker.swift; sourceTree = "<group>"; };
		1D70C40026EC0F9D00C62570 /* SupportManagerTests.swift */ = {isa = PBXFileReference; lastKnownFileType = sourcecode.swift; path = SupportManagerTests.swift; sourceTree = "<group>"; };
		1D80313C24746274002810DF /* AlertStoreTests.swift */ = {isa = PBXFileReference; lastKnownFileType = sourcecode.swift; path = AlertStoreTests.swift; sourceTree = "<group>"; };
		1D82E69F25377C6B009131FB /* TrustedTimeChecker.swift */ = {isa = PBXFileReference; lastKnownFileType = sourcecode.swift; path = TrustedTimeChecker.swift; sourceTree = "<group>"; };
		1D8D55BB252274650044DBB6 /* BolusEntryViewModelTests.swift */ = {isa = PBXFileReference; lastKnownFileType = sourcecode.swift; path = BolusEntryViewModelTests.swift; sourceTree = "<group>"; };
		1D9650C72523FBA100A1370B /* DeviceDataManager+BolusEntryViewModelDelegate.swift */ = {isa = PBXFileReference; lastKnownFileType = sourcecode.swift; path = "DeviceDataManager+BolusEntryViewModelDelegate.swift"; sourceTree = "<group>"; };
		1DA46B5F2492E2E300D71A63 /* NotificationsCriticalAlertPermissionsView.swift */ = {isa = PBXFileReference; lastKnownFileType = sourcecode.swift; path = NotificationsCriticalAlertPermissionsView.swift; sourceTree = "<group>"; };
		1DA649A6244126CD00F61E75 /* UserNotificationAlertIssuer.swift */ = {isa = PBXFileReference; fileEncoding = 4; lastKnownFileType = sourcecode.swift; path = UserNotificationAlertIssuer.swift; sourceTree = "<group>"; };
		1DA649A8244126DA00F61E75 /* InAppModalAlertIssuer.swift */ = {isa = PBXFileReference; fileEncoding = 4; lastKnownFileType = sourcecode.swift; path = InAppModalAlertIssuer.swift; sourceTree = "<group>"; };
		1DA7A84124476EAD008257F0 /* AlertManagerTests.swift */ = {isa = PBXFileReference; lastKnownFileType = sourcecode.swift; path = AlertManagerTests.swift; sourceTree = "<group>"; };
		1DA7A84324477698008257F0 /* InAppModalAlertIssuerTests.swift */ = {isa = PBXFileReference; lastKnownFileType = sourcecode.swift; path = InAppModalAlertIssuerTests.swift; sourceTree = "<group>"; };
		1DB1065024467E18005542BD /* AlertManager.swift */ = {isa = PBXFileReference; fileEncoding = 4; lastKnownFileType = sourcecode.swift; path = AlertManager.swift; sourceTree = "<group>"; };
		1DB1CA4C24A55F0000B3B94C /* Image.swift */ = {isa = PBXFileReference; lastKnownFileType = sourcecode.swift; path = Image.swift; sourceTree = "<group>"; };
		1DB1CA4E24A56D7600B3B94C /* SettingsViewModel.swift */ = {isa = PBXFileReference; lastKnownFileType = sourcecode.swift; path = SettingsViewModel.swift; sourceTree = "<group>"; };
		1DB619AB270BAD3D006C9D07 /* VersionUpdateViewModel.swift */ = {isa = PBXFileReference; lastKnownFileType = sourcecode.swift; path = VersionUpdateViewModel.swift; sourceTree = "<group>"; };
		1DC63E7325351BDF004605DA /* TrueTime.framework */ = {isa = PBXFileReference; lastKnownFileType = wrapper.framework; name = TrueTime.framework; path = Carthage/Build/iOS/TrueTime.framework; sourceTree = "<group>"; };
		1DD0B76624EC77AC008A2DC3 /* SupportScreenView.swift */ = {isa = PBXFileReference; lastKnownFileType = sourcecode.swift; path = SupportScreenView.swift; sourceTree = "<group>"; };
		1DE09BA824A3E23F009EE9F9 /* SettingsView.swift */ = {isa = PBXFileReference; lastKnownFileType = sourcecode.swift; path = SettingsView.swift; sourceTree = "<group>"; };
		1DFE9E162447B6270082C280 /* UserNotificationAlertIssuerTests.swift */ = {isa = PBXFileReference; lastKnownFileType = sourcecode.swift; path = UserNotificationAlertIssuerTests.swift; sourceTree = "<group>"; };
		4302F4E01D4E9C8900F0FCAF /* TextFieldTableViewController.swift */ = {isa = PBXFileReference; fileEncoding = 4; lastKnownFileType = sourcecode.swift; path = TextFieldTableViewController.swift; sourceTree = "<group>"; };
		4302F4E21D4EA54200F0FCAF /* InsulinDeliveryTableViewController.swift */ = {isa = PBXFileReference; fileEncoding = 4; lastKnownFileType = sourcecode.swift; path = InsulinDeliveryTableViewController.swift; sourceTree = "<group>"; };
		430B29892041F54A00BA9F93 /* NSUserDefaults.swift */ = {isa = PBXFileReference; fileEncoding = 4; lastKnownFileType = sourcecode.swift; path = NSUserDefaults.swift; sourceTree = "<group>"; };
		430B29922041F5B200BA9F93 /* UserDefaults+Loop.swift */ = {isa = PBXFileReference; fileEncoding = 4; lastKnownFileType = sourcecode.swift; path = "UserDefaults+Loop.swift"; sourceTree = "<group>"; };
		430D85881F44037000AF2D4F /* HUDViewTableViewCell.swift */ = {isa = PBXFileReference; fileEncoding = 4; lastKnownFileType = sourcecode.swift; path = HUDViewTableViewCell.swift; sourceTree = "<group>"; };
		430DA58D1D4AEC230097D1CA /* NSBundle.swift */ = {isa = PBXFileReference; fileEncoding = 4; lastKnownFileType = sourcecode.swift; path = NSBundle.swift; sourceTree = "<group>"; };
		4311FB9A1F37FE1B00D4C0A7 /* TitleSubtitleTextFieldTableViewCell.swift */ = {isa = PBXFileReference; fileEncoding = 4; lastKnownFileType = sourcecode.swift; path = TitleSubtitleTextFieldTableViewCell.swift; sourceTree = "<group>"; };
		431A8C3F1EC6E8AB00823B9C /* CircleMaskView.swift */ = {isa = PBXFileReference; fileEncoding = 4; lastKnownFileType = sourcecode.swift; path = CircleMaskView.swift; sourceTree = "<group>"; };
		431E73471FF95A900069B5F7 /* PersistenceController.swift */ = {isa = PBXFileReference; lastKnownFileType = sourcecode.swift; path = PersistenceController.swift; sourceTree = "<group>"; };
		4326BA631F3A44D9007CCAD4 /* ChartLineModel.swift */ = {isa = PBXFileReference; fileEncoding = 4; lastKnownFileType = sourcecode.swift; path = ChartLineModel.swift; sourceTree = "<group>"; };
		4328E0151CFBE1DA00E199AA /* ActionHUDController.swift */ = {isa = PBXFileReference; fileEncoding = 4; lastKnownFileType = sourcecode.swift; path = ActionHUDController.swift; sourceTree = "<group>"; };
		4328E01D1CFBE25F00E199AA /* CarbAndBolusFlowController.swift */ = {isa = PBXFileReference; fileEncoding = 4; lastKnownFileType = sourcecode.swift; path = CarbAndBolusFlowController.swift; sourceTree = "<group>"; };
		4328E0221CFBE2C500E199AA /* CLKComplicationTemplate.swift */ = {isa = PBXFileReference; fileEncoding = 4; lastKnownFileType = sourcecode.swift; path = CLKComplicationTemplate.swift; sourceTree = "<group>"; };
		4328E0231CFBE2C500E199AA /* NSUserDefaults+WatchApp.swift */ = {isa = PBXFileReference; fileEncoding = 4; lastKnownFileType = sourcecode.swift; path = "NSUserDefaults+WatchApp.swift"; sourceTree = "<group>"; };
		4328E0241CFBE2C500E199AA /* UIColor.swift */ = {isa = PBXFileReference; fileEncoding = 4; lastKnownFileType = sourcecode.swift; path = UIColor.swift; sourceTree = "<group>"; };
		4328E0251CFBE2C500E199AA /* WKAlertAction.swift */ = {isa = PBXFileReference; fileEncoding = 4; lastKnownFileType = sourcecode.swift; path = WKAlertAction.swift; sourceTree = "<group>"; };
		4328E02E1CFBF81800E199AA /* WKInterfaceImage.swift */ = {isa = PBXFileReference; fileEncoding = 4; lastKnownFileType = sourcecode.swift; path = WKInterfaceImage.swift; sourceTree = "<group>"; };
		4328E0311CFC068900E199AA /* WatchContext+LoopKit.swift */ = {isa = PBXFileReference; fileEncoding = 4; lastKnownFileType = sourcecode.swift; path = "WatchContext+LoopKit.swift"; sourceTree = "<group>"; };
		4328E0341CFC0AE100E199AA /* WatchDataManager.swift */ = {isa = PBXFileReference; fileEncoding = 4; lastKnownFileType = sourcecode.swift; lineEnding = 0; path = WatchDataManager.swift; sourceTree = "<group>"; xcLanguageSpecificationIdentifier = xcode.lang.swift; };
		432E73CA1D24B3D6009AD15D /* RemoteDataServicesManager.swift */ = {isa = PBXFileReference; fileEncoding = 4; lastKnownFileType = sourcecode.swift; path = RemoteDataServicesManager.swift; sourceTree = "<group>"; };
		4337615E1D52F487004A3647 /* GlucoseHUDView.swift */ = {isa = PBXFileReference; fileEncoding = 4; lastKnownFileType = sourcecode.swift; path = GlucoseHUDView.swift; sourceTree = "<group>"; };
		433EA4C31D9F71C800CD78FB /* CommandResponseViewController.swift */ = {isa = PBXFileReference; fileEncoding = 4; lastKnownFileType = sourcecode.swift; path = CommandResponseViewController.swift; sourceTree = "<group>"; };
		4344628120A7A37E00C4BE6F /* CoreBluetooth.framework */ = {isa = PBXFileReference; lastKnownFileType = wrapper.framework; name = CoreBluetooth.framework; path = Platforms/WatchOS.platform/Developer/SDKs/WatchOS.sdk/System/Library/Frameworks/CoreBluetooth.framework; sourceTree = DEVELOPER_DIR; };
		4344628320A7A3BE00C4BE6F /* LoopKit.framework */ = {isa = PBXFileReference; explicitFileType = wrapper.framework; path = LoopKit.framework; sourceTree = BUILT_PRODUCTS_DIR; };
		4344628420A7A3BE00C4BE6F /* CGMBLEKit.framework */ = {isa = PBXFileReference; explicitFileType = wrapper.framework; path = CGMBLEKit.framework; sourceTree = BUILT_PRODUCTS_DIR; };
		4344629120A7C19800C4BE6F /* ButtonGroup.swift */ = {isa = PBXFileReference; lastKnownFileType = sourcecode.swift; path = ButtonGroup.swift; sourceTree = "<group>"; };
		4345E3F721F03D2A009E00E5 /* DatesAndNumberCell.swift */ = {isa = PBXFileReference; lastKnownFileType = sourcecode.swift; path = DatesAndNumberCell.swift; sourceTree = "<group>"; };
		4345E3F921F0473B009E00E5 /* TextCell.swift */ = {isa = PBXFileReference; lastKnownFileType = sourcecode.swift; path = TextCell.swift; sourceTree = "<group>"; };
		4345E3FD21F04A50009E00E5 /* DateIntervalFormatter.swift */ = {isa = PBXFileReference; lastKnownFileType = sourcecode.swift; path = DateIntervalFormatter.swift; sourceTree = "<group>"; };
		4345E40321F68AD9009E00E5 /* TextRowController.swift */ = {isa = PBXFileReference; lastKnownFileType = sourcecode.swift; path = TextRowController.swift; sourceTree = "<group>"; };
		4345E40521F68E18009E00E5 /* CarbEntryListController.swift */ = {isa = PBXFileReference; lastKnownFileType = sourcecode.swift; path = CarbEntryListController.swift; sourceTree = "<group>"; };
		434F54561D287FDB002A9274 /* NibLoadable.swift */ = {isa = PBXFileReference; fileEncoding = 4; lastKnownFileType = sourcecode.swift; path = NibLoadable.swift; sourceTree = "<group>"; };
		434FF1E91CF26C29000DB779 /* IdentifiableClass.swift */ = {isa = PBXFileReference; fileEncoding = 4; lastKnownFileType = sourcecode.swift; path = IdentifiableClass.swift; sourceTree = "<group>"; };
		434FF1ED1CF27EEF000DB779 /* UITableViewCell.swift */ = {isa = PBXFileReference; fileEncoding = 4; lastKnownFileType = sourcecode.swift; path = UITableViewCell.swift; sourceTree = "<group>"; };
		43511CDF21FD80E400566C63 /* RetrospectiveCorrection.swift */ = {isa = PBXFileReference; fileEncoding = 4; lastKnownFileType = sourcecode.swift; path = RetrospectiveCorrection.swift; sourceTree = "<group>"; };
		43511CE021FD80E400566C63 /* StandardRetrospectiveCorrection.swift */ = {isa = PBXFileReference; fileEncoding = 4; lastKnownFileType = sourcecode.swift; path = StandardRetrospectiveCorrection.swift; sourceTree = "<group>"; };
		43511CED220FC61700566C63 /* HUDRowController.swift */ = {isa = PBXFileReference; lastKnownFileType = sourcecode.swift; path = HUDRowController.swift; sourceTree = "<group>"; };
		43517916230A0E1A0072ECC0 /* WKInterfaceLabel.swift */ = {isa = PBXFileReference; lastKnownFileType = sourcecode.swift; path = WKInterfaceLabel.swift; sourceTree = "<group>"; };
		435400331C9F878D00D5819C /* SetBolusUserInfo.swift */ = {isa = PBXFileReference; fileEncoding = 4; lastKnownFileType = sourcecode.swift; path = SetBolusUserInfo.swift; sourceTree = "<group>"; };
		43649A621C7A347F00523D7F /* CollectionType.swift */ = {isa = PBXFileReference; fileEncoding = 4; lastKnownFileType = sourcecode.swift; path = CollectionType.swift; sourceTree = "<group>"; };
		4369618F1F19C86400447E89 /* ChartPointsContextFillLayer.swift */ = {isa = PBXFileReference; fileEncoding = 4; lastKnownFileType = sourcecode.swift; path = ChartPointsContextFillLayer.swift; sourceTree = "<group>"; };
		436A0DA41D236A2A00104B24 /* LoopError.swift */ = {isa = PBXFileReference; fileEncoding = 4; lastKnownFileType = sourcecode.swift; path = LoopError.swift; sourceTree = "<group>"; };
		436D9BF71F6F4EA100CFA75F /* recommended_temp_start_low_end_just_above_range.json */ = {isa = PBXFileReference; fileEncoding = 4; lastKnownFileType = text.json; path = recommended_temp_start_low_end_just_above_range.json; sourceTree = "<group>"; };
		4372E486213C86240068E043 /* SampleValue.swift */ = {isa = PBXFileReference; lastKnownFileType = sourcecode.swift; path = SampleValue.swift; sourceTree = "<group>"; };
		4372E48A213CB5F00068E043 /* Double.swift */ = {isa = PBXFileReference; lastKnownFileType = sourcecode.swift; path = Double.swift; sourceTree = "<group>"; };
		4372E48F213CFCE70068E043 /* LoopSettingsUserInfo.swift */ = {isa = PBXFileReference; lastKnownFileType = sourcecode.swift; path = LoopSettingsUserInfo.swift; sourceTree = "<group>"; };
		4372E495213DCDD30068E043 /* GlucoseChartValueHashable.swift */ = {isa = PBXFileReference; lastKnownFileType = sourcecode.swift; path = GlucoseChartValueHashable.swift; sourceTree = "<group>"; };
		4374B5EE209D84BE00D17AA8 /* OSLog.swift */ = {isa = PBXFileReference; fileEncoding = 4; lastKnownFileType = sourcecode.swift; path = OSLog.swift; sourceTree = "<group>"; };
		4374B5F3209D89A900D17AA8 /* TextFieldTableViewCell.swift */ = {isa = PBXFileReference; fileEncoding = 4; lastKnownFileType = sourcecode.swift; path = TextFieldTableViewCell.swift; sourceTree = "<group>"; };
		43776F8C1B8022E90074EA36 /* Loop.app */ = {isa = PBXFileReference; explicitFileType = wrapper.application; includeInIndex = 0; path = Loop.app; sourceTree = BUILT_PRODUCTS_DIR; };
		43776F8F1B8022E90074EA36 /* AppDelegate.swift */ = {isa = PBXFileReference; lastKnownFileType = sourcecode.swift; lineEnding = 0; path = AppDelegate.swift; sourceTree = "<group>"; xcLanguageSpecificationIdentifier = xcode.lang.swift; };
		43776F961B8022E90074EA36 /* Base */ = {isa = PBXFileReference; lastKnownFileType = file.storyboard; name = Base; path = Base.lproj/Main.storyboard; sourceTree = "<group>"; };
		43776F9B1B8022E90074EA36 /* Base */ = {isa = PBXFileReference; lastKnownFileType = file.storyboard; name = Base; path = Base.lproj/LaunchScreen.storyboard; sourceTree = "<group>"; };
		43785E922120A01B0057DED1 /* NewCarbEntryIntent+Loop.swift */ = {isa = PBXFileReference; lastKnownFileType = sourcecode.swift; path = "NewCarbEntryIntent+Loop.swift"; sourceTree = "<group>"; };
		43785E952120E4010057DED1 /* INRelevantShortcutStore+Loop.swift */ = {isa = PBXFileReference; lastKnownFileType = sourcecode.swift; path = "INRelevantShortcutStore+Loop.swift"; sourceTree = "<group>"; };
		43785E9A2120E7060057DED1 /* Base */ = {isa = PBXFileReference; lastKnownFileType = file.intentdefinition; name = Base; path = Base.lproj/Intents.intentdefinition; sourceTree = "<group>"; };
		43785E9F2122774A0057DED1 /* es */ = {isa = PBXFileReference; lastKnownFileType = text.plist.strings; name = es; path = es.lproj/Intents.strings; sourceTree = "<group>"; };
		43785EA12122774B0057DED1 /* ru */ = {isa = PBXFileReference; lastKnownFileType = text.plist.strings; name = ru; path = ru.lproj/Intents.strings; sourceTree = "<group>"; };
		4379CFEF21112CF700AADC79 /* ShareClientUI.framework */ = {isa = PBXFileReference; explicitFileType = wrapper.framework; path = ShareClientUI.framework; sourceTree = BUILT_PRODUCTS_DIR; };
		437AFEE6203688CF008C4892 /* LoopKitUI.framework */ = {isa = PBXFileReference; explicitFileType = wrapper.framework; path = LoopKitUI.framework; sourceTree = BUILT_PRODUCTS_DIR; };
		437CEEBD1CD6E0CB003C8C80 /* LoopCompletionHUDView.swift */ = {isa = PBXFileReference; fileEncoding = 4; lastKnownFileType = sourcecode.swift; path = LoopCompletionHUDView.swift; sourceTree = "<group>"; };
		437CEEBF1CD6FCD8003C8C80 /* BasalRateHUDView.swift */ = {isa = PBXFileReference; fileEncoding = 4; lastKnownFileType = sourcecode.swift; path = BasalRateHUDView.swift; sourceTree = "<group>"; };
		437CEEE31CDE5C0A003C8C80 /* UIImage.swift */ = {isa = PBXFileReference; fileEncoding = 4; lastKnownFileType = sourcecode.swift; path = UIImage.swift; sourceTree = "<group>"; };
		437D9BA11D7B5203007245E8 /* Loop.xcconfig */ = {isa = PBXFileReference; lastKnownFileType = text.xcconfig; path = Loop.xcconfig; sourceTree = "<group>"; };
		437D9BA21D7BC977007245E8 /* PredictionTableViewController.swift */ = {isa = PBXFileReference; fileEncoding = 4; lastKnownFileType = sourcecode.swift; path = PredictionTableViewController.swift; sourceTree = "<group>"; };
		438991661E91B563000EEF90 /* ChartPoint.swift */ = {isa = PBXFileReference; fileEncoding = 4; lastKnownFileType = sourcecode.swift; path = ChartPoint.swift; sourceTree = "<group>"; };
		4389916A1E91B689000EEF90 /* ChartSettings+Loop.swift */ = {isa = PBXFileReference; fileEncoding = 4; lastKnownFileType = sourcecode.swift; path = "ChartSettings+Loop.swift"; sourceTree = "<group>"; };
		438A95A71D8B9B24009D12E1 /* CGMBLEKit.framework */ = {isa = PBXFileReference; explicitFileType = wrapper.framework; path = CGMBLEKit.framework; sourceTree = BUILT_PRODUCTS_DIR; };
		438D42F81D7C88BC003244B0 /* PredictionInputEffect.swift */ = {isa = PBXFileReference; fileEncoding = 4; lastKnownFileType = sourcecode.swift; path = PredictionInputEffect.swift; sourceTree = "<group>"; };
		438D42FA1D7D11A4003244B0 /* PredictionInputEffectTableViewCell.swift */ = {isa = PBXFileReference; fileEncoding = 4; lastKnownFileType = sourcecode.swift; path = PredictionInputEffectTableViewCell.swift; sourceTree = "<group>"; };
		438DADC71CDE8F8B007697A5 /* LoopStateView.swift */ = {isa = PBXFileReference; fileEncoding = 4; lastKnownFileType = sourcecode.swift; path = LoopStateView.swift; sourceTree = "<group>"; };
		439706E522D2E84900C81566 /* PredictionSettingTableViewCell.swift */ = {isa = PBXFileReference; lastKnownFileType = sourcecode.swift; path = PredictionSettingTableViewCell.swift; sourceTree = "<group>"; };
		439897341CD2F7DE00223065 /* NSTimeInterval.swift */ = {isa = PBXFileReference; fileEncoding = 4; lastKnownFileType = sourcecode.swift; path = NSTimeInterval.swift; sourceTree = "<group>"; };
		439897361CD2F80600223065 /* AnalyticsServicesManager.swift */ = {isa = PBXFileReference; fileEncoding = 4; lastKnownFileType = sourcecode.swift; lineEnding = 0; path = AnalyticsServicesManager.swift; sourceTree = "<group>"; xcLanguageSpecificationIdentifier = xcode.lang.swift; };
		439A7941211F631C0041B75F /* RootNavigationController.swift */ = {isa = PBXFileReference; lastKnownFileType = sourcecode.swift; path = RootNavigationController.swift; sourceTree = "<group>"; };
		439A7943211FE22F0041B75F /* NSUserActivity.swift */ = {isa = PBXFileReference; lastKnownFileType = sourcecode.swift; path = NSUserActivity.swift; sourceTree = "<group>"; };
		439BED291E76093C00B0AED5 /* CGMManager.swift */ = {isa = PBXFileReference; fileEncoding = 4; lastKnownFileType = sourcecode.swift; path = CGMManager.swift; sourceTree = "<group>"; };
		43A51E1E1EB6D62A000736CC /* CarbAbsorptionViewController.swift */ = {isa = PBXFileReference; fileEncoding = 4; lastKnownFileType = sourcecode.swift; path = CarbAbsorptionViewController.swift; sourceTree = "<group>"; };
		43A51E201EB6DBDD000736CC /* LoopChartsTableViewController.swift */ = {isa = PBXFileReference; fileEncoding = 4; lastKnownFileType = sourcecode.swift; path = LoopChartsTableViewController.swift; sourceTree = "<group>"; };
		43A567681C94880B00334FAC /* LoopDataManager.swift */ = {isa = PBXFileReference; fileEncoding = 4; lastKnownFileType = sourcecode.swift; lineEnding = 0; path = LoopDataManager.swift; sourceTree = "<group>"; xcLanguageSpecificationIdentifier = xcode.lang.swift; };
		43A8EC6E210E622600A81379 /* CGMBLEKitUI.framework */ = {isa = PBXFileReference; explicitFileType = wrapper.framework; path = CGMBLEKitUI.framework; sourceTree = BUILT_PRODUCTS_DIR; };
		43A943721B926B7B0051FA24 /* WatchApp.app */ = {isa = PBXFileReference; explicitFileType = wrapper.application; includeInIndex = 0; path = WatchApp.app; sourceTree = BUILT_PRODUCTS_DIR; };
		43A943751B926B7B0051FA24 /* Base */ = {isa = PBXFileReference; lastKnownFileType = file.storyboard; name = Base; path = Base.lproj/Interface.storyboard; sourceTree = "<group>"; };
		43A9437E1B926B7B0051FA24 /* WatchApp Extension.appex */ = {isa = PBXFileReference; explicitFileType = "wrapper.app-extension"; includeInIndex = 0; path = "WatchApp Extension.appex"; sourceTree = BUILT_PRODUCTS_DIR; };
		43A943841B926B7B0051FA24 /* PushNotificationPayload.apns */ = {isa = PBXFileReference; lastKnownFileType = text; path = PushNotificationPayload.apns; sourceTree = "<group>"; };
		43A943871B926B7B0051FA24 /* ExtensionDelegate.swift */ = {isa = PBXFileReference; lastKnownFileType = sourcecode.swift; path = ExtensionDelegate.swift; sourceTree = "<group>"; };
		43A943891B926B7B0051FA24 /* NotificationController.swift */ = {isa = PBXFileReference; lastKnownFileType = sourcecode.swift; path = NotificationController.swift; sourceTree = "<group>"; };
		43A9438D1B926B7B0051FA24 /* ComplicationController.swift */ = {isa = PBXFileReference; lastKnownFileType = sourcecode.swift; path = ComplicationController.swift; sourceTree = "<group>"; };
		43A9438F1B926B7B0051FA24 /* Assets.xcassets */ = {isa = PBXFileReference; lastKnownFileType = folder.assetcatalog; path = Assets.xcassets; sourceTree = "<group>"; };
		43A943911B926B7B0051FA24 /* Info.plist */ = {isa = PBXFileReference; lastKnownFileType = text.plist.xml; path = Info.plist; sourceTree = "<group>"; };
		43B260481ED248FB008CAA77 /* CarbEntryTableViewCell.swift */ = {isa = PBXFileReference; fileEncoding = 4; lastKnownFileType = sourcecode.swift; path = CarbEntryTableViewCell.swift; sourceTree = "<group>"; };
		43B371851CE583890013C5A6 /* BasalStateView.swift */ = {isa = PBXFileReference; fileEncoding = 4; lastKnownFileType = sourcecode.swift; path = BasalStateView.swift; sourceTree = "<group>"; };
		43B371871CE597D10013C5A6 /* ShareClient.framework */ = {isa = PBXFileReference; explicitFileType = wrapper.framework; path = ShareClient.framework; sourceTree = BUILT_PRODUCTS_DIR; };
		43BFF0B11E45C18400FF19A9 /* UIColor.swift */ = {isa = PBXFileReference; fileEncoding = 4; lastKnownFileType = sourcecode.swift; path = UIColor.swift; sourceTree = "<group>"; };
		43BFF0B31E45C1BE00FF19A9 /* NumberFormatter.swift */ = {isa = PBXFileReference; fileEncoding = 4; lastKnownFileType = sourcecode.swift; path = NumberFormatter.swift; sourceTree = "<group>"; };
		43BFF0C31E4659E700FF19A9 /* UIColor+HIG.swift */ = {isa = PBXFileReference; fileEncoding = 4; lastKnownFileType = sourcecode.swift; path = "UIColor+HIG.swift"; sourceTree = "<group>"; };
		43BFF0CC1E466C8400FF19A9 /* StateColorPalette.swift */ = {isa = PBXFileReference; fileEncoding = 4; lastKnownFileType = sourcecode.swift; path = StateColorPalette.swift; sourceTree = "<group>"; };
		43C05CB021EBBDB9006FB252 /* TimeInRangeLesson.swift */ = {isa = PBXFileReference; lastKnownFileType = sourcecode.swift; path = TimeInRangeLesson.swift; sourceTree = "<group>"; };
		43C05CB421EBE274006FB252 /* Date.swift */ = {isa = PBXFileReference; lastKnownFileType = sourcecode.swift; path = Date.swift; sourceTree = "<group>"; };
		43C05CB721EBEA54006FB252 /* HKUnit.swift */ = {isa = PBXFileReference; lastKnownFileType = sourcecode.swift; path = HKUnit.swift; sourceTree = "<group>"; };
		43C05CBC21EBF77D006FB252 /* LessonsViewController.swift */ = {isa = PBXFileReference; lastKnownFileType = sourcecode.swift; path = LessonsViewController.swift; sourceTree = "<group>"; };
		43C05CBF21EBFFA4006FB252 /* Lesson.swift */ = {isa = PBXFileReference; lastKnownFileType = sourcecode.swift; path = Lesson.swift; sourceTree = "<group>"; };
		43C05CC121EC06E4006FB252 /* LessonConfigurationViewController.swift */ = {isa = PBXFileReference; lastKnownFileType = sourcecode.swift; path = LessonConfigurationViewController.swift; sourceTree = "<group>"; };
		43C05CC921EC382B006FB252 /* NumberEntry.swift */ = {isa = PBXFileReference; lastKnownFileType = sourcecode.swift; path = NumberEntry.swift; sourceTree = "<group>"; };
		43C094491CACCC73001F6403 /* NotificationManager.swift */ = {isa = PBXFileReference; fileEncoding = 4; lastKnownFileType = sourcecode.swift; path = NotificationManager.swift; sourceTree = "<group>"; };
		43C246A71D89990F0031F8D1 /* Crypto.framework */ = {isa = PBXFileReference; explicitFileType = wrapper.framework; path = Crypto.framework; sourceTree = BUILT_PRODUCTS_DIR; };
		43C2FAE01EB656A500364AFF /* GlucoseEffectVelocity.swift */ = {isa = PBXFileReference; fileEncoding = 4; lastKnownFileType = sourcecode.swift; path = GlucoseEffectVelocity.swift; sourceTree = "<group>"; };
		43C3B6F620BBCAA30026CAFA /* PumpManager.swift */ = {isa = PBXFileReference; lastKnownFileType = sourcecode.swift; path = PumpManager.swift; sourceTree = "<group>"; };
		43C513181E864C4E001547C7 /* GlucoseRangeSchedule.swift */ = {isa = PBXFileReference; fileEncoding = 4; lastKnownFileType = sourcecode.swift; path = GlucoseRangeSchedule.swift; sourceTree = "<group>"; };
		43C5F256222C7B7200905D10 /* TimeComponents.swift */ = {isa = PBXFileReference; lastKnownFileType = sourcecode.swift; path = TimeComponents.swift; sourceTree = "<group>"; };
		43C5F259222C921B00905D10 /* OSLog.swift */ = {isa = PBXFileReference; lastKnownFileType = sourcecode.swift; path = OSLog.swift; sourceTree = "<group>"; };
		43C728F4222266F000C62969 /* ModalDayLesson.swift */ = {isa = PBXFileReference; lastKnownFileType = sourcecode.swift; path = ModalDayLesson.swift; sourceTree = "<group>"; };
		43C728F62222700000C62969 /* DateIntervalEntry.swift */ = {isa = PBXFileReference; lastKnownFileType = sourcecode.swift; path = DateIntervalEntry.swift; sourceTree = "<group>"; };
		43C728F8222A448700C62969 /* DayCalculator.swift */ = {isa = PBXFileReference; lastKnownFileType = sourcecode.swift; path = DayCalculator.swift; sourceTree = "<group>"; };
		43C98058212A799E003B5D17 /* en */ = {isa = PBXFileReference; lastKnownFileType = text.plist.strings; name = en; path = en.lproj/Intents.strings; sourceTree = "<group>"; };
		43CB2B2A1D924D450079823D /* WCSession.swift */ = {isa = PBXFileReference; fileEncoding = 4; lastKnownFileType = sourcecode.swift; path = WCSession.swift; sourceTree = "<group>"; };
		43CE7CDD1CA8B63E003CC1B0 /* Data.swift */ = {isa = PBXFileReference; fileEncoding = 4; lastKnownFileType = sourcecode.swift; path = Data.swift; sourceTree = "<group>"; };
		43D381611EBD9759007F8C8F /* HeaderValuesTableViewCell.swift */ = {isa = PBXFileReference; fileEncoding = 4; lastKnownFileType = sourcecode.swift; path = HeaderValuesTableViewCell.swift; sourceTree = "<group>"; };
		43D533BB1CFD1DD7009E3085 /* WatchApp Extension.entitlements */ = {isa = PBXFileReference; lastKnownFileType = text.xml; path = "WatchApp Extension.entitlements"; sourceTree = "<group>"; };
		43D848AF1E7DCBE100DADCBC /* Result.swift */ = {isa = PBXFileReference; fileEncoding = 4; lastKnownFileType = sourcecode.swift; path = Result.swift; sourceTree = "<group>"; };
		43D9002A21EB209400AF44BF /* LoopCore.framework */ = {isa = PBXFileReference; explicitFileType = wrapper.framework; includeInIndex = 0; path = LoopCore.framework; sourceTree = BUILT_PRODUCTS_DIR; };
		43D9002C21EB225D00AF44BF /* HealthKit.framework */ = {isa = PBXFileReference; lastKnownFileType = wrapper.framework; name = HealthKit.framework; path = Platforms/WatchOS.platform/Developer/SDKs/WatchOS.sdk/System/Library/Frameworks/HealthKit.framework; sourceTree = DEVELOPER_DIR; };
		43D9F81721EC51CC000578CD /* DateEntry.swift */ = {isa = PBXFileReference; lastKnownFileType = sourcecode.swift; path = DateEntry.swift; sourceTree = "<group>"; };
		43D9F81921EC593C000578CD /* UITableViewCell.swift */ = {isa = PBXFileReference; lastKnownFileType = sourcecode.swift; path = UITableViewCell.swift; sourceTree = "<group>"; };
		43D9F81D21EF0609000578CD /* NumberRangeEntry.swift */ = {isa = PBXFileReference; lastKnownFileType = sourcecode.swift; path = NumberRangeEntry.swift; sourceTree = "<group>"; };
		43D9F81F21EF0906000578CD /* NSNumber.swift */ = {isa = PBXFileReference; lastKnownFileType = sourcecode.swift; path = NSNumber.swift; sourceTree = "<group>"; };
		43D9F82121EF0A7A000578CD /* QuantityRangeEntry.swift */ = {isa = PBXFileReference; lastKnownFileType = sourcecode.swift; path = QuantityRangeEntry.swift; sourceTree = "<group>"; };
		43D9F82321EFF1AB000578CD /* LessonResultsViewController.swift */ = {isa = PBXFileReference; lastKnownFileType = sourcecode.swift; path = LessonResultsViewController.swift; sourceTree = "<group>"; };
		43D9FFA221EA9A0C00AF44BF /* Learn.app */ = {isa = PBXFileReference; explicitFileType = wrapper.application; includeInIndex = 0; path = Learn.app; sourceTree = BUILT_PRODUCTS_DIR; };
		43D9FFA421EA9A0C00AF44BF /* AppDelegate.swift */ = {isa = PBXFileReference; lastKnownFileType = sourcecode.swift; path = AppDelegate.swift; sourceTree = "<group>"; };
		43D9FFA921EA9A0C00AF44BF /* Base */ = {isa = PBXFileReference; lastKnownFileType = file.storyboard; name = Base; path = Base.lproj/Main.storyboard; sourceTree = "<group>"; };
		43D9FFAB21EA9A0F00AF44BF /* Assets.xcassets */ = {isa = PBXFileReference; lastKnownFileType = folder.assetcatalog; path = Assets.xcassets; sourceTree = "<group>"; };
		43D9FFAE21EA9A0F00AF44BF /* Base */ = {isa = PBXFileReference; lastKnownFileType = file.storyboard; name = Base; path = Base.lproj/LaunchScreen.storyboard; sourceTree = "<group>"; };
		43D9FFB021EA9A0F00AF44BF /* Info.plist */ = {isa = PBXFileReference; lastKnownFileType = text.plist.xml; path = Info.plist; sourceTree = "<group>"; };
		43D9FFB521EA9B0100AF44BF /* Learn.entitlements */ = {isa = PBXFileReference; lastKnownFileType = text.plist.entitlements; path = Learn.entitlements; sourceTree = "<group>"; };
		43D9FFBF21EAB22E00AF44BF /* DataManager.swift */ = {isa = PBXFileReference; lastKnownFileType = sourcecode.swift; path = DataManager.swift; sourceTree = "<group>"; };
		43D9FFCF21EAE05D00AF44BF /* LoopCore.framework */ = {isa = PBXFileReference; explicitFileType = wrapper.framework; includeInIndex = 0; path = LoopCore.framework; sourceTree = BUILT_PRODUCTS_DIR; };
		43D9FFD121EAE05D00AF44BF /* LoopCore.h */ = {isa = PBXFileReference; lastKnownFileType = sourcecode.c.h; path = LoopCore.h; sourceTree = "<group>"; };
		43D9FFD221EAE05D00AF44BF /* Info.plist */ = {isa = PBXFileReference; lastKnownFileType = text.plist.xml; path = Info.plist; sourceTree = "<group>"; };
		43DBF0521C93EC8200B3C386 /* DeviceDataManager.swift */ = {isa = PBXFileReference; fileEncoding = 4; lastKnownFileType = sourcecode.swift; lineEnding = 0; path = DeviceDataManager.swift; sourceTree = "<group>"; xcLanguageSpecificationIdentifier = xcode.lang.swift; };
		43DBF0581C93F73800B3C386 /* CarbEntryTableViewController.swift */ = {isa = PBXFileReference; fileEncoding = 4; lastKnownFileType = sourcecode.swift; path = CarbEntryTableViewController.swift; sourceTree = "<group>"; };
		43DE92581C5479E4001FFDE1 /* PotentialCarbEntryUserInfo.swift */ = {isa = PBXFileReference; fileEncoding = 4; lastKnownFileType = sourcecode.swift; path = PotentialCarbEntryUserInfo.swift; sourceTree = "<group>"; };
		43E2D8D11D20BF42004DA55F /* DoseMathTests.xctest */ = {isa = PBXFileReference; explicitFileType = wrapper.cfbundle; includeInIndex = 0; path = DoseMathTests.xctest; sourceTree = BUILT_PRODUCTS_DIR; };
		43E2D8D31D20BF42004DA55F /* DoseMathTests.swift */ = {isa = PBXFileReference; lastKnownFileType = sourcecode.swift; path = DoseMathTests.swift; sourceTree = "<group>"; };
		43E2D8D51D20BF42004DA55F /* Info.plist */ = {isa = PBXFileReference; lastKnownFileType = text.plist.xml; path = Info.plist; sourceTree = "<group>"; };
		43E2D8E11D20C0DB004DA55F /* read_selected_basal_profile.json */ = {isa = PBXFileReference; fileEncoding = 4; lastKnownFileType = text.json; path = read_selected_basal_profile.json; sourceTree = "<group>"; };
		43E2D8E21D20C0DB004DA55F /* recommend_temp_basal_correct_low_at_min.json */ = {isa = PBXFileReference; fileEncoding = 4; lastKnownFileType = text.json; path = recommend_temp_basal_correct_low_at_min.json; sourceTree = "<group>"; };
		43E2D8E31D20C0DB004DA55F /* recommend_temp_basal_flat_and_high.json */ = {isa = PBXFileReference; fileEncoding = 4; lastKnownFileType = text.json; path = recommend_temp_basal_flat_and_high.json; sourceTree = "<group>"; };
		43E2D8E41D20C0DB004DA55F /* recommend_temp_basal_high_and_falling.json */ = {isa = PBXFileReference; fileEncoding = 4; lastKnownFileType = text.json; path = recommend_temp_basal_high_and_falling.json; sourceTree = "<group>"; };
		43E2D8E51D20C0DB004DA55F /* recommend_temp_basal_high_and_rising.json */ = {isa = PBXFileReference; fileEncoding = 4; lastKnownFileType = text.json; path = recommend_temp_basal_high_and_rising.json; sourceTree = "<group>"; };
		43E2D8E61D20C0DB004DA55F /* recommend_temp_basal_in_range_and_rising.json */ = {isa = PBXFileReference; fileEncoding = 4; lastKnownFileType = text.json; path = recommend_temp_basal_in_range_and_rising.json; sourceTree = "<group>"; };
		43E2D8E71D20C0DB004DA55F /* recommend_temp_basal_no_change_glucose.json */ = {isa = PBXFileReference; fileEncoding = 4; lastKnownFileType = text.json; path = recommend_temp_basal_no_change_glucose.json; sourceTree = "<group>"; };
		43E2D8E81D20C0DB004DA55F /* recommend_temp_basal_start_high_end_in_range.json */ = {isa = PBXFileReference; fileEncoding = 4; lastKnownFileType = text.json; path = recommend_temp_basal_start_high_end_in_range.json; sourceTree = "<group>"; };
		43E2D8E91D20C0DB004DA55F /* recommend_temp_basal_start_high_end_low.json */ = {isa = PBXFileReference; fileEncoding = 4; lastKnownFileType = text.json; path = recommend_temp_basal_start_high_end_low.json; sourceTree = "<group>"; };
		43E2D8EA1D20C0DB004DA55F /* recommend_temp_basal_start_low_end_high.json */ = {isa = PBXFileReference; fileEncoding = 4; lastKnownFileType = text.json; path = recommend_temp_basal_start_low_end_high.json; sourceTree = "<group>"; };
		43E2D8EB1D20C0DB004DA55F /* recommend_temp_basal_start_low_end_in_range.json */ = {isa = PBXFileReference; fileEncoding = 4; lastKnownFileType = text.json; path = recommend_temp_basal_start_low_end_in_range.json; sourceTree = "<group>"; };
		43E2D90B1D20C581004DA55F /* LoopTests.xctest */ = {isa = PBXFileReference; explicitFileType = wrapper.cfbundle; includeInIndex = 0; path = LoopTests.xctest; sourceTree = BUILT_PRODUCTS_DIR; };
		43E2D90F1D20C581004DA55F /* Info.plist */ = {isa = PBXFileReference; lastKnownFileType = text.plist.xml; path = Info.plist; sourceTree = "<group>"; };
		43E3449E1B9D68E900C85C07 /* StatusTableViewController.swift */ = {isa = PBXFileReference; fileEncoding = 4; lastKnownFileType = sourcecode.swift; lineEnding = 0; path = StatusTableViewController.swift; sourceTree = "<group>"; xcLanguageSpecificationIdentifier = xcode.lang.swift; };
		43EDEE6B1CF2E12A00393BE3 /* Loop.entitlements */ = {isa = PBXFileReference; fileEncoding = 4; lastKnownFileType = text.xml; path = Loop.entitlements; sourceTree = "<group>"; };
		43F41C361D3BF32400C11ED6 /* UIAlertController.swift */ = {isa = PBXFileReference; fileEncoding = 4; lastKnownFileType = sourcecode.swift; path = UIAlertController.swift; sourceTree = "<group>"; };
		43F5C2C81B929C09003EB13D /* HealthKit.framework */ = {isa = PBXFileReference; lastKnownFileType = wrapper.framework; name = HealthKit.framework; path = System/Library/Frameworks/HealthKit.framework; sourceTree = SDKROOT; };
		43F5C2D41B92A4A6003EB13D /* Info.plist */ = {isa = PBXFileReference; fileEncoding = 4; lastKnownFileType = text.plist.xml; path = Info.plist; sourceTree = "<group>"; };
		43F5C2D61B92A4DC003EB13D /* Info.plist */ = {isa = PBXFileReference; fileEncoding = 4; lastKnownFileType = text.plist.xml; path = Info.plist; sourceTree = "<group>"; };
		43F64DD81D9C92C900D24DC6 /* TitleSubtitleTableViewCell.swift */ = {isa = PBXFileReference; fileEncoding = 4; lastKnownFileType = sourcecode.swift; path = TitleSubtitleTableViewCell.swift; sourceTree = "<group>"; };
		43F78D251C8FC000002152D1 /* DoseMath.swift */ = {isa = PBXFileReference; fileEncoding = 4; lastKnownFileType = sourcecode.swift; path = DoseMath.swift; sourceTree = "<group>"; };
		43F78D4B1C914197002152D1 /* LoopKit.framework */ = {isa = PBXFileReference; explicitFileType = wrapper.framework; path = LoopKit.framework; sourceTree = BUILT_PRODUCTS_DIR; };
		43F89CA222BDFBBC006BB54E /* UIActivityIndicatorView.swift */ = {isa = PBXFileReference; lastKnownFileType = sourcecode.swift; path = UIActivityIndicatorView.swift; sourceTree = "<group>"; };
		43FCEEA8221A615B0013DD30 /* StatusChartsManager.swift */ = {isa = PBXFileReference; lastKnownFileType = sourcecode.swift; path = StatusChartsManager.swift; sourceTree = "<group>"; };
		43FCEEAA221A61B40013DD30 /* IOBChart.swift */ = {isa = PBXFileReference; lastKnownFileType = sourcecode.swift; path = IOBChart.swift; sourceTree = "<group>"; };
		43FCEEAC221A66780013DD30 /* DateFormatter.swift */ = {isa = PBXFileReference; lastKnownFileType = sourcecode.swift; path = DateFormatter.swift; sourceTree = "<group>"; };
		43FCEEAE221A67A70013DD30 /* NumberFormatter+Charts.swift */ = {isa = PBXFileReference; lastKnownFileType = sourcecode.swift; path = "NumberFormatter+Charts.swift"; sourceTree = "<group>"; };
		43FCEEB0221A863E0013DD30 /* StatusChartsManager.swift */ = {isa = PBXFileReference; lastKnownFileType = sourcecode.swift; path = StatusChartsManager.swift; sourceTree = "<group>"; };
		43FCEEB2221BC3B60013DD30 /* DoseChart.swift */ = {isa = PBXFileReference; lastKnownFileType = sourcecode.swift; path = DoseChart.swift; sourceTree = "<group>"; };
		43FCEEB4221BCA020013DD30 /* COBChart.swift */ = {isa = PBXFileReference; lastKnownFileType = sourcecode.swift; path = COBChart.swift; sourceTree = "<group>"; };
		43FCEEBA22211C860013DD30 /* CarbEffectChart.swift */ = {isa = PBXFileReference; lastKnownFileType = sourcecode.swift; path = CarbEffectChart.swift; sourceTree = "<group>"; };
		43FCEEBC22212DD50013DD30 /* PredictedGlucoseChart.swift */ = {isa = PBXFileReference; lastKnownFileType = sourcecode.swift; path = PredictedGlucoseChart.swift; sourceTree = "<group>"; };
		4D3B40021D4A9DFE00BC6334 /* G4ShareSpy.framework */ = {isa = PBXFileReference; explicitFileType = wrapper.framework; path = G4ShareSpy.framework; sourceTree = BUILT_PRODUCTS_DIR; };
		4F08DE7C1E7BB6E5006741EA /* ChartAxisValueDoubleLog.swift */ = {isa = PBXFileReference; fileEncoding = 4; lastKnownFileType = sourcecode.swift; path = ChartAxisValueDoubleLog.swift; sourceTree = "<group>"; };
		4F08DE801E7BB6F1006741EA /* CGPoint.swift */ = {isa = PBXFileReference; fileEncoding = 4; lastKnownFileType = sourcecode.swift; path = CGPoint.swift; sourceTree = "<group>"; };
		4F08DE831E7BB70B006741EA /* ChartPointsScatterDownTrianglesLayer.swift */ = {isa = PBXFileReference; fileEncoding = 4; lastKnownFileType = sourcecode.swift; path = ChartPointsScatterDownTrianglesLayer.swift; sourceTree = "<group>"; };
		4F08DE841E7BB70B006741EA /* ChartPointsTouchHighlightLayerViewCache.swift */ = {isa = PBXFileReference; fileEncoding = 4; lastKnownFileType = sourcecode.swift; path = ChartPointsTouchHighlightLayerViewCache.swift; sourceTree = "<group>"; };
		4F08DE8E1E7BB871006741EA /* CollectionType+Loop.swift */ = {isa = PBXFileReference; fileEncoding = 4; lastKnownFileType = sourcecode.swift; path = "CollectionType+Loop.swift"; sourceTree = "<group>"; };
		4F11D3BF20DCBEEC006E072C /* GlucoseBackfillRequestUserInfo.swift */ = {isa = PBXFileReference; lastKnownFileType = sourcecode.swift; path = GlucoseBackfillRequestUserInfo.swift; sourceTree = "<group>"; };
		4F11D3C120DD80B3006E072C /* WatchHistoricalGlucose.swift */ = {isa = PBXFileReference; lastKnownFileType = sourcecode.swift; path = WatchHistoricalGlucose.swift; sourceTree = "<group>"; };
		4F2C15801E0495B200E160D4 /* WatchContext+WatchApp.swift */ = {isa = PBXFileReference; fileEncoding = 4; lastKnownFileType = sourcecode.swift; path = "WatchContext+WatchApp.swift"; sourceTree = "<group>"; };
		4F2C15921E09BF2C00E160D4 /* HUDView.swift */ = {isa = PBXFileReference; fileEncoding = 4; lastKnownFileType = sourcecode.swift; path = HUDView.swift; sourceTree = "<group>"; };
		4F2C15941E09BF3C00E160D4 /* HUDView.xib */ = {isa = PBXFileReference; fileEncoding = 4; lastKnownFileType = file.xib; path = HUDView.xib; sourceTree = "<group>"; };
		4F2C15961E09E94E00E160D4 /* HUDAssets.xcassets */ = {isa = PBXFileReference; lastKnownFileType = folder.assetcatalog; path = HUDAssets.xcassets; sourceTree = "<group>"; };
		4F526D5E1DF2459000A04910 /* HKUnit.swift */ = {isa = PBXFileReference; fileEncoding = 4; lastKnownFileType = sourcecode.swift; path = HKUnit.swift; sourceTree = "<group>"; };
		4F526D601DF8D9A900A04910 /* NetBasal.swift */ = {isa = PBXFileReference; fileEncoding = 4; lastKnownFileType = sourcecode.swift; path = NetBasal.swift; sourceTree = "<group>"; };
		4F6663931E905FD2009E74FC /* ChartColorPalette+Loop.swift */ = {isa = PBXFileReference; fileEncoding = 4; lastKnownFileType = sourcecode.swift; path = "ChartColorPalette+Loop.swift"; sourceTree = "<group>"; };
		4F70C1DC1DE8DCA7006380B7 /* Loop Status Extension.appex */ = {isa = PBXFileReference; explicitFileType = "wrapper.app-extension"; includeInIndex = 0; path = "Loop Status Extension.appex"; sourceTree = BUILT_PRODUCTS_DIR; };
		4F70C1DD1DE8DCA7006380B7 /* NotificationCenter.framework */ = {isa = PBXFileReference; lastKnownFileType = wrapper.framework; name = NotificationCenter.framework; path = System/Library/Frameworks/NotificationCenter.framework; sourceTree = SDKROOT; };
		4F70C1E01DE8DCA7006380B7 /* StatusViewController.swift */ = {isa = PBXFileReference; lastKnownFileType = sourcecode.swift; lineEnding = 0; path = StatusViewController.swift; sourceTree = "<group>"; xcLanguageSpecificationIdentifier = xcode.lang.swift; };
		4F70C1E31DE8DCA7006380B7 /* Base */ = {isa = PBXFileReference; lastKnownFileType = file.storyboard; name = Base; path = Base.lproj/MainInterface.storyboard; sourceTree = "<group>"; };
		4F70C1E51DE8DCA7006380B7 /* Info.plist */ = {isa = PBXFileReference; lastKnownFileType = text.plist.xml; path = Info.plist; sourceTree = "<group>"; };
		4F70C1FD1DE8E662006380B7 /* Loop Status Extension.entitlements */ = {isa = PBXFileReference; lastKnownFileType = text.plist.entitlements; path = "Loop Status Extension.entitlements"; sourceTree = "<group>"; };
		4F70C20F1DE8FAC5006380B7 /* ExtensionDataManager.swift */ = {isa = PBXFileReference; fileEncoding = 4; lastKnownFileType = sourcecode.swift; path = ExtensionDataManager.swift; sourceTree = "<group>"; };
		4F70C2111DE900EA006380B7 /* StatusExtensionContext.swift */ = {isa = PBXFileReference; fileEncoding = 4; lastKnownFileType = sourcecode.swift; path = StatusExtensionContext.swift; sourceTree = "<group>"; };
		4F75288B1DFE1DC600C322D6 /* LoopUI.framework */ = {isa = PBXFileReference; explicitFileType = wrapper.framework; includeInIndex = 0; path = LoopUI.framework; sourceTree = BUILT_PRODUCTS_DIR; };
		4F75288D1DFE1DC600C322D6 /* LoopUI.h */ = {isa = PBXFileReference; lastKnownFileType = sourcecode.c.h; path = LoopUI.h; sourceTree = "<group>"; };
		4F75288E1DFE1DC600C322D6 /* Info.plist */ = {isa = PBXFileReference; lastKnownFileType = text.plist.xml; path = Info.plist; sourceTree = "<group>"; };
		4F75F00120FCFE8C00B5570E /* GlucoseChartScene.swift */ = {isa = PBXFileReference; lastKnownFileType = sourcecode.swift; path = GlucoseChartScene.swift; sourceTree = "<group>"; };
		4F7E8AC420E2AB9600AEA65E /* Date.swift */ = {isa = PBXFileReference; lastKnownFileType = sourcecode.swift; path = Date.swift; sourceTree = "<group>"; };
		4F7E8AC620E2AC0300AEA65E /* WatchPredictedGlucose.swift */ = {isa = PBXFileReference; lastKnownFileType = sourcecode.swift; path = WatchPredictedGlucose.swift; sourceTree = "<group>"; };
		4F82654F20E69F9A0031A8F5 /* HUDInterfaceController.swift */ = {isa = PBXFileReference; lastKnownFileType = sourcecode.swift; path = HUDInterfaceController.swift; sourceTree = "<group>"; };
		4FC8C8001DEB93E400A1452E /* NSUserDefaults+StatusExtension.swift */ = {isa = PBXFileReference; fileEncoding = 4; lastKnownFileType = sourcecode.swift; path = "NSUserDefaults+StatusExtension.swift"; sourceTree = "<group>"; };
		4FDDD23620DC51DF00D04B16 /* LoopDataManager.swift */ = {isa = PBXFileReference; lastKnownFileType = sourcecode.swift; path = LoopDataManager.swift; sourceTree = "<group>"; };
		4FF4D0FF1E18374700846527 /* WatchContext.swift */ = {isa = PBXFileReference; fileEncoding = 4; lastKnownFileType = sourcecode.swift; path = WatchContext.swift; sourceTree = "<group>"; };
		4FFEDFBE20E5CF22000BFC58 /* ChartHUDController.swift */ = {isa = PBXFileReference; fileEncoding = 4; lastKnownFileType = sourcecode.swift; path = ChartHUDController.swift; sourceTree = "<group>"; };
		7D199D93212A067600241026 /* pl */ = {isa = PBXFileReference; lastKnownFileType = text.plist.strings; name = pl; path = pl.lproj/Main.strings; sourceTree = "<group>"; };
		7D199D94212A067600241026 /* pl */ = {isa = PBXFileReference; lastKnownFileType = text.plist.strings; name = pl; path = pl.lproj/MainInterface.strings; sourceTree = "<group>"; };
		7D199D95212A067600241026 /* pl */ = {isa = PBXFileReference; lastKnownFileType = text.plist.strings; name = pl; path = pl.lproj/Interface.strings; sourceTree = "<group>"; };
		7D199D96212A067600241026 /* pl */ = {isa = PBXFileReference; lastKnownFileType = text.plist.strings; name = pl; path = pl.lproj/Localizable.strings; sourceTree = "<group>"; };
		7D199D97212A067600241026 /* pl */ = {isa = PBXFileReference; lastKnownFileType = text.plist.strings; name = pl; path = pl.lproj/InfoPlist.strings; sourceTree = "<group>"; };
		7D199D99212A067600241026 /* pl */ = {isa = PBXFileReference; lastKnownFileType = text.plist.strings; name = pl; path = pl.lproj/Localizable.strings; sourceTree = "<group>"; };
		7D199D9A212A067600241026 /* pl */ = {isa = PBXFileReference; lastKnownFileType = text.plist.strings; name = pl; path = pl.lproj/Localizable.strings; sourceTree = "<group>"; };
		7D199D9D212A067700241026 /* pl */ = {isa = PBXFileReference; lastKnownFileType = text.plist.strings; name = pl; path = pl.lproj/Localizable.strings; sourceTree = "<group>"; };
		7D199DA2212A067700241026 /* pl */ = {isa = PBXFileReference; lastKnownFileType = text.plist.strings; name = pl; path = pl.lproj/Localizable.strings; sourceTree = "<group>"; };
		7D23667521250BE30028B67D /* Base */ = {isa = PBXFileReference; lastKnownFileType = text.plist.strings; name = Base; path = Base.lproj/Localizable.strings; sourceTree = "<group>"; };
		7D23667621250BF70028B67D /* Base */ = {isa = PBXFileReference; lastKnownFileType = text.plist.strings; name = Base; path = Base.lproj/InfoPlist.strings; sourceTree = "<group>"; };
		7D23667821250C2D0028B67D /* Base */ = {isa = PBXFileReference; lastKnownFileType = text.plist.strings; name = Base; path = Base.lproj/Localizable.strings; sourceTree = "<group>"; };
		7D23667921250C440028B67D /* Base */ = {isa = PBXFileReference; lastKnownFileType = text.plist.strings; name = Base; path = Base.lproj/Localizable.strings; sourceTree = "<group>"; };
		7D23667A21250C480028B67D /* Base */ = {isa = PBXFileReference; lastKnownFileType = text.plist.strings; name = Base; path = Base.lproj/InfoPlist.strings; sourceTree = "<group>"; };
		7D23667C21250C7E0028B67D /* LocalizedString.swift */ = {isa = PBXFileReference; fileEncoding = 4; lastKnownFileType = sourcecode.swift; name = LocalizedString.swift; path = LoopUI/Common/LocalizedString.swift; sourceTree = SOURCE_ROOT; };
		7D23667E21250CAC0028B67D /* Base */ = {isa = PBXFileReference; lastKnownFileType = text.plist.strings; name = Base; path = Base.lproj/InfoPlist.strings; sourceTree = "<group>"; };
		7D23667F21250CB80028B67D /* Base */ = {isa = PBXFileReference; lastKnownFileType = text.plist.strings; name = Base; path = Base.lproj/Localizable.strings; sourceTree = "<group>"; };
		7D23668321250CFB0028B67D /* Base */ = {isa = PBXFileReference; lastKnownFileType = text.plist.strings; name = Base; path = Base.lproj/Localizable.strings; sourceTree = "<group>"; };
		7D23668521250D180028B67D /* fr */ = {isa = PBXFileReference; lastKnownFileType = text.plist.strings; name = fr; path = fr.lproj/Main.strings; sourceTree = "<group>"; };
		7D23668621250D180028B67D /* fr */ = {isa = PBXFileReference; lastKnownFileType = text.plist.strings; name = fr; path = fr.lproj/MainInterface.strings; sourceTree = "<group>"; };
		7D23668721250D180028B67D /* fr */ = {isa = PBXFileReference; lastKnownFileType = text.plist.strings; name = fr; path = fr.lproj/Interface.strings; sourceTree = "<group>"; };
		7D23668821250D180028B67D /* fr */ = {isa = PBXFileReference; lastKnownFileType = text.plist.strings; name = fr; path = fr.lproj/Localizable.strings; sourceTree = "<group>"; };
		7D23668921250D180028B67D /* fr */ = {isa = PBXFileReference; lastKnownFileType = text.plist.strings; name = fr; path = fr.lproj/InfoPlist.strings; sourceTree = "<group>"; };
		7D23668B21250D180028B67D /* fr */ = {isa = PBXFileReference; lastKnownFileType = text.plist.strings; name = fr; path = fr.lproj/Localizable.strings; sourceTree = "<group>"; };
		7D23668C21250D190028B67D /* fr */ = {isa = PBXFileReference; lastKnownFileType = text.plist.strings; name = fr; path = fr.lproj/Localizable.strings; sourceTree = "<group>"; };
		7D23668F21250D190028B67D /* fr */ = {isa = PBXFileReference; lastKnownFileType = text.plist.strings; name = fr; path = fr.lproj/Localizable.strings; sourceTree = "<group>"; };
		7D23669321250D190028B67D /* fr */ = {isa = PBXFileReference; lastKnownFileType = text.plist.strings; name = fr; path = fr.lproj/Localizable.strings; sourceTree = "<group>"; };
		7D23669521250D220028B67D /* de */ = {isa = PBXFileReference; lastKnownFileType = text.plist.strings; name = de; path = de.lproj/Main.strings; sourceTree = "<group>"; };
		7D23669621250D230028B67D /* de */ = {isa = PBXFileReference; lastKnownFileType = text.plist.strings; name = de; path = de.lproj/MainInterface.strings; sourceTree = "<group>"; };
		7D23669721250D230028B67D /* de */ = {isa = PBXFileReference; lastKnownFileType = text.plist.strings; name = de; path = de.lproj/Interface.strings; sourceTree = "<group>"; };
		7D23669821250D230028B67D /* de */ = {isa = PBXFileReference; lastKnownFileType = text.plist.strings; name = de; path = de.lproj/Localizable.strings; sourceTree = "<group>"; };
		7D23669921250D230028B67D /* de */ = {isa = PBXFileReference; lastKnownFileType = text.plist.strings; name = de; path = de.lproj/InfoPlist.strings; sourceTree = "<group>"; };
		7D23669B21250D230028B67D /* de */ = {isa = PBXFileReference; lastKnownFileType = text.plist.strings; name = de; path = de.lproj/Localizable.strings; sourceTree = "<group>"; };
		7D23669C21250D230028B67D /* de */ = {isa = PBXFileReference; lastKnownFileType = text.plist.strings; name = de; path = de.lproj/Localizable.strings; sourceTree = "<group>"; };
		7D23669F21250D240028B67D /* de */ = {isa = PBXFileReference; lastKnownFileType = text.plist.strings; name = de; path = de.lproj/Localizable.strings; sourceTree = "<group>"; };
		7D2366A321250D240028B67D /* de */ = {isa = PBXFileReference; lastKnownFileType = text.plist.strings; name = de; path = de.lproj/Localizable.strings; sourceTree = "<group>"; };
		7D2366A521250D2C0028B67D /* zh-Hans */ = {isa = PBXFileReference; lastKnownFileType = text.plist.strings; name = "zh-Hans"; path = "zh-Hans.lproj/Main.strings"; sourceTree = "<group>"; };
		7D2366A621250D2C0028B67D /* zh-Hans */ = {isa = PBXFileReference; lastKnownFileType = text.plist.strings; name = "zh-Hans"; path = "zh-Hans.lproj/MainInterface.strings"; sourceTree = "<group>"; };
		7D2366A721250D2C0028B67D /* zh-Hans */ = {isa = PBXFileReference; lastKnownFileType = text.plist.strings; name = "zh-Hans"; path = "zh-Hans.lproj/Interface.strings"; sourceTree = "<group>"; };
		7D2366A821250D2C0028B67D /* zh-Hans */ = {isa = PBXFileReference; lastKnownFileType = text.plist.strings; name = "zh-Hans"; path = "zh-Hans.lproj/Localizable.strings"; sourceTree = "<group>"; };
		7D2366A921250D2C0028B67D /* zh-Hans */ = {isa = PBXFileReference; lastKnownFileType = text.plist.strings; name = "zh-Hans"; path = "zh-Hans.lproj/InfoPlist.strings"; sourceTree = "<group>"; };
		7D2366AB21250D2D0028B67D /* zh-Hans */ = {isa = PBXFileReference; lastKnownFileType = text.plist.strings; name = "zh-Hans"; path = "zh-Hans.lproj/Localizable.strings"; sourceTree = "<group>"; };
		7D2366AC21250D2D0028B67D /* zh-Hans */ = {isa = PBXFileReference; lastKnownFileType = text.plist.strings; name = "zh-Hans"; path = "zh-Hans.lproj/Localizable.strings"; sourceTree = "<group>"; };
		7D2366AF21250D2D0028B67D /* zh-Hans */ = {isa = PBXFileReference; lastKnownFileType = text.plist.strings; name = "zh-Hans"; path = "zh-Hans.lproj/Localizable.strings"; sourceTree = "<group>"; };
		7D2366B321250D2D0028B67D /* zh-Hans */ = {isa = PBXFileReference; lastKnownFileType = text.plist.strings; name = "zh-Hans"; path = "zh-Hans.lproj/Localizable.strings"; sourceTree = "<group>"; };
		7D2366B421250D350028B67D /* it */ = {isa = PBXFileReference; lastKnownFileType = text.plist.strings; name = it; path = it.lproj/Interface.strings; sourceTree = "<group>"; };
		7D2366B721250D360028B67D /* it */ = {isa = PBXFileReference; lastKnownFileType = text.plist.strings; name = it; path = it.lproj/Main.strings; sourceTree = "<group>"; };
		7D2366B821250D360028B67D /* it */ = {isa = PBXFileReference; lastKnownFileType = text.plist.strings; name = it; path = it.lproj/MainInterface.strings; sourceTree = "<group>"; };
		7D2366B921250D360028B67D /* it */ = {isa = PBXFileReference; lastKnownFileType = text.plist.strings; name = it; path = it.lproj/Localizable.strings; sourceTree = "<group>"; };
		7D2366BA21250D360028B67D /* it */ = {isa = PBXFileReference; lastKnownFileType = text.plist.strings; name = it; path = it.lproj/InfoPlist.strings; sourceTree = "<group>"; };
		7D2366BC21250D360028B67D /* it */ = {isa = PBXFileReference; lastKnownFileType = text.plist.strings; name = it; path = it.lproj/Localizable.strings; sourceTree = "<group>"; };
		7D2366BD21250D360028B67D /* it */ = {isa = PBXFileReference; lastKnownFileType = text.plist.strings; name = it; path = it.lproj/Localizable.strings; sourceTree = "<group>"; };
		7D2366BF21250D370028B67D /* it */ = {isa = PBXFileReference; lastKnownFileType = text.plist.strings; name = it; path = it.lproj/Localizable.strings; sourceTree = "<group>"; };
		7D2366C321250D370028B67D /* it */ = {isa = PBXFileReference; lastKnownFileType = text.plist.strings; name = it; path = it.lproj/Localizable.strings; sourceTree = "<group>"; };
		7D2366C521250D3F0028B67D /* nl */ = {isa = PBXFileReference; lastKnownFileType = text.plist.strings; name = nl; path = nl.lproj/Main.strings; sourceTree = "<group>"; };
		7D2366C621250D3F0028B67D /* nl */ = {isa = PBXFileReference; lastKnownFileType = text.plist.strings; name = nl; path = nl.lproj/MainInterface.strings; sourceTree = "<group>"; };
		7D2366C721250D3F0028B67D /* nl */ = {isa = PBXFileReference; lastKnownFileType = text.plist.strings; name = nl; path = nl.lproj/Interface.strings; sourceTree = "<group>"; };
		7D2366C821250D400028B67D /* nl */ = {isa = PBXFileReference; lastKnownFileType = text.plist.strings; name = nl; path = nl.lproj/Localizable.strings; sourceTree = "<group>"; };
		7D2366C921250D400028B67D /* nl */ = {isa = PBXFileReference; lastKnownFileType = text.plist.strings; name = nl; path = nl.lproj/InfoPlist.strings; sourceTree = "<group>"; };
		7D2366CB21250D400028B67D /* nl */ = {isa = PBXFileReference; lastKnownFileType = text.plist.strings; name = nl; path = nl.lproj/Localizable.strings; sourceTree = "<group>"; };
		7D2366CC21250D400028B67D /* nl */ = {isa = PBXFileReference; lastKnownFileType = text.plist.strings; name = nl; path = nl.lproj/Localizable.strings; sourceTree = "<group>"; };
		7D2366CF21250D400028B67D /* nl */ = {isa = PBXFileReference; lastKnownFileType = text.plist.strings; name = nl; path = nl.lproj/Localizable.strings; sourceTree = "<group>"; };
		7D2366D321250D410028B67D /* nl */ = {isa = PBXFileReference; lastKnownFileType = text.plist.strings; name = nl; path = nl.lproj/Localizable.strings; sourceTree = "<group>"; };
		7D2366D521250D4A0028B67D /* nb */ = {isa = PBXFileReference; lastKnownFileType = text.plist.strings; name = nb; path = nb.lproj/Main.strings; sourceTree = "<group>"; };
		7D2366D621250D4A0028B67D /* nb */ = {isa = PBXFileReference; lastKnownFileType = text.plist.strings; name = nb; path = nb.lproj/MainInterface.strings; sourceTree = "<group>"; };
		7D2366D721250D4A0028B67D /* nb */ = {isa = PBXFileReference; lastKnownFileType = text.plist.strings; name = nb; path = nb.lproj/Interface.strings; sourceTree = "<group>"; };
		7D2366D821250D4A0028B67D /* nb */ = {isa = PBXFileReference; lastKnownFileType = text.plist.strings; name = nb; path = nb.lproj/Localizable.strings; sourceTree = "<group>"; };
		7D2366D921250D4A0028B67D /* nb */ = {isa = PBXFileReference; lastKnownFileType = text.plist.strings; name = nb; path = nb.lproj/InfoPlist.strings; sourceTree = "<group>"; };
		7D2366DB21250D4A0028B67D /* nb */ = {isa = PBXFileReference; lastKnownFileType = text.plist.strings; name = nb; path = nb.lproj/Localizable.strings; sourceTree = "<group>"; };
		7D2366DC21250D4B0028B67D /* nb */ = {isa = PBXFileReference; lastKnownFileType = text.plist.strings; name = nb; path = nb.lproj/Localizable.strings; sourceTree = "<group>"; };
		7D2366DF21250D4B0028B67D /* nb */ = {isa = PBXFileReference; lastKnownFileType = text.plist.strings; name = nb; path = nb.lproj/Localizable.strings; sourceTree = "<group>"; };
		7D2366E321250D4B0028B67D /* nb */ = {isa = PBXFileReference; lastKnownFileType = text.plist.strings; name = nb; path = nb.lproj/Localizable.strings; sourceTree = "<group>"; };
		7D68AAAA1FE2DB0A00522C49 /* ru */ = {isa = PBXFileReference; lastKnownFileType = text.plist.strings; name = ru; path = ru.lproj/Main.strings; sourceTree = "<group>"; };
		7D68AAAB1FE2DB0A00522C49 /* ru */ = {isa = PBXFileReference; lastKnownFileType = text.plist.strings; name = ru; path = ru.lproj/MainInterface.strings; sourceTree = "<group>"; };
		7D68AAAC1FE2DB0A00522C49 /* ru */ = {isa = PBXFileReference; lastKnownFileType = text.plist.strings; name = ru; path = ru.lproj/Interface.strings; sourceTree = "<group>"; };
		7D68AAAD1FE2E8D400522C49 /* ru */ = {isa = PBXFileReference; lastKnownFileType = text.plist.strings; name = ru; path = ru.lproj/Localizable.strings; sourceTree = "<group>"; };
		7D68AAB31FE2E8D500522C49 /* ru */ = {isa = PBXFileReference; lastKnownFileType = text.plist.strings; name = ru; path = ru.lproj/Localizable.strings; sourceTree = "<group>"; };
		7D68AAB41FE2E8D600522C49 /* ru */ = {isa = PBXFileReference; lastKnownFileType = text.plist.strings; name = ru; path = ru.lproj/InfoPlist.strings; sourceTree = "<group>"; };
		7D68AAB61FE2E8D600522C49 /* ru */ = {isa = PBXFileReference; lastKnownFileType = text.plist.strings; name = ru; path = ru.lproj/Localizable.strings; sourceTree = "<group>"; };
		7D68AAB71FE2E8D600522C49 /* ru */ = {isa = PBXFileReference; lastKnownFileType = text.plist.strings; name = ru; path = ru.lproj/Localizable.strings; sourceTree = "<group>"; };
		7D68AAB81FE2E8D700522C49 /* ru */ = {isa = PBXFileReference; lastKnownFileType = text.plist.strings; name = ru; path = ru.lproj/Localizable.strings; sourceTree = "<group>"; };
		7D7076361FE06EDE004AC8EA /* es */ = {isa = PBXFileReference; lastKnownFileType = text.plist.strings; name = es; path = es.lproj/Localizable.strings; sourceTree = "<group>"; };
		7D70764B1FE06EE1004AC8EA /* es */ = {isa = PBXFileReference; lastKnownFileType = text.plist.strings; name = es; path = es.lproj/Localizable.strings; sourceTree = "<group>"; };
		7D70765A1FE06EE2004AC8EA /* es */ = {isa = PBXFileReference; lastKnownFileType = text.plist.strings; name = es; path = es.lproj/Localizable.strings; sourceTree = "<group>"; };
		7D70765F1FE06EE3004AC8EA /* es */ = {isa = PBXFileReference; lastKnownFileType = text.plist.strings; name = es; path = es.lproj/Localizable.strings; sourceTree = "<group>"; };
		7D7076641FE06EE4004AC8EA /* es */ = {isa = PBXFileReference; lastKnownFileType = text.plist.strings; name = es; path = es.lproj/Localizable.strings; sourceTree = "<group>"; };
		7D9BEED52335A3CB005DCFD6 /* en */ = {isa = PBXFileReference; lastKnownFileType = text.plist.strings; name = en; path = en.lproj/InfoPlist.strings; sourceTree = "<group>"; };
		7D9BEED72335A489005DCFD6 /* en */ = {isa = PBXFileReference; lastKnownFileType = text.plist.strings; name = en; path = en.lproj/Main.strings; sourceTree = "<group>"; };
		7D9BEED82335A4F7005DCFD6 /* en */ = {isa = PBXFileReference; lastKnownFileType = text.plist.strings; name = en; path = en.lproj/Localizable.strings; sourceTree = "<group>"; };
		7D9BEEDA2335A522005DCFD6 /* en */ = {isa = PBXFileReference; lastKnownFileType = text.plist.strings; name = en; path = en.lproj/MainInterface.strings; sourceTree = "<group>"; };
		7D9BEEDB2335A587005DCFD6 /* en */ = {isa = PBXFileReference; lastKnownFileType = text.plist.strings; name = en; path = en.lproj/Localizable.strings; sourceTree = "<group>"; };
		7D9BEEDD2335A5CC005DCFD6 /* en */ = {isa = PBXFileReference; lastKnownFileType = text.plist.strings; name = en; path = en.lproj/Interface.strings; sourceTree = "<group>"; };
		7D9BEEDE2335A5F7005DCFD6 /* en */ = {isa = PBXFileReference; lastKnownFileType = text.plist.strings; name = en; path = en.lproj/Localizable.strings; sourceTree = "<group>"; };
		7D9BEEE62335A6B3005DCFD6 /* en */ = {isa = PBXFileReference; lastKnownFileType = text.plist.strings; name = en; path = en.lproj/Localizable.strings; sourceTree = "<group>"; };
		7D9BEEE82335A6B9005DCFD6 /* zh-Hans */ = {isa = PBXFileReference; lastKnownFileType = text.plist.strings; name = "zh-Hans"; path = "zh-Hans.lproj/Localizable.strings"; sourceTree = "<group>"; };
		7D9BEEE92335A6BB005DCFD6 /* nl */ = {isa = PBXFileReference; lastKnownFileType = text.plist.strings; name = nl; path = nl.lproj/Localizable.strings; sourceTree = "<group>"; };
		7D9BEEEA2335A6BC005DCFD6 /* fr */ = {isa = PBXFileReference; lastKnownFileType = text.plist.strings; name = fr; path = fr.lproj/Localizable.strings; sourceTree = "<group>"; };
		7D9BEEEB2335A6BD005DCFD6 /* de */ = {isa = PBXFileReference; lastKnownFileType = text.plist.strings; name = de; path = de.lproj/Localizable.strings; sourceTree = "<group>"; };
		7D9BEEEC2335A6BE005DCFD6 /* it */ = {isa = PBXFileReference; lastKnownFileType = text.plist.strings; name = it; path = it.lproj/Localizable.strings; sourceTree = "<group>"; };
		7D9BEEED2335A6BF005DCFD6 /* nb */ = {isa = PBXFileReference; lastKnownFileType = text.plist.strings; name = nb; path = nb.lproj/Localizable.strings; sourceTree = "<group>"; };
		7D9BEEEE2335A6BF005DCFD6 /* pl */ = {isa = PBXFileReference; lastKnownFileType = text.plist.strings; name = pl; path = pl.lproj/Localizable.strings; sourceTree = "<group>"; };
		7D9BEEEF2335A6C0005DCFD6 /* ru */ = {isa = PBXFileReference; lastKnownFileType = text.plist.strings; name = ru; path = ru.lproj/Localizable.strings; sourceTree = "<group>"; };
		7D9BEEF02335A6C1005DCFD6 /* es */ = {isa = PBXFileReference; lastKnownFileType = text.plist.strings; name = es; path = es.lproj/Localizable.strings; sourceTree = "<group>"; };
		7D9BEEF42335CF8D005DCFD6 /* en */ = {isa = PBXFileReference; lastKnownFileType = text.plist.strings; name = en; path = en.lproj/Localizable.strings; sourceTree = "<group>"; };
		7D9BEEF62335CF90005DCFD6 /* zh-Hans */ = {isa = PBXFileReference; lastKnownFileType = text.plist.strings; name = "zh-Hans"; path = "zh-Hans.lproj/Localizable.strings"; sourceTree = "<group>"; };
		7D9BEEF72335CF91005DCFD6 /* nl */ = {isa = PBXFileReference; lastKnownFileType = text.plist.strings; name = nl; path = nl.lproj/Localizable.strings; sourceTree = "<group>"; };
		7D9BEEF82335CF93005DCFD6 /* fr */ = {isa = PBXFileReference; lastKnownFileType = text.plist.strings; name = fr; path = fr.lproj/Localizable.strings; sourceTree = "<group>"; };
		7D9BEEF92335CF93005DCFD6 /* de */ = {isa = PBXFileReference; lastKnownFileType = text.plist.strings; name = de; path = de.lproj/Localizable.strings; sourceTree = "<group>"; };
		7D9BEEFA2335CF94005DCFD6 /* it */ = {isa = PBXFileReference; lastKnownFileType = text.plist.strings; name = it; path = it.lproj/Localizable.strings; sourceTree = "<group>"; };
		7D9BEEFB2335CF95005DCFD6 /* nb */ = {isa = PBXFileReference; lastKnownFileType = text.plist.strings; name = nb; path = nb.lproj/Localizable.strings; sourceTree = "<group>"; };
		7D9BEEFC2335CF96005DCFD6 /* pl */ = {isa = PBXFileReference; lastKnownFileType = text.plist.strings; name = pl; path = pl.lproj/Localizable.strings; sourceTree = "<group>"; };
		7D9BEEFD2335CF97005DCFD6 /* ru */ = {isa = PBXFileReference; lastKnownFileType = text.plist.strings; name = ru; path = ru.lproj/Localizable.strings; sourceTree = "<group>"; };
		7D9BEEFE2335CF97005DCFD6 /* es */ = {isa = PBXFileReference; lastKnownFileType = text.plist.strings; name = es; path = es.lproj/Localizable.strings; sourceTree = "<group>"; };
		7D9BEF002335D67D005DCFD6 /* en */ = {isa = PBXFileReference; lastKnownFileType = text.plist.strings; name = en; path = en.lproj/Main.strings; sourceTree = "<group>"; };
		7D9BEF022335D687005DCFD6 /* zh-Hans */ = {isa = PBXFileReference; lastKnownFileType = text.plist.strings; name = "zh-Hans"; path = "zh-Hans.lproj/Main.strings"; sourceTree = "<group>"; };
		7D9BEF042335D68A005DCFD6 /* nl */ = {isa = PBXFileReference; lastKnownFileType = text.plist.strings; name = nl; path = nl.lproj/Main.strings; sourceTree = "<group>"; };
		7D9BEF062335D68C005DCFD6 /* fr */ = {isa = PBXFileReference; lastKnownFileType = text.plist.strings; name = fr; path = fr.lproj/Main.strings; sourceTree = "<group>"; };
		7D9BEF082335D68D005DCFD6 /* de */ = {isa = PBXFileReference; lastKnownFileType = text.plist.strings; name = de; path = de.lproj/Main.strings; sourceTree = "<group>"; };
		7D9BEF0A2335D68F005DCFD6 /* it */ = {isa = PBXFileReference; lastKnownFileType = text.plist.strings; name = it; path = it.lproj/Main.strings; sourceTree = "<group>"; };
		7D9BEF0C2335D690005DCFD6 /* nb */ = {isa = PBXFileReference; lastKnownFileType = text.plist.strings; name = nb; path = nb.lproj/Main.strings; sourceTree = "<group>"; };
		7D9BEF0E2335D691005DCFD6 /* pl */ = {isa = PBXFileReference; lastKnownFileType = text.plist.strings; name = pl; path = pl.lproj/Main.strings; sourceTree = "<group>"; };
		7D9BEF102335D693005DCFD6 /* ru */ = {isa = PBXFileReference; lastKnownFileType = text.plist.strings; name = ru; path = ru.lproj/Main.strings; sourceTree = "<group>"; };
		7D9BEF122335D694005DCFD6 /* es */ = {isa = PBXFileReference; lastKnownFileType = text.plist.strings; name = es; path = es.lproj/Main.strings; sourceTree = "<group>"; };
		7D9BEF132335EC4B005DCFD6 /* ja */ = {isa = PBXFileReference; lastKnownFileType = text.plist.strings; name = ja; path = ja.lproj/Intents.strings; sourceTree = "<group>"; };
		7D9BEF152335EC4B005DCFD6 /* ja */ = {isa = PBXFileReference; lastKnownFileType = text.plist.strings; name = ja; path = ja.lproj/Main.strings; sourceTree = "<group>"; };
		7D9BEF162335EC4B005DCFD6 /* ja */ = {isa = PBXFileReference; lastKnownFileType = text.plist.strings; name = ja; path = ja.lproj/MainInterface.strings; sourceTree = "<group>"; };
		7D9BEF172335EC4C005DCFD6 /* ja */ = {isa = PBXFileReference; lastKnownFileType = text.plist.strings; name = ja; path = ja.lproj/Interface.strings; sourceTree = "<group>"; };
		7D9BEF182335EC4C005DCFD6 /* ja */ = {isa = PBXFileReference; lastKnownFileType = text.plist.strings; name = ja; path = ja.lproj/Main.strings; sourceTree = "<group>"; };
		7D9BEF1A2335EC4C005DCFD6 /* ja */ = {isa = PBXFileReference; lastKnownFileType = text.plist.strings; name = ja; path = ja.lproj/Localizable.strings; sourceTree = "<group>"; };
		7D9BEF1B2335EC4C005DCFD6 /* ja */ = {isa = PBXFileReference; lastKnownFileType = text.plist.strings; name = ja; path = ja.lproj/Localizable.strings; sourceTree = "<group>"; };
		7D9BEF1C2335EC4C005DCFD6 /* ja */ = {isa = PBXFileReference; lastKnownFileType = text.plist.strings; name = ja; path = ja.lproj/InfoPlist.strings; sourceTree = "<group>"; };
		7D9BEF1E2335EC4D005DCFD6 /* ja */ = {isa = PBXFileReference; lastKnownFileType = text.plist.strings; name = ja; path = ja.lproj/Localizable.strings; sourceTree = "<group>"; };
		7D9BEF1F2335EC4D005DCFD6 /* ja */ = {isa = PBXFileReference; lastKnownFileType = text.plist.strings; name = ja; path = ja.lproj/Localizable.strings; sourceTree = "<group>"; };
		7D9BEF222335EC4D005DCFD6 /* ja */ = {isa = PBXFileReference; lastKnownFileType = text.plist.strings; name = ja; path = ja.lproj/Localizable.strings; sourceTree = "<group>"; };
		7D9BEF272335EC4E005DCFD6 /* ja */ = {isa = PBXFileReference; lastKnownFileType = text.plist.strings; name = ja; path = ja.lproj/Localizable.strings; sourceTree = "<group>"; };
		7D9BEF282335EC4E005DCFD6 /* ja */ = {isa = PBXFileReference; lastKnownFileType = text.plist.strings; name = ja; path = ja.lproj/Localizable.strings; sourceTree = "<group>"; };
		7D9BEF292335EC58005DCFD6 /* pt-BR */ = {isa = PBXFileReference; lastKnownFileType = text.plist.strings; name = "pt-BR"; path = "pt-BR.lproj/Intents.strings"; sourceTree = "<group>"; };
		7D9BEF2B2335EC59005DCFD6 /* pt-BR */ = {isa = PBXFileReference; lastKnownFileType = text.plist.strings; name = "pt-BR"; path = "pt-BR.lproj/Main.strings"; sourceTree = "<group>"; };
		7D9BEF2C2335EC59005DCFD6 /* pt-BR */ = {isa = PBXFileReference; lastKnownFileType = text.plist.strings; name = "pt-BR"; path = "pt-BR.lproj/MainInterface.strings"; sourceTree = "<group>"; };
		7D9BEF2D2335EC59005DCFD6 /* pt-BR */ = {isa = PBXFileReference; lastKnownFileType = text.plist.strings; name = "pt-BR"; path = "pt-BR.lproj/Interface.strings"; sourceTree = "<group>"; };
		7D9BEF2E2335EC59005DCFD6 /* pt-BR */ = {isa = PBXFileReference; lastKnownFileType = text.plist.strings; name = "pt-BR"; path = "pt-BR.lproj/Main.strings"; sourceTree = "<group>"; };
		7D9BEF302335EC59005DCFD6 /* pt-BR */ = {isa = PBXFileReference; lastKnownFileType = text.plist.strings; name = "pt-BR"; path = "pt-BR.lproj/Localizable.strings"; sourceTree = "<group>"; };
		7D9BEF312335EC59005DCFD6 /* pt-BR */ = {isa = PBXFileReference; lastKnownFileType = text.plist.strings; name = "pt-BR"; path = "pt-BR.lproj/Localizable.strings"; sourceTree = "<group>"; };
		7D9BEF322335EC59005DCFD6 /* pt-BR */ = {isa = PBXFileReference; lastKnownFileType = text.plist.strings; name = "pt-BR"; path = "pt-BR.lproj/InfoPlist.strings"; sourceTree = "<group>"; };
		7D9BEF342335EC59005DCFD6 /* pt-BR */ = {isa = PBXFileReference; lastKnownFileType = text.plist.strings; name = "pt-BR"; path = "pt-BR.lproj/Localizable.strings"; sourceTree = "<group>"; };
		7D9BEF352335EC59005DCFD6 /* pt-BR */ = {isa = PBXFileReference; lastKnownFileType = text.plist.strings; name = "pt-BR"; path = "pt-BR.lproj/Localizable.strings"; sourceTree = "<group>"; };
		7D9BEF382335EC5A005DCFD6 /* pt-BR */ = {isa = PBXFileReference; lastKnownFileType = text.plist.strings; name = "pt-BR"; path = "pt-BR.lproj/Localizable.strings"; sourceTree = "<group>"; };
		7D9BEF3D2335EC5A005DCFD6 /* pt-BR */ = {isa = PBXFileReference; lastKnownFileType = text.plist.strings; name = "pt-BR"; path = "pt-BR.lproj/Localizable.strings"; sourceTree = "<group>"; };
		7D9BEF3E2335EC5A005DCFD6 /* pt-BR */ = {isa = PBXFileReference; lastKnownFileType = text.plist.strings; name = "pt-BR"; path = "pt-BR.lproj/Localizable.strings"; sourceTree = "<group>"; };
		7D9BEF3F2335EC62005DCFD6 /* vi */ = {isa = PBXFileReference; lastKnownFileType = text.plist.strings; name = vi; path = vi.lproj/Intents.strings; sourceTree = "<group>"; };
		7D9BEF412335EC62005DCFD6 /* vi */ = {isa = PBXFileReference; lastKnownFileType = text.plist.strings; name = vi; path = vi.lproj/Main.strings; sourceTree = "<group>"; };
		7D9BEF422335EC62005DCFD6 /* vi */ = {isa = PBXFileReference; lastKnownFileType = text.plist.strings; name = vi; path = vi.lproj/MainInterface.strings; sourceTree = "<group>"; };
		7D9BEF432335EC62005DCFD6 /* vi */ = {isa = PBXFileReference; lastKnownFileType = text.plist.strings; name = vi; path = vi.lproj/Interface.strings; sourceTree = "<group>"; };
		7D9BEF442335EC62005DCFD6 /* vi */ = {isa = PBXFileReference; lastKnownFileType = text.plist.strings; name = vi; path = vi.lproj/Main.strings; sourceTree = "<group>"; };
		7D9BEF462335EC62005DCFD6 /* vi */ = {isa = PBXFileReference; lastKnownFileType = text.plist.strings; name = vi; path = vi.lproj/Localizable.strings; sourceTree = "<group>"; };
		7D9BEF472335EC62005DCFD6 /* vi */ = {isa = PBXFileReference; lastKnownFileType = text.plist.strings; name = vi; path = vi.lproj/Localizable.strings; sourceTree = "<group>"; };
		7D9BEF4A2335EC63005DCFD6 /* vi */ = {isa = PBXFileReference; lastKnownFileType = text.plist.strings; name = vi; path = vi.lproj/Localizable.strings; sourceTree = "<group>"; };
		7D9BEF4B2335EC63005DCFD6 /* vi */ = {isa = PBXFileReference; lastKnownFileType = text.plist.strings; name = vi; path = vi.lproj/Localizable.strings; sourceTree = "<group>"; };
		7D9BEF4E2335EC63005DCFD6 /* vi */ = {isa = PBXFileReference; lastKnownFileType = text.plist.strings; name = vi; path = vi.lproj/Localizable.strings; sourceTree = "<group>"; };
		7D9BEF532335EC63005DCFD6 /* vi */ = {isa = PBXFileReference; lastKnownFileType = text.plist.strings; name = vi; path = vi.lproj/Localizable.strings; sourceTree = "<group>"; };
		7D9BEF542335EC64005DCFD6 /* vi */ = {isa = PBXFileReference; lastKnownFileType = text.plist.strings; name = vi; path = vi.lproj/Localizable.strings; sourceTree = "<group>"; };
		7D9BEF552335EC6E005DCFD6 /* da */ = {isa = PBXFileReference; lastKnownFileType = text.plist.strings; name = da; path = da.lproj/Intents.strings; sourceTree = "<group>"; };
		7D9BEF572335EC6E005DCFD6 /* da */ = {isa = PBXFileReference; lastKnownFileType = text.plist.strings; name = da; path = da.lproj/Main.strings; sourceTree = "<group>"; };
		7D9BEF582335EC6E005DCFD6 /* da */ = {isa = PBXFileReference; lastKnownFileType = text.plist.strings; name = da; path = da.lproj/MainInterface.strings; sourceTree = "<group>"; };
		7D9BEF592335EC6E005DCFD6 /* da */ = {isa = PBXFileReference; lastKnownFileType = text.plist.strings; name = da; path = da.lproj/Interface.strings; sourceTree = "<group>"; };
		7D9BEF5A2335EC6E005DCFD6 /* da */ = {isa = PBXFileReference; lastKnownFileType = text.plist.strings; name = da; path = da.lproj/Main.strings; sourceTree = "<group>"; };
		7D9BEF5C2335EC6F005DCFD6 /* da */ = {isa = PBXFileReference; lastKnownFileType = text.plist.strings; name = da; path = da.lproj/Localizable.strings; sourceTree = "<group>"; };
		7D9BEF5D2335EC6F005DCFD6 /* da */ = {isa = PBXFileReference; lastKnownFileType = text.plist.strings; name = da; path = da.lproj/Localizable.strings; sourceTree = "<group>"; };
		7D9BEF5E2335EC6F005DCFD6 /* da */ = {isa = PBXFileReference; lastKnownFileType = text.plist.strings; name = da; path = da.lproj/InfoPlist.strings; sourceTree = "<group>"; };
		7D9BEF602335EC6F005DCFD6 /* da */ = {isa = PBXFileReference; lastKnownFileType = text.plist.strings; name = da; path = da.lproj/Localizable.strings; sourceTree = "<group>"; };
		7D9BEF612335EC6F005DCFD6 /* da */ = {isa = PBXFileReference; lastKnownFileType = text.plist.strings; name = da; path = da.lproj/Localizable.strings; sourceTree = "<group>"; };
		7D9BEF642335EC6F005DCFD6 /* da */ = {isa = PBXFileReference; lastKnownFileType = text.plist.strings; name = da; path = da.lproj/Localizable.strings; sourceTree = "<group>"; };
		7D9BEF692335EC70005DCFD6 /* da */ = {isa = PBXFileReference; lastKnownFileType = text.plist.strings; name = da; path = da.lproj/Localizable.strings; sourceTree = "<group>"; };
		7D9BEF6A2335EC70005DCFD6 /* da */ = {isa = PBXFileReference; lastKnownFileType = text.plist.strings; name = da; path = da.lproj/Localizable.strings; sourceTree = "<group>"; };
		7D9BEF6B2335EC7D005DCFD6 /* sv */ = {isa = PBXFileReference; lastKnownFileType = text.plist.strings; name = sv; path = sv.lproj/Intents.strings; sourceTree = "<group>"; };
		7D9BEF6D2335EC7D005DCFD6 /* sv */ = {isa = PBXFileReference; lastKnownFileType = text.plist.strings; name = sv; path = sv.lproj/Main.strings; sourceTree = "<group>"; };
		7D9BEF6E2335EC7D005DCFD6 /* sv */ = {isa = PBXFileReference; lastKnownFileType = text.plist.strings; name = sv; path = sv.lproj/MainInterface.strings; sourceTree = "<group>"; };
		7D9BEF6F2335EC7D005DCFD6 /* sv */ = {isa = PBXFileReference; lastKnownFileType = text.plist.strings; name = sv; path = sv.lproj/Interface.strings; sourceTree = "<group>"; };
		7D9BEF702335EC7D005DCFD6 /* sv */ = {isa = PBXFileReference; lastKnownFileType = text.plist.strings; name = sv; path = sv.lproj/Main.strings; sourceTree = "<group>"; };
		7D9BEF722335EC7D005DCFD6 /* sv */ = {isa = PBXFileReference; lastKnownFileType = text.plist.strings; name = sv; path = sv.lproj/Localizable.strings; sourceTree = "<group>"; };
		7D9BEF732335EC7D005DCFD6 /* sv */ = {isa = PBXFileReference; lastKnownFileType = text.plist.strings; name = sv; path = sv.lproj/Localizable.strings; sourceTree = "<group>"; };
		7D9BEF762335EC7D005DCFD6 /* sv */ = {isa = PBXFileReference; lastKnownFileType = text.plist.strings; name = sv; path = sv.lproj/Localizable.strings; sourceTree = "<group>"; };
		7D9BEF772335EC7E005DCFD6 /* sv */ = {isa = PBXFileReference; lastKnownFileType = text.plist.strings; name = sv; path = sv.lproj/Localizable.strings; sourceTree = "<group>"; };
		7D9BEF7A2335EC7E005DCFD6 /* sv */ = {isa = PBXFileReference; lastKnownFileType = text.plist.strings; name = sv; path = sv.lproj/Localizable.strings; sourceTree = "<group>"; };
		7D9BEF7F2335EC7E005DCFD6 /* sv */ = {isa = PBXFileReference; lastKnownFileType = text.plist.strings; name = sv; path = sv.lproj/Localizable.strings; sourceTree = "<group>"; };
		7D9BEF802335EC7E005DCFD6 /* sv */ = {isa = PBXFileReference; lastKnownFileType = text.plist.strings; name = sv; path = sv.lproj/Localizable.strings; sourceTree = "<group>"; };
		7D9BEF812335EC8B005DCFD6 /* fi */ = {isa = PBXFileReference; lastKnownFileType = text.plist.strings; name = fi; path = fi.lproj/Intents.strings; sourceTree = "<group>"; };
		7D9BEF832335EC8B005DCFD6 /* fi */ = {isa = PBXFileReference; lastKnownFileType = text.plist.strings; name = fi; path = fi.lproj/Main.strings; sourceTree = "<group>"; };
		7D9BEF842335EC8B005DCFD6 /* fi */ = {isa = PBXFileReference; lastKnownFileType = text.plist.strings; name = fi; path = fi.lproj/MainInterface.strings; sourceTree = "<group>"; };
		7D9BEF852335EC8B005DCFD6 /* fi */ = {isa = PBXFileReference; lastKnownFileType = text.plist.strings; name = fi; path = fi.lproj/Interface.strings; sourceTree = "<group>"; };
		7D9BEF862335EC8B005DCFD6 /* fi */ = {isa = PBXFileReference; lastKnownFileType = text.plist.strings; name = fi; path = fi.lproj/Main.strings; sourceTree = "<group>"; };
		7D9BEF882335EC8C005DCFD6 /* fi */ = {isa = PBXFileReference; lastKnownFileType = text.plist.strings; name = fi; path = fi.lproj/Localizable.strings; sourceTree = "<group>"; };
		7D9BEF892335EC8C005DCFD6 /* fi */ = {isa = PBXFileReference; lastKnownFileType = text.plist.strings; name = fi; path = fi.lproj/Localizable.strings; sourceTree = "<group>"; };
		7D9BEF8A2335EC8C005DCFD6 /* fi */ = {isa = PBXFileReference; lastKnownFileType = text.plist.strings; name = fi; path = fi.lproj/InfoPlist.strings; sourceTree = "<group>"; };
		7D9BEF8C2335EC8C005DCFD6 /* fi */ = {isa = PBXFileReference; lastKnownFileType = text.plist.strings; name = fi; path = fi.lproj/Localizable.strings; sourceTree = "<group>"; };
		7D9BEF8D2335EC8C005DCFD6 /* fi */ = {isa = PBXFileReference; lastKnownFileType = text.plist.strings; name = fi; path = fi.lproj/Localizable.strings; sourceTree = "<group>"; };
		7D9BEF902335EC8C005DCFD6 /* fi */ = {isa = PBXFileReference; lastKnownFileType = text.plist.strings; name = fi; path = fi.lproj/Localizable.strings; sourceTree = "<group>"; };
		7D9BEF952335EC8D005DCFD6 /* fi */ = {isa = PBXFileReference; lastKnownFileType = text.plist.strings; name = fi; path = fi.lproj/Localizable.strings; sourceTree = "<group>"; };
		7D9BEF962335EC8D005DCFD6 /* fi */ = {isa = PBXFileReference; lastKnownFileType = text.plist.strings; name = fi; path = fi.lproj/Localizable.strings; sourceTree = "<group>"; };
		7D9BEF972335F667005DCFD6 /* en */ = {isa = PBXFileReference; lastKnownFileType = text.plist.strings; name = en; path = en.lproj/Localizable.strings; sourceTree = "<group>"; };
		7D9BEF98233600D6005DCFD6 /* es */ = {isa = PBXFileReference; lastKnownFileType = text.plist.strings; name = es; path = es.lproj/InfoPlist.strings; sourceTree = "<group>"; };
		7D9BEF99233600D8005DCFD6 /* sv */ = {isa = PBXFileReference; lastKnownFileType = text.plist.strings; name = sv; path = sv.lproj/InfoPlist.strings; sourceTree = "<group>"; };
		7D9BEF9A233600D9005DCFD6 /* vi */ = {isa = PBXFileReference; lastKnownFileType = text.plist.strings; name = vi; path = vi.lproj/InfoPlist.strings; sourceTree = "<group>"; };
		7D9BF13A23370E8B005DCFD6 /* ro */ = {isa = PBXFileReference; lastKnownFileType = text.plist.strings; name = ro; path = ro.lproj/Intents.strings; sourceTree = "<group>"; };
		7D9BF13B23370E8B005DCFD6 /* ro */ = {isa = PBXFileReference; lastKnownFileType = text.plist.strings; name = ro; path = ro.lproj/Main.strings; sourceTree = "<group>"; };
		7D9BF13C23370E8B005DCFD6 /* ro */ = {isa = PBXFileReference; lastKnownFileType = text.plist.strings; name = ro; path = ro.lproj/MainInterface.strings; sourceTree = "<group>"; };
		7D9BF13D23370E8B005DCFD6 /* ro */ = {isa = PBXFileReference; lastKnownFileType = text.plist.strings; name = ro; path = ro.lproj/Interface.strings; sourceTree = "<group>"; };
		7D9BF13E23370E8C005DCFD6 /* ro */ = {isa = PBXFileReference; lastKnownFileType = text.plist.strings; name = ro; path = ro.lproj/Main.strings; sourceTree = "<group>"; };
		7D9BF13F23370E8C005DCFD6 /* ro */ = {isa = PBXFileReference; lastKnownFileType = text.plist.strings; name = ro; path = ro.lproj/Localizable.strings; sourceTree = "<group>"; };
		7D9BF14023370E8C005DCFD6 /* ro */ = {isa = PBXFileReference; lastKnownFileType = text.plist.strings; name = ro; path = ro.lproj/Localizable.strings; sourceTree = "<group>"; };
		7D9BF14123370E8C005DCFD6 /* ro */ = {isa = PBXFileReference; lastKnownFileType = text.plist.strings; name = ro; path = ro.lproj/InfoPlist.strings; sourceTree = "<group>"; };
		7D9BF14223370E8C005DCFD6 /* ro */ = {isa = PBXFileReference; lastKnownFileType = text.plist.strings; name = ro; path = ro.lproj/Localizable.strings; sourceTree = "<group>"; };
		7D9BF14323370E8C005DCFD6 /* ro */ = {isa = PBXFileReference; lastKnownFileType = text.plist.strings; name = ro; path = ro.lproj/Localizable.strings; sourceTree = "<group>"; };
		7D9BF14423370E8D005DCFD6 /* ro */ = {isa = PBXFileReference; lastKnownFileType = text.plist.strings; name = ro; path = ro.lproj/Localizable.strings; sourceTree = "<group>"; };
		7D9BF14523370E8D005DCFD6 /* ro */ = {isa = PBXFileReference; lastKnownFileType = text.plist.strings; name = ro; path = ro.lproj/Localizable.strings; sourceTree = "<group>"; };
		7D9BF14623370E8D005DCFD6 /* ro */ = {isa = PBXFileReference; lastKnownFileType = text.plist.strings; name = ro; path = ro.lproj/Localizable.strings; sourceTree = "<group>"; };
		7DD382771F8DBFC60071272B /* es */ = {isa = PBXFileReference; lastKnownFileType = text.plist.strings; name = es; path = es.lproj/Main.strings; sourceTree = "<group>"; };
		7DD382781F8DBFC60071272B /* es */ = {isa = PBXFileReference; lastKnownFileType = text.plist.strings; name = es; path = es.lproj/MainInterface.strings; sourceTree = "<group>"; };
		7DD382791F8DBFC60071272B /* es */ = {isa = PBXFileReference; lastKnownFileType = text.plist.strings; name = es; path = es.lproj/Interface.strings; sourceTree = "<group>"; };
		80F864E52433BF5D0026EC26 /* fi */ = {isa = PBXFileReference; lastKnownFileType = text.plist.strings; name = fi; path = fi.lproj/InfoPlist.strings; sourceTree = "<group>"; };
		891B508424342BE1005DA578 /* CarbAndBolusFlowViewModel.swift */ = {isa = PBXFileReference; lastKnownFileType = sourcecode.swift; path = CarbAndBolusFlowViewModel.swift; sourceTree = "<group>"; };
		892A5D29222EF60A008961AB /* MockKit.framework */ = {isa = PBXFileReference; explicitFileType = wrapper.framework; name = MockKit.framework; path = Carthage/Build/iOS/MockKit.framework; sourceTree = SOURCE_ROOT; };
		892A5D2B222EF60A008961AB /* MockKitUI.framework */ = {isa = PBXFileReference; explicitFileType = wrapper.framework; name = MockKitUI.framework; path = Carthage/Build/iOS/MockKitUI.framework; sourceTree = SOURCE_ROOT; };
		892A5D58222F0A27008961AB /* Debug.swift */ = {isa = PBXFileReference; lastKnownFileType = sourcecode.swift; path = Debug.swift; sourceTree = "<group>"; };
		892A5D5A222F0D7C008961AB /* LoopTestingKit.framework */ = {isa = PBXFileReference; explicitFileType = wrapper.framework; name = LoopTestingKit.framework; path = Carthage/Build/iOS/LoopTestingKit.framework; sourceTree = SOURCE_ROOT; };
		892A5D682230C41D008961AB /* RangeReplaceableCollection.swift */ = {isa = PBXFileReference; lastKnownFileType = sourcecode.swift; path = RangeReplaceableCollection.swift; sourceTree = "<group>"; };
		892D7C5023B54A14008A9656 /* CarbEntryViewController.swift */ = {isa = PBXFileReference; lastKnownFileType = sourcecode.swift; path = CarbEntryViewController.swift; sourceTree = "<group>"; };
		892FB4CC22040104005293EC /* OverridePresetRow.swift */ = {isa = PBXFileReference; lastKnownFileType = sourcecode.swift; path = OverridePresetRow.swift; sourceTree = "<group>"; };
		892FB4CE220402C0005293EC /* OverrideSelectionController.swift */ = {isa = PBXFileReference; lastKnownFileType = sourcecode.swift; path = OverrideSelectionController.swift; sourceTree = "<group>"; };
		894F6DD2243BCBDB00CCE676 /* Environment+SizeClass.swift */ = {isa = PBXFileReference; lastKnownFileType = sourcecode.swift; path = "Environment+SizeClass.swift"; sourceTree = "<group>"; };
		894F6DD6243C047300CCE676 /* View+Position.swift */ = {isa = PBXFileReference; lastKnownFileType = sourcecode.swift; name = "View+Position.swift"; path = "WatchApp Extension/Views/View+Position.swift"; sourceTree = SOURCE_ROOT; };
		894F6DD8243C060600CCE676 /* ScalablePositionedText.swift */ = {isa = PBXFileReference; lastKnownFileType = sourcecode.swift; path = ScalablePositionedText.swift; sourceTree = "<group>"; };
		894F6DDA243C07CF00CCE676 /* GramLabel.swift */ = {isa = PBXFileReference; lastKnownFileType = sourcecode.swift; path = GramLabel.swift; sourceTree = "<group>"; };
		894F6DDC243C0A2300CCE676 /* CarbAmountLabel.swift */ = {isa = PBXFileReference; lastKnownFileType = sourcecode.swift; path = CarbAmountLabel.swift; sourceTree = "<group>"; };
		895788A5242E69A1002CB114 /* AbsorptionTimeSelection.swift */ = {isa = PBXFileReference; fileEncoding = 4; lastKnownFileType = sourcecode.swift; path = AbsorptionTimeSelection.swift; sourceTree = "<group>"; };
		895788A6242E69A1002CB114 /* CarbAndBolusFlow.swift */ = {isa = PBXFileReference; fileEncoding = 4; lastKnownFileType = sourcecode.swift; path = CarbAndBolusFlow.swift; sourceTree = "<group>"; };
		895788A7242E69A1002CB114 /* BolusInput.swift */ = {isa = PBXFileReference; fileEncoding = 4; lastKnownFileType = sourcecode.swift; path = BolusInput.swift; sourceTree = "<group>"; };
		895788A9242E69A1002CB114 /* Color.swift */ = {isa = PBXFileReference; fileEncoding = 4; lastKnownFileType = sourcecode.swift; path = Color.swift; sourceTree = "<group>"; };
		895788AA242E69A1002CB114 /* CircularAccessoryButtonStyle.swift */ = {isa = PBXFileReference; fileEncoding = 4; lastKnownFileType = sourcecode.swift; path = CircularAccessoryButtonStyle.swift; sourceTree = "<group>"; };
		895788AB242E69A2002CB114 /* ActionButton.swift */ = {isa = PBXFileReference; fileEncoding = 4; lastKnownFileType = sourcecode.swift; path = ActionButton.swift; sourceTree = "<group>"; };
		895FE0942201234000FCF18A /* OverrideSelectionViewController.swift */ = {isa = PBXFileReference; fileEncoding = 4; lastKnownFileType = sourcecode.swift; path = OverrideSelectionViewController.swift; sourceTree = "<group>"; };
		8968B1112408B3520074BB48 /* UIFont.swift */ = {isa = PBXFileReference; lastKnownFileType = sourcecode.swift; path = UIFont.swift; sourceTree = "<group>"; };
		8968B113240C55F10074BB48 /* LoopSettingsTests.swift */ = {isa = PBXFileReference; lastKnownFileType = sourcecode.swift; path = LoopSettingsTests.swift; sourceTree = "<group>"; };
		897A5A9524C2175B00C4E71D /* BolusEntryView.swift */ = {isa = PBXFileReference; lastKnownFileType = sourcecode.swift; path = BolusEntryView.swift; sourceTree = "<group>"; };
		897A5A9824C22DE800C4E71D /* BolusEntryViewModel.swift */ = {isa = PBXFileReference; lastKnownFileType = sourcecode.swift; path = BolusEntryViewModel.swift; sourceTree = "<group>"; };
		898ECA5E218ABD17001E9D35 /* GlucoseChartScaler.swift */ = {isa = PBXFileReference; fileEncoding = 4; lastKnownFileType = sourcecode.swift; path = GlucoseChartScaler.swift; sourceTree = "<group>"; };
		898ECA5F218ABD17001E9D35 /* GlucoseChartData.swift */ = {isa = PBXFileReference; fileEncoding = 4; lastKnownFileType = sourcecode.swift; path = GlucoseChartData.swift; sourceTree = "<group>"; };
		898ECA62218ABD21001E9D35 /* ComplicationChartManager.swift */ = {isa = PBXFileReference; fileEncoding = 4; lastKnownFileType = sourcecode.swift; path = ComplicationChartManager.swift; sourceTree = "<group>"; };
		898ECA64218ABD9A001E9D35 /* CGRect.swift */ = {isa = PBXFileReference; fileEncoding = 4; lastKnownFileType = sourcecode.swift; path = CGRect.swift; sourceTree = "<group>"; };
		898ECA66218ABDA8001E9D35 /* WatchApp Extension-Bridging-Header.h */ = {isa = PBXFileReference; lastKnownFileType = sourcecode.c.h; path = "WatchApp Extension-Bridging-Header.h"; sourceTree = "<group>"; };
		898ECA67218ABDA8001E9D35 /* CLKTextProvider+Compound.m */ = {isa = PBXFileReference; fileEncoding = 4; lastKnownFileType = sourcecode.c.objc; path = "CLKTextProvider+Compound.m"; sourceTree = "<group>"; };
		898ECA68218ABDA9001E9D35 /* CLKTextProvider+Compound.h */ = {isa = PBXFileReference; fileEncoding = 4; lastKnownFileType = sourcecode.c.h; path = "CLKTextProvider+Compound.h"; sourceTree = "<group>"; };
		899433B723FE129700FA4BEA /* OverrideBadgeView.swift */ = {isa = PBXFileReference; lastKnownFileType = sourcecode.swift; path = OverrideBadgeView.swift; sourceTree = "<group>"; };
		89A1B66D24ABFDF800117AC2 /* SupportedBolusVolumesUserInfo.swift */ = {isa = PBXFileReference; lastKnownFileType = sourcecode.swift; path = SupportedBolusVolumesUserInfo.swift; sourceTree = "<group>"; };
		89A605E224327DFE009C1096 /* CarbAmountInput.swift */ = {isa = PBXFileReference; lastKnownFileType = sourcecode.swift; path = CarbAmountInput.swift; sourceTree = "<group>"; };
		89A605E424327F45009C1096 /* DoseVolumeInput.swift */ = {isa = PBXFileReference; lastKnownFileType = sourcecode.swift; path = DoseVolumeInput.swift; sourceTree = "<group>"; };
		89A605E62432860C009C1096 /* PeriodicPublisher.swift */ = {isa = PBXFileReference; lastKnownFileType = sourcecode.swift; path = PeriodicPublisher.swift; sourceTree = "<group>"; };
		89A605E824328862009C1096 /* Checkmark.swift */ = {isa = PBXFileReference; lastKnownFileType = sourcecode.swift; path = Checkmark.swift; sourceTree = "<group>"; };
		89A605EA243288E4009C1096 /* TopDownTriangle.swift */ = {isa = PBXFileReference; lastKnownFileType = sourcecode.swift; path = TopDownTriangle.swift; sourceTree = "<group>"; };
		89A605EC24328972009C1096 /* BolusArrow.swift */ = {isa = PBXFileReference; lastKnownFileType = sourcecode.swift; path = BolusArrow.swift; sourceTree = "<group>"; };
		89A605EE2432925D009C1096 /* CompletionCheckmark.swift */ = {isa = PBXFileReference; lastKnownFileType = sourcecode.swift; path = CompletionCheckmark.swift; sourceTree = "<group>"; };
		89A605F02432BD18009C1096 /* BolusConfirmationVisual.swift */ = {isa = PBXFileReference; lastKnownFileType = sourcecode.swift; path = BolusConfirmationVisual.swift; sourceTree = "<group>"; };
		89ADE13A226BFA0F0067222B /* TestingScenariosManager.swift */ = {isa = PBXFileReference; lastKnownFileType = sourcecode.swift; path = TestingScenariosManager.swift; sourceTree = "<group>"; };
		89CA2B2F226C0161004D9350 /* DirectoryObserver.swift */ = {isa = PBXFileReference; lastKnownFileType = sourcecode.swift; path = DirectoryObserver.swift; sourceTree = "<group>"; };
		89CA2B31226C18B8004D9350 /* TestingScenariosTableViewController.swift */ = {isa = PBXFileReference; lastKnownFileType = sourcecode.swift; path = TestingScenariosTableViewController.swift; sourceTree = "<group>"; };
		89CA2B3C226E6B13004D9350 /* LocalTestingScenariosManager.swift */ = {isa = PBXFileReference; lastKnownFileType = sourcecode.swift; path = LocalTestingScenariosManager.swift; sourceTree = "<group>"; };
		89CAB36224C8FE95009EE3CE /* PredictedGlucoseChartView.swift */ = {isa = PBXFileReference; lastKnownFileType = sourcecode.swift; path = PredictedGlucoseChartView.swift; sourceTree = "<group>"; };
		89D1503D24B506EB00EDE253 /* Dictionary.swift */ = {isa = PBXFileReference; lastKnownFileType = sourcecode.swift; path = Dictionary.swift; sourceTree = "<group>"; };
		89D6953D23B6DF8A002B3066 /* PotentialCarbEntryTableViewCell.swift */ = {isa = PBXFileReference; lastKnownFileType = sourcecode.swift; path = PotentialCarbEntryTableViewCell.swift; sourceTree = "<group>"; };
		89E08FC1242E73DC000D719B /* CarbAmountPositionKey.swift */ = {isa = PBXFileReference; lastKnownFileType = sourcecode.swift; path = CarbAmountPositionKey.swift; sourceTree = "<group>"; };
		89E08FC3242E73F0000D719B /* GramLabelPositionKey.swift */ = {isa = PBXFileReference; lastKnownFileType = sourcecode.swift; path = GramLabelPositionKey.swift; sourceTree = "<group>"; };
		89E08FC5242E7506000D719B /* CarbAndDateInput.swift */ = {isa = PBXFileReference; lastKnownFileType = sourcecode.swift; path = CarbAndDateInput.swift; sourceTree = "<group>"; };
		89E08FC7242E76E9000D719B /* AnyTransition.swift */ = {isa = PBXFileReference; lastKnownFileType = sourcecode.swift; path = AnyTransition.swift; sourceTree = "<group>"; };
		89E08FC9242E7714000D719B /* UIFont.swift */ = {isa = PBXFileReference; lastKnownFileType = sourcecode.swift; path = UIFont.swift; sourceTree = "<group>"; };
		89E08FCB242E790C000D719B /* Comparable.swift */ = {isa = PBXFileReference; lastKnownFileType = sourcecode.swift; path = Comparable.swift; sourceTree = "<group>"; };
		89E08FCF242E8B2B000D719B /* BolusConfirmationView.swift */ = {isa = PBXFileReference; lastKnownFileType = sourcecode.swift; path = BolusConfirmationView.swift; sourceTree = "<group>"; };
		89E267FB2292456700A3F2AF /* FeatureFlags.swift */ = {isa = PBXFileReference; lastKnownFileType = sourcecode.swift; path = FeatureFlags.swift; sourceTree = "<group>"; };
		89E267FE229267DF00A3F2AF /* Optional.swift */ = {isa = PBXFileReference; lastKnownFileType = sourcecode.swift; path = Optional.swift; sourceTree = "<group>"; };
		89F9118E24352F1600ECCAF3 /* DigitalCrownRotation.swift */ = {isa = PBXFileReference; lastKnownFileType = sourcecode.swift; path = DigitalCrownRotation.swift; sourceTree = "<group>"; };
		89F9119124358E2B00ECCAF3 /* CarbEntryInputMode.swift */ = {isa = PBXFileReference; lastKnownFileType = sourcecode.swift; path = CarbEntryInputMode.swift; sourceTree = "<group>"; };
		89F9119324358E4500ECCAF3 /* CarbAbsorptionTime.swift */ = {isa = PBXFileReference; lastKnownFileType = sourcecode.swift; path = CarbAbsorptionTime.swift; sourceTree = "<group>"; };
		89F9119524358E6900ECCAF3 /* BolusPickerValues.swift */ = {isa = PBXFileReference; lastKnownFileType = sourcecode.swift; path = BolusPickerValues.swift; sourceTree = "<group>"; };
		89FE21AC24AC57E30033F501 /* Collection.swift */ = {isa = PBXFileReference; lastKnownFileType = sourcecode.swift; path = Collection.swift; sourceTree = "<group>"; };
		A9122E8526D1506E00CDF0F5 /* Base32.framework */ = {isa = PBXFileReference; explicitFileType = wrapper.framework; path = Base32.framework; sourceTree = BUILT_PRODUCTS_DIR; };
		A91D2A3E26CF0FF80023B075 /* IconTitleSubtitleTableViewCell.swift */ = {isa = PBXFileReference; lastKnownFileType = sourcecode.swift; path = IconTitleSubtitleTableViewCell.swift; sourceTree = "<group>"; };
		A91E4C2024F867A700BE9213 /* StoredAlertTests.swift */ = {isa = PBXFileReference; lastKnownFileType = sourcecode.swift; path = StoredAlertTests.swift; sourceTree = "<group>"; };
		A91E4C2224F86F1000BE9213 /* CriticalEventLogExportManagerTests.swift */ = {isa = PBXFileReference; lastKnownFileType = sourcecode.swift; path = CriticalEventLogExportManagerTests.swift; sourceTree = "<group>"; };
		A9347F2E24E7508A00C99C34 /* WatchHistoricalCarbs.swift */ = {isa = PBXFileReference; lastKnownFileType = sourcecode.swift; path = WatchHistoricalCarbs.swift; sourceTree = "<group>"; };
		A9347F3024E7521800C99C34 /* CarbBackfillRequestUserInfo.swift */ = {isa = PBXFileReference; lastKnownFileType = sourcecode.swift; path = CarbBackfillRequestUserInfo.swift; sourceTree = "<group>"; };
		A951C5FF23E8AB51003E26DC /* Version.xcconfig */ = {isa = PBXFileReference; lastKnownFileType = text.xcconfig; path = Version.xcconfig; sourceTree = "<group>"; };
		A963B279252CEBAE0062AA12 /* SetBolusUserInfoTests.swift */ = {isa = PBXFileReference; lastKnownFileType = sourcecode.swift; path = SetBolusUserInfoTests.swift; sourceTree = "<group>"; };
		A966152423EA5A25005D8B29 /* DefaultAssets.xcassets */ = {isa = PBXFileReference; lastKnownFileType = folder.assetcatalog; path = DefaultAssets.xcassets; sourceTree = "<group>"; };
		A966152523EA5A25005D8B29 /* DerivedAssets.xcassets */ = {isa = PBXFileReference; lastKnownFileType = folder.assetcatalog; path = DerivedAssets.xcassets; sourceTree = "<group>"; };
		A966152823EA5A37005D8B29 /* DefaultAssets.xcassets */ = {isa = PBXFileReference; lastKnownFileType = folder.assetcatalog; path = DefaultAssets.xcassets; sourceTree = "<group>"; };
		A966152923EA5A37005D8B29 /* DerivedAssets.xcassets */ = {isa = PBXFileReference; lastKnownFileType = folder.assetcatalog; path = DerivedAssets.xcassets; sourceTree = "<group>"; };
		A967D94B24F99B9300CDDF8A /* OutputStream.swift */ = {isa = PBXFileReference; lastKnownFileType = sourcecode.swift; path = OutputStream.swift; sourceTree = "<group>"; };
		A96DAC232838325900D94E38 /* DiagnosticLog.swift */ = {isa = PBXFileReference; fileEncoding = 4; lastKnownFileType = sourcecode.swift; path = DiagnosticLog.swift; sourceTree = "<group>"; };
		A96DAC292838EF8A00D94E38 /* DiagnosticLogTests.swift */ = {isa = PBXFileReference; fileEncoding = 4; lastKnownFileType = sourcecode.swift; path = DiagnosticLogTests.swift; sourceTree = "<group>"; };
		A96DAC2B2838F31200D94E38 /* SharedLogging.swift */ = {isa = PBXFileReference; lastKnownFileType = sourcecode.swift; path = SharedLogging.swift; sourceTree = "<group>"; };
		A977A2F324ACFECF0059C207 /* CriticalEventLogExportManager.swift */ = {isa = PBXFileReference; lastKnownFileType = sourcecode.swift; path = CriticalEventLogExportManager.swift; sourceTree = "<group>"; };
		A97F250725E056D500F0EE19 /* OnboardingManager.swift */ = {isa = PBXFileReference; lastKnownFileType = sourcecode.swift; path = OnboardingManager.swift; sourceTree = "<group>"; };
		A98556842493F901000FD662 /* AlertStore+SimulatedCoreData.swift */ = {isa = PBXFileReference; lastKnownFileType = sourcecode.swift; path = "AlertStore+SimulatedCoreData.swift"; sourceTree = "<group>"; };
		A987CD4824A58A0100439ADC /* ZipArchive.swift */ = {isa = PBXFileReference; lastKnownFileType = sourcecode.swift; path = ZipArchive.swift; sourceTree = "<group>"; };
		A999D40524663D18004C89D4 /* PumpManagerError.swift */ = {isa = PBXFileReference; lastKnownFileType = sourcecode.swift; path = PumpManagerError.swift; sourceTree = "<group>"; };
		A9A056B224B93C62007CF06D /* CriticalEventLogExportView.swift */ = {isa = PBXFileReference; lastKnownFileType = sourcecode.swift; path = CriticalEventLogExportView.swift; sourceTree = "<group>"; };
		A9A056B424B94123007CF06D /* CriticalEventLogExportViewModel.swift */ = {isa = PBXFileReference; lastKnownFileType = sourcecode.swift; path = CriticalEventLogExportViewModel.swift; sourceTree = "<group>"; };
		A9B607AF247F000F00792BE4 /* UserNotifications+Loop.swift */ = {isa = PBXFileReference; lastKnownFileType = sourcecode.swift; path = "UserNotifications+Loop.swift"; sourceTree = "<group>"; };
		A9B996EF27235191002DC09C /* LoopWarning.swift */ = {isa = PBXFileReference; lastKnownFileType = sourcecode.swift; path = LoopWarning.swift; sourceTree = "<group>"; };
		A9B996F127238705002DC09C /* DosingDecisionStore.swift */ = {isa = PBXFileReference; lastKnownFileType = sourcecode.swift; path = DosingDecisionStore.swift; sourceTree = "<group>"; };
		A9BD28E6272226B40071DF15 /* TestLocalizedError.swift */ = {isa = PBXFileReference; lastKnownFileType = sourcecode.swift; path = TestLocalizedError.swift; sourceTree = "<group>"; };
		A9C1719625366F780053BCBD /* WatchHistoricalGlucoseTest.swift */ = {isa = PBXFileReference; lastKnownFileType = sourcecode.swift; path = WatchHistoricalGlucoseTest.swift; sourceTree = "<group>"; };
		A9C62D832331700D00535612 /* DiagnosticLog+Subsystem.swift */ = {isa = PBXFileReference; fileEncoding = 4; lastKnownFileType = sourcecode.swift; path = "DiagnosticLog+Subsystem.swift"; sourceTree = "<group>"; };
		A9C62D852331703000535612 /* Service.swift */ = {isa = PBXFileReference; fileEncoding = 4; lastKnownFileType = sourcecode.swift; path = Service.swift; sourceTree = "<group>"; };
		A9C62D862331703000535612 /* LoggingServicesManager.swift */ = {isa = PBXFileReference; fileEncoding = 4; lastKnownFileType = sourcecode.swift; path = LoggingServicesManager.swift; sourceTree = "<group>"; };
		A9C62D872331703000535612 /* ServicesManager.swift */ = {isa = PBXFileReference; fileEncoding = 4; lastKnownFileType = sourcecode.swift; path = ServicesManager.swift; sourceTree = "<group>"; };
		A9C62D8D2331708700535612 /* AuthenticationTableViewCell+NibLoadable.swift */ = {isa = PBXFileReference; fileEncoding = 4; lastKnownFileType = sourcecode.swift; path = "AuthenticationTableViewCell+NibLoadable.swift"; sourceTree = "<group>"; };
		A9CBE457248AB564008E7BA2 /* DoseStore+SimulatedCoreData.swift */ = {isa = PBXFileReference; lastKnownFileType = sourcecode.swift; path = "DoseStore+SimulatedCoreData.swift"; sourceTree = "<group>"; };
		A9CBE459248ACBE1008E7BA2 /* DosingDecisionStore+SimulatedCoreData.swift */ = {isa = PBXFileReference; lastKnownFileType = sourcecode.swift; path = "DosingDecisionStore+SimulatedCoreData.swift"; sourceTree = "<group>"; };
		A9CBE45B248ACC03008E7BA2 /* SettingsStore+SimulatedCoreData.swift */ = {isa = PBXFileReference; lastKnownFileType = sourcecode.swift; path = "SettingsStore+SimulatedCoreData.swift"; sourceTree = "<group>"; };
		A9D5C5B525DC6C6A00534873 /* LoopAppManager.swift */ = {isa = PBXFileReference; lastKnownFileType = sourcecode.swift; path = LoopAppManager.swift; sourceTree = "<group>"; };
		A9DAE7CF2332D77F006AE942 /* LoopTests.swift */ = {isa = PBXFileReference; fileEncoding = 4; lastKnownFileType = sourcecode.swift; path = LoopTests.swift; sourceTree = "<group>"; };
		A9DCF2D525B0F3C500C89088 /* LoopUIColorPalette+Default.swift */ = {isa = PBXFileReference; lastKnownFileType = sourcecode.swift; path = "LoopUIColorPalette+Default.swift"; sourceTree = "<group>"; };
		A9DF02CA24F72B9E00B7C988 /* CriticalEventLogTests.swift */ = {isa = PBXFileReference; lastKnownFileType = sourcecode.swift; path = CriticalEventLogTests.swift; sourceTree = "<group>"; };
		A9DFAFB224F0415E00950D1E /* CarbBackfillRequestUserInfoTests.swift */ = {isa = PBXFileReference; lastKnownFileType = sourcecode.swift; path = CarbBackfillRequestUserInfoTests.swift; sourceTree = "<group>"; };
		A9DFAFB424F048A000950D1E /* WatchHistoricalCarbsTests.swift */ = {isa = PBXFileReference; lastKnownFileType = sourcecode.swift; path = WatchHistoricalCarbsTests.swift; sourceTree = "<group>"; };
		A9E2DA7F262325E500AB8C89 /* OneTimePassword.framework */ = {isa = PBXFileReference; explicitFileType = wrapper.framework; path = OneTimePassword.framework; sourceTree = BUILT_PRODUCTS_DIR; };
		A9F5F1F4251050EC00E7C8A4 /* ZipArchiveTests.swift */ = {isa = PBXFileReference; lastKnownFileType = sourcecode.swift; path = ZipArchiveTests.swift; sourceTree = "<group>"; };
		A9F66FC2247F451500096EA7 /* UIDevice+Loop.swift */ = {isa = PBXFileReference; lastKnownFileType = sourcecode.swift; path = "UIDevice+Loop.swift"; sourceTree = "<group>"; };
		A9F703722489BC8500C98AD8 /* CarbStore+SimulatedCoreData.swift */ = {isa = PBXFileReference; lastKnownFileType = sourcecode.swift; path = "CarbStore+SimulatedCoreData.swift"; sourceTree = "<group>"; };
		A9F703742489C9A000C98AD8 /* GlucoseStore+SimulatedCoreData.swift */ = {isa = PBXFileReference; lastKnownFileType = sourcecode.swift; path = "GlucoseStore+SimulatedCoreData.swift"; sourceTree = "<group>"; };
		A9F703762489D8AA00C98AD8 /* PersistentDeviceLog+SimulatedCoreData.swift */ = {isa = PBXFileReference; lastKnownFileType = sourcecode.swift; path = "PersistentDeviceLog+SimulatedCoreData.swift"; sourceTree = "<group>"; };
		A9FB75F0252BE320004C7D3F /* BolusDosingDecision.swift */ = {isa = PBXFileReference; lastKnownFileType = sourcecode.swift; path = BolusDosingDecision.swift; sourceTree = "<group>"; };
		B40D07C6251A89D500C1C6D7 /* GlucoseDisplay.swift */ = {isa = PBXFileReference; lastKnownFileType = sourcecode.swift; path = GlucoseDisplay.swift; sourceTree = "<group>"; };
		B42C951324A3C76000857C73 /* CGMStatusHUDViewModel.swift */ = {isa = PBXFileReference; fileEncoding = 4; lastKnownFileType = sourcecode.swift; path = CGMStatusHUDViewModel.swift; sourceTree = "<group>"; };
		B43DA44024D9C12100CAFF4E /* DismissibleHostingController.swift */ = {isa = PBXFileReference; lastKnownFileType = sourcecode.swift; path = DismissibleHostingController.swift; sourceTree = "<group>"; };
		B44251B2252350CE00605937 /* ChartAxisValuesStaticGeneratorTests.swift */ = {isa = PBXFileReference; lastKnownFileType = sourcecode.swift; path = ChartAxisValuesStaticGeneratorTests.swift; sourceTree = "<group>"; };
		B44251B52523578300605937 /* PredictedGlucoseChartTests.swift */ = {isa = PBXFileReference; lastKnownFileType = sourcecode.swift; path = PredictedGlucoseChartTests.swift; sourceTree = "<group>"; };
		B47A791B2508009E006C0E11 /* ChartAxisValuesStaticGenerator.swift */ = {isa = PBXFileReference; lastKnownFileType = sourcecode.swift; path = ChartAxisValuesStaticGenerator.swift; sourceTree = "<group>"; };
		B48B0BAB24900093009A48DE /* PumpStatusHUDView.swift */ = {isa = PBXFileReference; lastKnownFileType = sourcecode.swift; path = PumpStatusHUDView.swift; sourceTree = "<group>"; };
		B490A03C24D04F9400F509FA /* Color.swift */ = {isa = PBXFileReference; lastKnownFileType = sourcecode.swift; path = Color.swift; sourceTree = "<group>"; };
		B490A03E24D0550F00F509FA /* GlucoseRangeCategory.swift */ = {isa = PBXFileReference; lastKnownFileType = sourcecode.swift; path = GlucoseRangeCategory.swift; sourceTree = "<group>"; };
		B490A04024D0559D00F509FA /* DeviceLifecycleProgressState.swift */ = {isa = PBXFileReference; lastKnownFileType = sourcecode.swift; path = DeviceLifecycleProgressState.swift; sourceTree = "<group>"; };
		B490A04224D055D900F509FA /* DeviceStatusHighlight.swift */ = {isa = PBXFileReference; lastKnownFileType = sourcecode.swift; path = DeviceStatusHighlight.swift; sourceTree = "<group>"; };
		B4BC56372518DEA900373647 /* CGMStatusHUDViewModelTests.swift */ = {isa = PBXFileReference; lastKnownFileType = sourcecode.swift; path = CGMStatusHUDViewModelTests.swift; sourceTree = "<group>"; };
		B4C9859325D5A3BB009FD9CA /* StatusBadgeHUDView.swift */ = {isa = PBXFileReference; lastKnownFileType = sourcecode.swift; path = StatusBadgeHUDView.swift; sourceTree = "<group>"; };
		B4CAD8782549D2540057946B /* LoopCompletionFreshnessTests.swift */ = {isa = PBXFileReference; lastKnownFileType = sourcecode.swift; path = LoopCompletionFreshnessTests.swift; sourceTree = "<group>"; };
		B4D620D324D9EDB900043B3C /* GuidanceColors.swift */ = {isa = PBXFileReference; lastKnownFileType = sourcecode.swift; path = GuidanceColors.swift; sourceTree = "<group>"; };
		B4E2022F2661063E009421B5 /* ClosedLoopStatus.swift */ = {isa = PBXFileReference; lastKnownFileType = sourcecode.swift; path = ClosedLoopStatus.swift; sourceTree = "<group>"; };
		B4E96D4A248A6B6E002DABAD /* DeviceStatusHUDView.swift */ = {isa = PBXFileReference; lastKnownFileType = sourcecode.swift; path = DeviceStatusHUDView.swift; sourceTree = "<group>"; };
		B4E96D4E248A6E20002DABAD /* CGMStatusHUDView.swift */ = {isa = PBXFileReference; lastKnownFileType = sourcecode.swift; path = CGMStatusHUDView.swift; sourceTree = "<group>"; };
		B4E96D52248A7386002DABAD /* GlucoseValueHUDView.swift */ = {isa = PBXFileReference; lastKnownFileType = sourcecode.swift; path = GlucoseValueHUDView.swift; sourceTree = "<group>"; };
		B4E96D54248A7509002DABAD /* GlucoseTrendHUDView.swift */ = {isa = PBXFileReference; lastKnownFileType = sourcecode.swift; path = GlucoseTrendHUDView.swift; sourceTree = "<group>"; };
		B4E96D56248A7B0F002DABAD /* StatusHighlightHUDView.swift */ = {isa = PBXFileReference; lastKnownFileType = sourcecode.swift; path = StatusHighlightHUDView.swift; sourceTree = "<group>"; };
		B4E96D58248A7F9A002DABAD /* StatusHighlightHUDView.xib */ = {isa = PBXFileReference; lastKnownFileType = file.xib; path = StatusHighlightHUDView.xib; sourceTree = "<group>"; };
		B4E96D5A248A8229002DABAD /* StatusBarHUDView.swift */ = {isa = PBXFileReference; lastKnownFileType = sourcecode.swift; path = StatusBarHUDView.swift; sourceTree = "<group>"; };
		B4E96D5C248A82A2002DABAD /* StatusBarHUDView.xib */ = {isa = PBXFileReference; lastKnownFileType = file.xib; path = StatusBarHUDView.xib; sourceTree = "<group>"; };
		B4F3D25024AF890C0095CE44 /* BluetoothStateManager.swift */ = {isa = PBXFileReference; lastKnownFileType = sourcecode.swift; path = BluetoothStateManager.swift; sourceTree = "<group>"; };
		B4FEEF7C24B8A71F00A8DF9B /* DeviceDataManager+DeviceStatus.swift */ = {isa = PBXFileReference; lastKnownFileType = sourcecode.swift; path = "DeviceDataManager+DeviceStatus.swift"; sourceTree = "<group>"; };
		C101947127DD473C004E7EB8 /* MockKitUI.framework */ = {isa = PBXFileReference; explicitFileType = wrapper.framework; path = MockKitUI.framework; sourceTree = BUILT_PRODUCTS_DIR; };
		C10B28451EA9BA5E006EA1FC /* far_future_high_bg_forecast.json */ = {isa = PBXFileReference; fileEncoding = 4; lastKnownFileType = text.json; path = far_future_high_bg_forecast.json; sourceTree = "<group>"; };
		C11AA5C7258736CF00BDE12F /* DerivedAssetsBase.xcassets */ = {isa = PBXFileReference; lastKnownFileType = folder.assetcatalog; path = DerivedAssetsBase.xcassets; sourceTree = "<group>"; };
		C11B9D5D286778D000500CF8 /* LoopKitUI.framework */ = {isa = PBXFileReference; explicitFileType = wrapper.framework; path = LoopKitUI.framework; sourceTree = BUILT_PRODUCTS_DIR; };
		C11B9D60286779C000500CF8 /* MockKit.framework */ = {isa = PBXFileReference; explicitFileType = wrapper.framework; path = MockKit.framework; sourceTree = BUILT_PRODUCTS_DIR; };
		C11B9D61286779C000500CF8 /* MockKitUI.framework */ = {isa = PBXFileReference; explicitFileType = wrapper.framework; path = MockKitUI.framework; sourceTree = BUILT_PRODUCTS_DIR; };
		C11BD0542523CFED00236B08 /* SimpleBolusViewModel.swift */ = {isa = PBXFileReference; lastKnownFileType = sourcecode.swift; path = SimpleBolusViewModel.swift; sourceTree = "<group>"; };
		C1201E2B23ECDBD0002DA84A /* WatchContextRequestUserInfo.swift */ = {isa = PBXFileReference; lastKnownFileType = sourcecode.swift; path = WatchContextRequestUserInfo.swift; sourceTree = "<group>"; };
		C12CB9AC23106A3C00F84978 /* it */ = {isa = PBXFileReference; lastKnownFileType = text.plist.strings; name = it; path = it.lproj/Intents.strings; sourceTree = "<group>"; };
		C12CB9AE23106A5C00F84978 /* fr */ = {isa = PBXFileReference; lastKnownFileType = text.plist.strings; name = fr; path = fr.lproj/Intents.strings; sourceTree = "<group>"; };
		C12CB9B023106A5F00F84978 /* de */ = {isa = PBXFileReference; lastKnownFileType = text.plist.strings; name = de; path = de.lproj/Intents.strings; sourceTree = "<group>"; };
		C12CB9B223106A6000F84978 /* zh-Hans */ = {isa = PBXFileReference; lastKnownFileType = text.plist.strings; name = "zh-Hans"; path = "zh-Hans.lproj/Intents.strings"; sourceTree = "<group>"; };
		C12CB9B423106A6100F84978 /* nl */ = {isa = PBXFileReference; lastKnownFileType = text.plist.strings; name = nl; path = nl.lproj/Intents.strings; sourceTree = "<group>"; };
		C12CB9B623106A6200F84978 /* nb */ = {isa = PBXFileReference; lastKnownFileType = text.plist.strings; name = nb; path = nb.lproj/Intents.strings; sourceTree = "<group>"; };
		C12CB9B823106A6300F84978 /* pl */ = {isa = PBXFileReference; lastKnownFileType = text.plist.strings; name = pl; path = pl.lproj/Intents.strings; sourceTree = "<group>"; };
		C12F21A61DFA79CB00748193 /* recommend_temp_basal_very_low_end_in_range.json */ = {isa = PBXFileReference; fileEncoding = 4; lastKnownFileType = text.json; path = recommend_temp_basal_very_low_end_in_range.json; sourceTree = "<group>"; };
		C13DA2AF24F6C7690098BB29 /* UIViewController.swift */ = {isa = PBXFileReference; lastKnownFileType = sourcecode.swift; path = UIViewController.swift; sourceTree = "<group>"; };
		C148CEE624FD91BD00711B3B /* DeliveryUncertaintyAlertManager.swift */ = {isa = PBXFileReference; lastKnownFileType = sourcecode.swift; path = DeliveryUncertaintyAlertManager.swift; sourceTree = "<group>"; };
<<<<<<< HEAD
		C1549B772837DF4E002B190C /* LoopAlertManagerTests.swift */ = {isa = PBXFileReference; lastKnownFileType = sourcecode.swift; path = LoopAlertManagerTests.swift; sourceTree = "<group>"; };
		C159C8192867857000A86EC0 /* LoopKitUI.framework */ = {isa = PBXFileReference; explicitFileType = wrapper.framework; path = LoopKitUI.framework; sourceTree = BUILT_PRODUCTS_DIR; };
		C159C8212867859800A86EC0 /* MockKitUI.framework */ = {isa = PBXFileReference; explicitFileType = wrapper.framework; path = MockKitUI.framework; sourceTree = BUILT_PRODUCTS_DIR; };
		C159C82E286787EF00A86EC0 /* LoopKit.framework */ = {isa = PBXFileReference; explicitFileType = wrapper.framework; path = LoopKit.framework; sourceTree = BUILT_PRODUCTS_DIR; };
=======
>>>>>>> 3efadb73
		C165756E2534C468004AE16E /* SimpleBolusViewModelTests.swift */ = {isa = PBXFileReference; lastKnownFileType = sourcecode.swift; path = SimpleBolusViewModelTests.swift; sourceTree = "<group>"; };
		C16575702538A36B004AE16E /* CGMStalenessMonitor.swift */ = {isa = PBXFileReference; lastKnownFileType = sourcecode.swift; path = CGMStalenessMonitor.swift; sourceTree = "<group>"; };
		C16575722538AFF6004AE16E /* CGMStalenessMonitorTests.swift */ = {isa = PBXFileReference; lastKnownFileType = sourcecode.swift; path = CGMStalenessMonitorTests.swift; sourceTree = "<group>"; };
		C16575742539FD60004AE16E /* LoopCoreConstants.swift */ = {isa = PBXFileReference; lastKnownFileType = sourcecode.swift; path = LoopCoreConstants.swift; sourceTree = "<group>"; };
		C1657577253A0021004AE16E /* ChartConstants.swift */ = {isa = PBXFileReference; lastKnownFileType = sourcecode.swift; path = ChartConstants.swift; sourceTree = "<group>"; };
		C165B8CD23302C5D0004112E /* RemoteCommand.swift */ = {isa = PBXFileReference; lastKnownFileType = sourcecode.swift; path = RemoteCommand.swift; sourceTree = "<group>"; };
		C16B983D26B4893300256B05 /* DoseEnactor.swift */ = {isa = PBXFileReference; lastKnownFileType = sourcecode.swift; path = DoseEnactor.swift; sourceTree = "<group>"; };
		C16B983F26B4898800256B05 /* DoseEnactorTests.swift */ = {isa = PBXFileReference; lastKnownFileType = sourcecode.swift; path = DoseEnactorTests.swift; sourceTree = "<group>"; };
		C16DA84122E8E112008624C2 /* PluginManager.swift */ = {isa = PBXFileReference; lastKnownFileType = sourcecode.swift; path = PluginManager.swift; sourceTree = "<group>"; };
		C1742331259BEADC00399C9D /* ManualEntryDoseView.swift */ = {isa = PBXFileReference; lastKnownFileType = sourcecode.swift; path = ManualEntryDoseView.swift; sourceTree = "<group>"; };
		C174233B259BEB0F00399C9D /* ManualEntryDoseViewModel.swift */ = {isa = PBXFileReference; lastKnownFileType = sourcecode.swift; path = ManualEntryDoseViewModel.swift; sourceTree = "<group>"; };
		C1750AEB255B013300B8011C /* Minizip.framework */ = {isa = PBXFileReference; explicitFileType = wrapper.framework; path = Minizip.framework; sourceTree = BUILT_PRODUCTS_DIR; };
		C1777A6525A125F100595963 /* ManualEntryDoseViewModelTests.swift */ = {isa = PBXFileReference; lastKnownFileType = sourcecode.swift; path = ManualEntryDoseViewModelTests.swift; sourceTree = "<group>"; };
		C17824991E1999FA00D9D25C /* CaseCountable.swift */ = {isa = PBXFileReference; fileEncoding = 4; lastKnownFileType = sourcecode.swift; path = CaseCountable.swift; sourceTree = "<group>"; };
		C178249F1E19CF9800D9D25C /* GlucoseThresholdTableViewController.swift */ = {isa = PBXFileReference; fileEncoding = 4; lastKnownFileType = sourcecode.swift; path = GlucoseThresholdTableViewController.swift; sourceTree = "<group>"; };
		C17824A21E19EAB600D9D25C /* recommend_temp_basal_start_very_low_end_high.json */ = {isa = PBXFileReference; fileEncoding = 4; lastKnownFileType = text.json; path = recommend_temp_basal_start_very_low_end_high.json; sourceTree = "<group>"; };
		C17824A41E1AD4D100D9D25C /* ManualBolusRecommendation.swift */ = {isa = PBXFileReference; fileEncoding = 4; lastKnownFileType = sourcecode.swift; path = ManualBolusRecommendation.swift; sourceTree = "<group>"; };
		C1814B85225E507C008D2D8E /* Sequence.swift */ = {isa = PBXFileReference; lastKnownFileType = sourcecode.swift; path = Sequence.swift; sourceTree = "<group>"; };
		C18913B42524F24C007B0683 /* DeviceDataManager+SimpleBolusViewModelDelegate.swift */ = {isa = PBXFileReference; lastKnownFileType = sourcecode.swift; path = "DeviceDataManager+SimpleBolusViewModelDelegate.swift"; sourceTree = "<group>"; };
		C18A491222FCC22800FDA733 /* build-derived-assets.sh */ = {isa = PBXFileReference; fileEncoding = 4; lastKnownFileType = text.script.sh; path = "build-derived-assets.sh"; sourceTree = "<group>"; };
		C18A491322FCC22900FDA733 /* make_scenario.py */ = {isa = PBXFileReference; fileEncoding = 4; lastKnownFileType = text.script.python; path = make_scenario.py; sourceTree = "<group>"; };
		C18A491522FCC22900FDA733 /* copy-plugins.sh */ = {isa = PBXFileReference; fileEncoding = 4; lastKnownFileType = text.script.sh; path = "copy-plugins.sh"; sourceTree = "<group>"; };
		C19008FD25225D3900721625 /* SimpleBolusCalculator.swift */ = {isa = PBXFileReference; lastKnownFileType = sourcecode.swift; path = SimpleBolusCalculator.swift; sourceTree = "<group>"; };
		C19008FF252271BB00721625 /* SimpleBolusCalculatorTests.swift */ = {isa = PBXFileReference; lastKnownFileType = sourcecode.swift; path = SimpleBolusCalculatorTests.swift; sourceTree = "<group>"; };
		C191D2A025B3ACAA00C26C0B /* DosingStrategySelectionView.swift */ = {isa = PBXFileReference; lastKnownFileType = sourcecode.swift; path = DosingStrategySelectionView.swift; sourceTree = "<group>"; };
		C19C8BB928651DFB0056D5E4 /* TrueTime.framework */ = {isa = PBXFileReference; explicitFileType = wrapper.framework; path = TrueTime.framework; sourceTree = BUILT_PRODUCTS_DIR; };
		C19C8BC228651EAE0056D5E4 /* LoopTestingKit.framework */ = {isa = PBXFileReference; explicitFileType = wrapper.framework; path = LoopTestingKit.framework; sourceTree = BUILT_PRODUCTS_DIR; };
		C19C8BC728651F0A0056D5E4 /* MockKit.framework */ = {isa = PBXFileReference; explicitFileType = wrapper.framework; path = MockKit.framework; sourceTree = BUILT_PRODUCTS_DIR; };
		C19C8C20286776C20056D5E4 /* LoopKit.framework */ = {isa = PBXFileReference; explicitFileType = wrapper.framework; path = LoopKit.framework; sourceTree = BUILT_PRODUCTS_DIR; };
		C19E96DD23D2733F003F79B0 /* LoopCompletionFreshness.swift */ = {isa = PBXFileReference; lastKnownFileType = sourcecode.swift; path = LoopCompletionFreshness.swift; sourceTree = "<group>"; };
		C19F496225630504003632D7 /* Minizip.framework */ = {isa = PBXFileReference; explicitFileType = wrapper.framework; path = Minizip.framework; sourceTree = BUILT_PRODUCTS_DIR; };
		C1AD41FF256D61E500164DDD /* Comparable.swift */ = {isa = PBXFileReference; lastKnownFileType = sourcecode.swift; path = Comparable.swift; sourceTree = "<group>"; };
		C1C6591B1E1B1FDA0025CC58 /* recommend_temp_basal_dropping_then_rising.json */ = {isa = PBXFileReference; fileEncoding = 4; lastKnownFileType = text.json; path = recommend_temp_basal_dropping_then_rising.json; sourceTree = "<group>"; };
		C1C660D0252E4DD5009B5C32 /* LoopConstants.swift */ = {isa = PBXFileReference; lastKnownFileType = sourcecode.swift; path = LoopConstants.swift; sourceTree = "<group>"; };
		C1D197FE232CF92D0096D646 /* capture-build-details.sh */ = {isa = PBXFileReference; fileEncoding = 4; lastKnownFileType = text.script.sh; path = "capture-build-details.sh"; sourceTree = "<group>"; };
		C1D289B422F90A52003FFBD9 /* BasalDeliveryState.swift */ = {isa = PBXFileReference; lastKnownFileType = sourcecode.swift; path = BasalDeliveryState.swift; sourceTree = "<group>"; };
		C1DA986B2843B6F9001D04CC /* PersistedProperty.swift */ = {isa = PBXFileReference; lastKnownFileType = sourcecode.swift; path = PersistedProperty.swift; sourceTree = "<group>"; };
		C1DE5D22251BFC4D00439E49 /* SimpleBolusView.swift */ = {isa = PBXFileReference; fileEncoding = 4; lastKnownFileType = sourcecode.swift; path = SimpleBolusView.swift; sourceTree = "<group>"; };
		C1E2773D224177C000354103 /* ClockKit.framework */ = {isa = PBXFileReference; lastKnownFileType = wrapper.framework; name = ClockKit.framework; path = Platforms/WatchOS.platform/Developer/SDKs/WatchOS.sdk/System/Library/Frameworks/ClockKit.framework; sourceTree = DEVELOPER_DIR; };
		C1E2774722433D7A00354103 /* MKRingProgressView.framework */ = {isa = PBXFileReference; explicitFileType = wrapper.framework; path = MKRingProgressView.framework; sourceTree = BUILT_PRODUCTS_DIR; };
		C1E3862428247B7100F561A4 /* StoredLoopNotRunningNotification.swift */ = {isa = PBXFileReference; lastKnownFileType = sourcecode.swift; path = StoredLoopNotRunningNotification.swift; sourceTree = "<group>"; };
		C1F2075B26D6F9B0007AB7EB /* ProfileExpirationAlerter.swift */ = {isa = PBXFileReference; lastKnownFileType = sourcecode.swift; path = ProfileExpirationAlerter.swift; sourceTree = "<group>"; };
		C1F7822527CC056900C0919A /* SettingsManager.swift */ = {isa = PBXFileReference; lastKnownFileType = sourcecode.swift; path = SettingsManager.swift; sourceTree = "<group>"; };
		C1F8B1D122375E4200DD66CF /* BolusProgressTableViewCell.swift */ = {isa = PBXFileReference; lastKnownFileType = sourcecode.swift; path = BolusProgressTableViewCell.swift; sourceTree = "<group>"; };
		C1F8B1DB223862D500DD66CF /* BolusProgressTableViewCell.xib */ = {isa = PBXFileReference; lastKnownFileType = file.xib; path = BolusProgressTableViewCell.xib; sourceTree = "<group>"; };
		C1FB428B217806A300FAB378 /* StateColorPalette.swift */ = {isa = PBXFileReference; fileEncoding = 4; lastKnownFileType = sourcecode.swift; path = StateColorPalette.swift; sourceTree = "<group>"; };
		C1FB428E217921D600FAB378 /* PumpManagerUI.swift */ = {isa = PBXFileReference; lastKnownFileType = sourcecode.swift; path = PumpManagerUI.swift; sourceTree = "<group>"; };
		E90909CC24E34AC500F963D2 /* high_and_rising_with_cob_momentum_effect.json */ = {isa = PBXFileReference; fileEncoding = 4; lastKnownFileType = text.json; path = high_and_rising_with_cob_momentum_effect.json; sourceTree = "<group>"; };
		E90909CD24E34AC500F963D2 /* high_and_rising_with_cob_insulin_effect.json */ = {isa = PBXFileReference; fileEncoding = 4; lastKnownFileType = text.json; path = high_and_rising_with_cob_insulin_effect.json; sourceTree = "<group>"; };
		E90909CE24E34AC500F963D2 /* high_and_rising_with_cob_predicted_glucose.json */ = {isa = PBXFileReference; fileEncoding = 4; lastKnownFileType = text.json; path = high_and_rising_with_cob_predicted_glucose.json; sourceTree = "<group>"; };
		E90909CF24E34AC500F963D2 /* high_and_rising_with_cob_carb_effect.json */ = {isa = PBXFileReference; fileEncoding = 4; lastKnownFileType = text.json; path = high_and_rising_with_cob_carb_effect.json; sourceTree = "<group>"; };
		E90909D024E34AC500F963D2 /* high_and_rising_with_cob_counteraction_effect.json */ = {isa = PBXFileReference; fileEncoding = 4; lastKnownFileType = text.json; path = high_and_rising_with_cob_counteraction_effect.json; sourceTree = "<group>"; };
		E90909D724E34F1500F963D2 /* low_and_falling_predicted_glucose.json */ = {isa = PBXFileReference; fileEncoding = 4; lastKnownFileType = text.json; path = low_and_falling_predicted_glucose.json; sourceTree = "<group>"; };
		E90909D824E34F1500F963D2 /* low_and_falling_carb_effect.json */ = {isa = PBXFileReference; fileEncoding = 4; lastKnownFileType = text.json; path = low_and_falling_carb_effect.json; sourceTree = "<group>"; };
		E90909D924E34F1500F963D2 /* low_and_falling_counteraction_effect.json */ = {isa = PBXFileReference; fileEncoding = 4; lastKnownFileType = text.json; path = low_and_falling_counteraction_effect.json; sourceTree = "<group>"; };
		E90909DA24E34F1600F963D2 /* low_and_falling_insulin_effect.json */ = {isa = PBXFileReference; fileEncoding = 4; lastKnownFileType = text.json; path = low_and_falling_insulin_effect.json; sourceTree = "<group>"; };
		E90909DB24E34F1600F963D2 /* low_and_falling_momentum_effect.json */ = {isa = PBXFileReference; fileEncoding = 4; lastKnownFileType = text.json; path = low_and_falling_momentum_effect.json; sourceTree = "<group>"; };
		E90909E224E3530200F963D2 /* low_with_low_treatment_carb_effect.json */ = {isa = PBXFileReference; fileEncoding = 4; lastKnownFileType = text.json; path = low_with_low_treatment_carb_effect.json; sourceTree = "<group>"; };
		E90909E324E3530200F963D2 /* low_with_low_treatment_insulin_effect.json */ = {isa = PBXFileReference; fileEncoding = 4; lastKnownFileType = text.json; path = low_with_low_treatment_insulin_effect.json; sourceTree = "<group>"; };
		E90909E424E3530200F963D2 /* low_with_low_treatment_predicted_glucose.json */ = {isa = PBXFileReference; fileEncoding = 4; lastKnownFileType = text.json; path = low_with_low_treatment_predicted_glucose.json; sourceTree = "<group>"; };
		E90909E524E3530200F963D2 /* low_with_low_treatment_momentum_effect.json */ = {isa = PBXFileReference; fileEncoding = 4; lastKnownFileType = text.json; path = low_with_low_treatment_momentum_effect.json; sourceTree = "<group>"; };
		E90909E624E3530200F963D2 /* low_with_low_treatment_counteraction_effect.json */ = {isa = PBXFileReference; fileEncoding = 4; lastKnownFileType = text.json; path = low_with_low_treatment_counteraction_effect.json; sourceTree = "<group>"; };
		E90909ED24E35B4000F963D2 /* high_and_falling_predicted_glucose.json */ = {isa = PBXFileReference; fileEncoding = 4; lastKnownFileType = text.json; path = high_and_falling_predicted_glucose.json; sourceTree = "<group>"; };
		E90909EF24E35B4C00F963D2 /* high_and_falling_counteraction_effect.json */ = {isa = PBXFileReference; fileEncoding = 4; lastKnownFileType = text.json; path = high_and_falling_counteraction_effect.json; sourceTree = "<group>"; };
		E90909F024E35B4C00F963D2 /* high_and_falling_carb_effect.json */ = {isa = PBXFileReference; fileEncoding = 4; lastKnownFileType = text.json; path = high_and_falling_carb_effect.json; sourceTree = "<group>"; };
		E90909F124E35B4C00F963D2 /* high_and_falling_insulin_effect.json */ = {isa = PBXFileReference; fileEncoding = 4; lastKnownFileType = text.json; path = high_and_falling_insulin_effect.json; sourceTree = "<group>"; };
		E90909F524E35B7C00F963D2 /* high_and_falling_momentum_effect.json */ = {isa = PBXFileReference; fileEncoding = 4; lastKnownFileType = text.json; path = high_and_falling_momentum_effect.json; sourceTree = "<group>"; };
		E93E865324DB6CBA00FF40C8 /* retrospective_output.json */ = {isa = PBXFileReference; fileEncoding = 4; lastKnownFileType = text.json; path = retrospective_output.json; sourceTree = "<group>"; };
		E93E865524DB731900FF40C8 /* predicted_glucose_without_retrospective.json */ = {isa = PBXFileReference; fileEncoding = 4; lastKnownFileType = text.json; path = predicted_glucose_without_retrospective.json; sourceTree = "<group>"; };
		E93E865724DB75BD00FF40C8 /* predicted_glucose_very_negative.json */ = {isa = PBXFileReference; fileEncoding = 4; lastKnownFileType = text.json; path = predicted_glucose_very_negative.json; sourceTree = "<group>"; };
		E93E86A724DDCC4400FF40C8 /* MockDoseStore.swift */ = {isa = PBXFileReference; lastKnownFileType = sourcecode.swift; path = MockDoseStore.swift; sourceTree = "<group>"; };
		E93E86AF24DDE1BD00FF40C8 /* MockGlucoseStore.swift */ = {isa = PBXFileReference; lastKnownFileType = sourcecode.swift; path = MockGlucoseStore.swift; sourceTree = "<group>"; };
		E93E86B124DDE21D00FF40C8 /* MockCarbStore.swift */ = {isa = PBXFileReference; lastKnownFileType = sourcecode.swift; path = MockCarbStore.swift; sourceTree = "<group>"; };
		E93E86B424E1FDC400FF40C8 /* flat_and_stable_insulin_effect.json */ = {isa = PBXFileReference; fileEncoding = 4; lastKnownFileType = text.json; path = flat_and_stable_insulin_effect.json; sourceTree = "<group>"; };
		E93E86B524E1FDC400FF40C8 /* flat_and_stable_momentum_effect.json */ = {isa = PBXFileReference; fileEncoding = 4; lastKnownFileType = text.json; path = flat_and_stable_momentum_effect.json; sourceTree = "<group>"; };
		E93E86B624E1FDC400FF40C8 /* flat_and_stable_predicted_glucose.json */ = {isa = PBXFileReference; fileEncoding = 4; lastKnownFileType = text.json; path = flat_and_stable_predicted_glucose.json; sourceTree = "<group>"; };
		E93E86B824E1FDC400FF40C8 /* flat_and_stable_carb_effect.json */ = {isa = PBXFileReference; fileEncoding = 4; lastKnownFileType = text.json; path = flat_and_stable_carb_effect.json; sourceTree = "<group>"; };
		E93E86C224E1FE6100FF40C8 /* flat_and_stable_counteraction_effect.json */ = {isa = PBXFileReference; fileEncoding = 4; lastKnownFileType = text.json; path = flat_and_stable_counteraction_effect.json; sourceTree = "<group>"; };
		E93E86C524E2E02200FF40C8 /* high_and_stable_insulin_effect.json */ = {isa = PBXFileReference; fileEncoding = 4; lastKnownFileType = text.json; path = high_and_stable_insulin_effect.json; sourceTree = "<group>"; };
		E93E86C624E2E02200FF40C8 /* high_and_stable_carb_effect.json */ = {isa = PBXFileReference; fileEncoding = 4; lastKnownFileType = text.json; path = high_and_stable_carb_effect.json; sourceTree = "<group>"; };
		E93E86C724E2E02200FF40C8 /* high_and_stable_predicted_glucose.json */ = {isa = PBXFileReference; fileEncoding = 4; lastKnownFileType = text.json; path = high_and_stable_predicted_glucose.json; sourceTree = "<group>"; };
		E93E86C824E2E02200FF40C8 /* high_and_stable_counteraction_effect.json */ = {isa = PBXFileReference; fileEncoding = 4; lastKnownFileType = text.json; path = high_and_stable_counteraction_effect.json; sourceTree = "<group>"; };
		E93E86C924E2E02200FF40C8 /* high_and_stable_momentum_effect.json */ = {isa = PBXFileReference; fileEncoding = 4; lastKnownFileType = text.json; path = high_and_stable_momentum_effect.json; sourceTree = "<group>"; };
		E942DE6D253BE5E100AC532D /* Loop Intent Extension.entitlements */ = {isa = PBXFileReference; lastKnownFileType = text.plist.entitlements; path = "Loop Intent Extension.entitlements"; sourceTree = "<group>"; };
		E95D380024EADE7C005E2F50 /* DoseStoreProtocol.swift */ = {isa = PBXFileReference; lastKnownFileType = sourcecode.swift; path = DoseStoreProtocol.swift; sourceTree = "<group>"; };
		E95D380224EADF36005E2F50 /* CarbStoreProtocol.swift */ = {isa = PBXFileReference; lastKnownFileType = sourcecode.swift; path = CarbStoreProtocol.swift; sourceTree = "<group>"; };
		E95D380424EADF78005E2F50 /* GlucoseStoreProtocol.swift */ = {isa = PBXFileReference; lastKnownFileType = sourcecode.swift; path = GlucoseStoreProtocol.swift; sourceTree = "<group>"; };
		E98A55EC24EDD6380008715D /* LatestStoredSettingsProvider.swift */ = {isa = PBXFileReference; lastKnownFileType = sourcecode.swift; path = LatestStoredSettingsProvider.swift; sourceTree = "<group>"; };
		E98A55EE24EDD6E60008715D /* DosingDecisionStoreProtocol.swift */ = {isa = PBXFileReference; lastKnownFileType = sourcecode.swift; path = DosingDecisionStoreProtocol.swift; sourceTree = "<group>"; };
		E98A55F024EDD85E0008715D /* MockDosingDecisionStore.swift */ = {isa = PBXFileReference; lastKnownFileType = sourcecode.swift; path = MockDosingDecisionStore.swift; sourceTree = "<group>"; };
		E98A55F224EDD9530008715D /* MockSettingsStore.swift */ = {isa = PBXFileReference; lastKnownFileType = sourcecode.swift; path = MockSettingsStore.swift; sourceTree = "<group>"; };
		E98A55F424EEE15A0008715D /* OnOffSelectionController.swift */ = {isa = PBXFileReference; lastKnownFileType = sourcecode.swift; path = OnOffSelectionController.swift; sourceTree = "<group>"; };
		E98A55F624EEE1E10008715D /* OnOffSelectionView.swift */ = {isa = PBXFileReference; lastKnownFileType = sourcecode.swift; path = OnOffSelectionView.swift; sourceTree = "<group>"; };
		E98A55F824EEFC200008715D /* OnOffSelectionViewModel.swift */ = {isa = PBXFileReference; lastKnownFileType = sourcecode.swift; path = OnOffSelectionViewModel.swift; sourceTree = "<group>"; };
		E9B07F7C253BBA6500BAD8F8 /* Loop Intent Extension.appex */ = {isa = PBXFileReference; explicitFileType = "wrapper.app-extension"; includeInIndex = 0; path = "Loop Intent Extension.appex"; sourceTree = BUILT_PRODUCTS_DIR; };
		E9B07F7E253BBA6500BAD8F8 /* IntentHandler.swift */ = {isa = PBXFileReference; lastKnownFileType = sourcecode.swift; path = IntentHandler.swift; sourceTree = "<group>"; };
		E9B07F80253BBA6500BAD8F8 /* Info.plist */ = {isa = PBXFileReference; lastKnownFileType = text.plist.xml; path = Info.plist; sourceTree = "<group>"; };
		E9B07F86253BBA6500BAD8F8 /* IntentsUI.framework */ = {isa = PBXFileReference; lastKnownFileType = wrapper.framework; name = IntentsUI.framework; path = System/Library/Frameworks/IntentsUI.framework; sourceTree = SDKROOT; };
		E9B07FED253BBC7100BAD8F8 /* OverrideIntentHandler.swift */ = {isa = PBXFileReference; lastKnownFileType = sourcecode.swift; path = OverrideIntentHandler.swift; sourceTree = "<group>"; };
		E9B08015253BBD7300BAD8F8 /* UserDefaults+LoopIntents.swift */ = {isa = PBXFileReference; lastKnownFileType = sourcecode.swift; path = "UserDefaults+LoopIntents.swift"; sourceTree = "<group>"; };
		E9B08020253BBDE900BAD8F8 /* IntentExtensionInfo.swift */ = {isa = PBXFileReference; lastKnownFileType = sourcecode.swift; path = IntentExtensionInfo.swift; sourceTree = "<group>"; };
		E9BB27AA23B85C3500FB4987 /* SleepStore.swift */ = {isa = PBXFileReference; lastKnownFileType = sourcecode.swift; path = SleepStore.swift; sourceTree = "<group>"; };
		E9C00EEF24C620EF00628F35 /* LoopSettings.swift */ = {isa = PBXFileReference; lastKnownFileType = sourcecode.swift; path = LoopSettings.swift; sourceTree = "<group>"; };
		E9C00EF424C623EF00628F35 /* LoopSettings+Loop.swift */ = {isa = PBXFileReference; lastKnownFileType = sourcecode.swift; path = "LoopSettings+Loop.swift"; sourceTree = "<group>"; };
		E9C58A7124DB489100487A17 /* LoopDataManagerTests.swift */ = {isa = PBXFileReference; lastKnownFileType = sourcecode.swift; path = LoopDataManagerTests.swift; sourceTree = "<group>"; };
		E9C58A7724DB529A00487A17 /* momentum_effect_bouncing.json */ = {isa = PBXFileReference; fileEncoding = 4; lastKnownFileType = text.json; path = momentum_effect_bouncing.json; sourceTree = "<group>"; };
		E9C58A7824DB529A00487A17 /* basal_profile.json */ = {isa = PBXFileReference; fileEncoding = 4; lastKnownFileType = text.json; path = basal_profile.json; sourceTree = "<group>"; };
		E9C58A7924DB529A00487A17 /* dynamic_glucose_effect_partially_observed.json */ = {isa = PBXFileReference; fileEncoding = 4; lastKnownFileType = text.json; path = dynamic_glucose_effect_partially_observed.json; sourceTree = "<group>"; };
		E9C58A7A24DB529A00487A17 /* counteraction_effect_falling_glucose.json */ = {isa = PBXFileReference; fileEncoding = 4; lastKnownFileType = text.json; path = counteraction_effect_falling_glucose.json; sourceTree = "<group>"; };
		E9C58A7B24DB529A00487A17 /* insulin_effect.json */ = {isa = PBXFileReference; fileEncoding = 4; lastKnownFileType = text.json; path = insulin_effect.json; sourceTree = "<group>"; };
		E9E5E55F24D3519700B5DFFE /* far_future_high_bg_forecast_after_6_hours.json */ = {isa = PBXFileReference; fileEncoding = 4; lastKnownFileType = text.json; path = far_future_high_bg_forecast_after_6_hours.json; sourceTree = "<group>"; };
		F5D9C01727DABBE0002E48F6 /* tr */ = {isa = PBXFileReference; lastKnownFileType = text.plist.strings; name = tr; path = tr.lproj/Intents.strings; sourceTree = "<group>"; };
		F5D9C01827DABBE0002E48F6 /* tr */ = {isa = PBXFileReference; lastKnownFileType = text.plist.strings; name = tr; path = tr.lproj/LaunchScreen.strings; sourceTree = "<group>"; };
		F5D9C01927DABBE0002E48F6 /* tr */ = {isa = PBXFileReference; lastKnownFileType = text.plist.strings; name = tr; path = tr.lproj/Main.strings; sourceTree = "<group>"; };
		F5D9C01A27DABBE1002E48F6 /* tr */ = {isa = PBXFileReference; lastKnownFileType = text.plist.strings; name = tr; path = tr.lproj/MainInterface.strings; sourceTree = "<group>"; };
		F5D9C01B27DABBE1002E48F6 /* tr */ = {isa = PBXFileReference; lastKnownFileType = text.plist.strings; name = tr; path = tr.lproj/Interface.strings; sourceTree = "<group>"; };
		F5D9C01C27DABBE1002E48F6 /* tr */ = {isa = PBXFileReference; lastKnownFileType = text.plist.strings; name = tr; path = tr.lproj/Main.strings; sourceTree = "<group>"; };
		F5D9C01D27DABBE1002E48F6 /* tr */ = {isa = PBXFileReference; lastKnownFileType = text.plist.strings; name = tr; path = tr.lproj/LaunchScreen.strings; sourceTree = "<group>"; };
		F5D9C01E27DABBE2002E48F6 /* tr */ = {isa = PBXFileReference; lastKnownFileType = text.plist.strings; name = tr; path = tr.lproj/Localizable.strings; sourceTree = "<group>"; };
		F5D9C01F27DABBE2002E48F6 /* tr */ = {isa = PBXFileReference; lastKnownFileType = text.plist.strings; name = tr; path = tr.lproj/Localizable.strings; sourceTree = "<group>"; };
		F5D9C02027DABBE2002E48F6 /* tr */ = {isa = PBXFileReference; lastKnownFileType = text.plist.strings; name = tr; path = tr.lproj/InfoPlist.strings; sourceTree = "<group>"; };
		F5D9C02127DABBE3002E48F6 /* tr */ = {isa = PBXFileReference; lastKnownFileType = text.plist.strings; name = tr; path = tr.lproj/Localizable.strings; sourceTree = "<group>"; };
		F5D9C02227DABBE3002E48F6 /* tr */ = {isa = PBXFileReference; lastKnownFileType = text.plist.strings; name = tr; path = tr.lproj/Localizable.strings; sourceTree = "<group>"; };
		F5D9C02327DABBE3002E48F6 /* tr */ = {isa = PBXFileReference; lastKnownFileType = text.plist.strings; name = tr; path = tr.lproj/InfoPlist.strings; sourceTree = "<group>"; };
		F5D9C02427DABBE3002E48F6 /* tr */ = {isa = PBXFileReference; lastKnownFileType = text.plist.strings; name = tr; path = tr.lproj/InfoPlist.strings; sourceTree = "<group>"; };
		F5D9C02527DABBE4002E48F6 /* tr */ = {isa = PBXFileReference; lastKnownFileType = text.plist.strings; name = tr; path = tr.lproj/Localizable.strings; sourceTree = "<group>"; };
		F5D9C02627DABBE4002E48F6 /* tr */ = {isa = PBXFileReference; lastKnownFileType = text.plist.strings; name = tr; path = tr.lproj/Localizable.strings; sourceTree = "<group>"; };
		F5D9C02727DABBE4002E48F6 /* tr */ = {isa = PBXFileReference; lastKnownFileType = text.plist.strings; name = tr; path = tr.lproj/Localizable.strings; sourceTree = "<group>"; };
		F5E0BDD327E1D71C0033557E /* he */ = {isa = PBXFileReference; lastKnownFileType = text.plist.strings; name = he; path = he.lproj/Intents.strings; sourceTree = "<group>"; };
		F5E0BDD427E1D71C0033557E /* he */ = {isa = PBXFileReference; lastKnownFileType = text.plist.strings; name = he; path = he.lproj/LaunchScreen.strings; sourceTree = "<group>"; };
		F5E0BDD527E1D71D0033557E /* he */ = {isa = PBXFileReference; lastKnownFileType = text.plist.strings; name = he; path = he.lproj/Main.strings; sourceTree = "<group>"; };
		F5E0BDD627E1D71D0033557E /* he */ = {isa = PBXFileReference; lastKnownFileType = text.plist.strings; name = he; path = he.lproj/MainInterface.strings; sourceTree = "<group>"; };
		F5E0BDD727E1D71E0033557E /* he */ = {isa = PBXFileReference; lastKnownFileType = text.plist.strings; name = he; path = he.lproj/Interface.strings; sourceTree = "<group>"; };
		F5E0BDD827E1D71E0033557E /* he */ = {isa = PBXFileReference; lastKnownFileType = text.plist.strings; name = he; path = he.lproj/Main.strings; sourceTree = "<group>"; };
		F5E0BDD927E1D71F0033557E /* he */ = {isa = PBXFileReference; lastKnownFileType = text.plist.strings; name = he; path = he.lproj/LaunchScreen.strings; sourceTree = "<group>"; };
		F5E0BDDA27E1D71F0033557E /* he */ = {isa = PBXFileReference; lastKnownFileType = text.plist.strings; name = he; path = he.lproj/Localizable.strings; sourceTree = "<group>"; };
		F5E0BDDB27E1D7200033557E /* he */ = {isa = PBXFileReference; lastKnownFileType = text.plist.strings; name = he; path = he.lproj/Localizable.strings; sourceTree = "<group>"; };
		F5E0BDDC27E1D7200033557E /* he */ = {isa = PBXFileReference; lastKnownFileType = text.plist.strings; name = he; path = he.lproj/InfoPlist.strings; sourceTree = "<group>"; };
		F5E0BDDD27E1D7210033557E /* he */ = {isa = PBXFileReference; lastKnownFileType = text.plist.strings; name = he; path = he.lproj/Localizable.strings; sourceTree = "<group>"; };
		F5E0BDDE27E1D7210033557E /* he */ = {isa = PBXFileReference; lastKnownFileType = text.plist.strings; name = he; path = he.lproj/Localizable.strings; sourceTree = "<group>"; };
		F5E0BDDF27E1D7210033557E /* he */ = {isa = PBXFileReference; lastKnownFileType = text.plist.strings; name = he; path = he.lproj/InfoPlist.strings; sourceTree = "<group>"; };
		F5E0BDE027E1D7220033557E /* he */ = {isa = PBXFileReference; lastKnownFileType = text.plist.strings; name = he; path = he.lproj/InfoPlist.strings; sourceTree = "<group>"; };
		F5E0BDE127E1D7230033557E /* he */ = {isa = PBXFileReference; lastKnownFileType = text.plist.strings; name = he; path = he.lproj/Localizable.strings; sourceTree = "<group>"; };
		F5E0BDE227E1D7230033557E /* he */ = {isa = PBXFileReference; lastKnownFileType = text.plist.strings; name = he; path = he.lproj/Localizable.strings; sourceTree = "<group>"; };
		F5E0BDE327E1D7230033557E /* he */ = {isa = PBXFileReference; lastKnownFileType = text.plist.strings; name = he; path = he.lproj/Localizable.strings; sourceTree = "<group>"; };
/* End PBXFileReference section */

/* Begin PBXFrameworksBuildPhase section */
		43105EF81BADC8F9009CD81E /* Frameworks */ = {
			isa = PBXFrameworksBuildPhase;
			buildActionMask = 2147483647;
			files = (
			);
			runOnlyForDeploymentPostprocessing = 0;
		};
		43776F891B8022E90074EA36 /* Frameworks */ = {
			isa = PBXFrameworksBuildPhase;
			buildActionMask = 2147483647;
			files = (
				43F5C2C91B929C09003EB13D /* HealthKit.framework in Frameworks */,
				43D9FFD621EAE05D00AF44BF /* LoopCore.framework in Frameworks */,
				C19C8BBC28651E1C0056D5E4 /* Minizip.framework in Frameworks */,
				C11B9D64286779C000500CF8 /* MockKitUI.framework in Frameworks */,
				4F7528941DFE1E9500C322D6 /* LoopUI.framework in Frameworks */,
				C11B9D62286779C000500CF8 /* MockKit.framework in Frameworks */,
				C19C8BBE28651E3D0056D5E4 /* LoopKit.framework in Frameworks */,
				C19C8BBA28651DFB0056D5E4 /* TrueTime.framework in Frameworks */,
				C1F00C60285A802A006302C5 /* SwiftCharts in Frameworks */,
				C19C8BC528651EE50056D5E4 /* MKRingProgressView.framework in Frameworks */,
				C19C8BC328651EAE0056D5E4 /* LoopTestingKit.framework in Frameworks */,
				C19C8BCE28651F520056D5E4 /* LoopKitUI.framework in Frameworks */,
			);
			runOnlyForDeploymentPostprocessing = 0;
		};
		43A9437B1B926B7B0051FA24 /* Frameworks */ = {
			isa = PBXFrameworksBuildPhase;
			buildActionMask = 2147483647;
			files = (
				43D9002F21EB234400AF44BF /* LoopCore.framework in Frameworks */,
				C1E2773E224177C000354103 /* ClockKit.framework in Frameworks */,
				4344628220A7A37F00C4BE6F /* CoreBluetooth.framework in Frameworks */,
				C19C8C1E28663B040056D5E4 /* LoopKit.framework in Frameworks */,
				4396BD50225159C0005AA4D3 /* HealthKit.framework in Frameworks */,
			);
			runOnlyForDeploymentPostprocessing = 0;
		};
		43D9002321EB209400AF44BF /* Frameworks */ = {
			isa = PBXFrameworksBuildPhase;
			buildActionMask = 2147483647;
			files = (
				43D9002D21EB225D00AF44BF /* HealthKit.framework in Frameworks */,
				C159C82F286787EF00A86EC0 /* LoopKit.framework in Frameworks */,
			);
			runOnlyForDeploymentPostprocessing = 0;
		};
		43D9FF9F21EA9A0C00AF44BF /* Frameworks */ = {
			isa = PBXFrameworksBuildPhase;
			buildActionMask = 2147483647;
			files = (
				43D9FFDE21EAE3AE00AF44BF /* LoopCore.framework in Frameworks */,
				43D9FFB421EA9AD800AF44BF /* LoopUI.framework in Frameworks */,
				43D9FFBB21EA9CC900AF44BF /* LoopKit.framework in Frameworks */,
				43D9FFB621EA9B2F00AF44BF /* HealthKit.framework in Frameworks */,
				43D9FFBC21EA9CCD00AF44BF /* LoopKitUI.framework in Frameworks */,
			);
			runOnlyForDeploymentPostprocessing = 0;
		};
		43D9FFCC21EAE05D00AF44BF /* Frameworks */ = {
			isa = PBXFrameworksBuildPhase;
			buildActionMask = 2147483647;
			files = (
				C19C8C21286776C20056D5E4 /* LoopKit.framework in Frameworks */,
			);
			runOnlyForDeploymentPostprocessing = 0;
		};
		43E2D8CE1D20BF42004DA55F /* Frameworks */ = {
			isa = PBXFrameworksBuildPhase;
			buildActionMask = 2147483647;
			files = (
				4345E3FF21F051C6009E00E5 /* LoopCore.framework in Frameworks */,
				43E2D9191D222759004DA55F /* LoopKit.framework in Frameworks */,
			);
			runOnlyForDeploymentPostprocessing = 0;
		};
		43E2D9081D20C581004DA55F /* Frameworks */ = {
			isa = PBXFrameworksBuildPhase;
			buildActionMask = 2147483647;
			files = (
				C1E3DC4728595FAA00CA19FF /* SwiftCharts in Frameworks */,
			);
			runOnlyForDeploymentPostprocessing = 0;
		};
		4F70C1D91DE8DCA7006380B7 /* Frameworks */ = {
			isa = PBXFrameworksBuildPhase;
			buildActionMask = 2147483647;
			files = (
				C159C825286785E000A86EC0 /* LoopUI.framework in Frameworks */,
				C1CCF1172858FBAD0035389C /* SwiftCharts in Frameworks */,
				C159C828286785E100A86EC0 /* LoopKitUI.framework in Frameworks */,
				C159C82A286785E300A86EC0 /* MockKitUI.framework in Frameworks */,
				C159C82D2867876500A86EC0 /* NotificationCenter.framework in Frameworks */,
			);
			runOnlyForDeploymentPostprocessing = 0;
		};
		4F7528871DFE1DC600C322D6 /* Frameworks */ = {
			isa = PBXFrameworksBuildPhase;
			buildActionMask = 2147483647;
			files = (
				C1CCF1122858FA900035389C /* LoopCore.framework in Frameworks */,
				C11B9D5B286778A800500CF8 /* SwiftCharts in Frameworks */,
				C11B9D5E286778D000500CF8 /* LoopKitUI.framework in Frameworks */,
			);
			runOnlyForDeploymentPostprocessing = 0;
		};
		E9B07F79253BBA6500BAD8F8 /* Frameworks */ = {
			isa = PBXFrameworksBuildPhase;
			buildActionMask = 2147483647;
			files = (
			);
			runOnlyForDeploymentPostprocessing = 0;
		};
/* End PBXFrameworksBuildPhase section */

/* Begin PBXGroup section */
		1DA6499D2441266400F61E75 /* Alerts */ = {
			isa = PBXGroup;
			children = (
				1DB1065024467E18005542BD /* AlertManager.swift */,
				1D05219C2469F1F5000EBBDE /* AlertStore.swift */,
				1D080CBB2473214A00356610 /* AlertStore.xcdatamodeld */,
				1DA649A8244126DA00F61E75 /* InAppModalAlertIssuer.swift */,
				1D05219A2469E9DF000EBBDE /* StoredAlert.swift */,
				1D4A3E2B2478628500FD601B /* StoredAlert+CoreDataClass.swift */,
				1D4A3E2C2478628500FD601B /* StoredAlert+CoreDataProperties.swift */,
				1DA649A6244126CD00F61E75 /* UserNotificationAlertIssuer.swift */,
			);
			path = Alerts;
			sourceTree = "<group>";
		};
		1DA7A83F24476E8C008257F0 /* Managers */ = {
			isa = PBXGroup;
			children = (
				1DA7A84024476E98008257F0 /* Alerts */,
				C16575722538AFF6004AE16E /* CGMStalenessMonitorTests.swift */,
				A91E4C2224F86F1000BE9213 /* CriticalEventLogExportManagerTests.swift */,
				C16B983F26B4898800256B05 /* DoseEnactorTests.swift */,
				E9C58A7124DB489100487A17 /* LoopDataManagerTests.swift */,
				1D70C40026EC0F9D00C62570 /* SupportManagerTests.swift */,
				A9F5F1F4251050EC00E7C8A4 /* ZipArchiveTests.swift */,
			);
			path = Managers;
			sourceTree = "<group>";
		};
		1DA7A84024476E98008257F0 /* Alerts */ = {
			isa = PBXGroup;
			children = (
				1D80313C24746274002810DF /* AlertStoreTests.swift */,
				1DA7A84124476EAD008257F0 /* AlertManagerTests.swift */,
				1DA7A84324477698008257F0 /* InAppModalAlertIssuerTests.swift */,
				1DFE9E162447B6270082C280 /* UserNotificationAlertIssuerTests.swift */,
				A91E4C2024F867A700BE9213 /* StoredAlertTests.swift */,
			);
			path = Alerts;
			sourceTree = "<group>";
		};
		4328E0121CFBE1B700E199AA /* Controllers */ = {
			isa = PBXGroup;
			children = (
				4328E0151CFBE1DA00E199AA /* ActionHUDController.swift */,
				4328E01D1CFBE25F00E199AA /* CarbAndBolusFlowController.swift */,
				4345E40521F68E18009E00E5 /* CarbEntryListController.swift */,
				4FFEDFBE20E5CF22000BFC58 /* ChartHUDController.swift */,
				4F82654F20E69F9A0031A8F5 /* HUDInterfaceController.swift */,
				43511CED220FC61700566C63 /* HUDRowController.swift */,
				43A943891B926B7B0051FA24 /* NotificationController.swift */,
				892FB4CE220402C0005293EC /* OverrideSelectionController.swift */,
				4345E40321F68AD9009E00E5 /* TextRowController.swift */,
				E98A55F424EEE15A0008715D /* OnOffSelectionController.swift */,
			);
			path = Controllers;
			sourceTree = "<group>";
		};
		4328E01F1CFBE2B100E199AA /* Extensions */ = {
			isa = PBXGroup;
			children = (
				898ECA68218ABDA9001E9D35 /* CLKTextProvider+Compound.h */,
				898ECA66218ABDA8001E9D35 /* WatchApp Extension-Bridging-Header.h */,
				898ECA67218ABDA8001E9D35 /* CLKTextProvider+Compound.m */,
				4344629120A7C19800C4BE6F /* ButtonGroup.swift */,
				898ECA64218ABD9A001E9D35 /* CGRect.swift */,
				4328E0221CFBE2C500E199AA /* CLKComplicationTemplate.swift */,
				89FE21AC24AC57E30033F501 /* Collection.swift */,
				89E08FCB242E790C000D719B /* Comparable.swift */,
				4F7E8AC420E2AB9600AEA65E /* Date.swift */,
				43785E952120E4010057DED1 /* INRelevantShortcutStore+Loop.swift */,
				4328E0231CFBE2C500E199AA /* NSUserDefaults+WatchApp.swift */,
				4328E0241CFBE2C500E199AA /* UIColor.swift */,
				4F2C15801E0495B200E160D4 /* WatchContext+WatchApp.swift */,
				43CB2B2A1D924D450079823D /* WCSession.swift */,
				4328E0251CFBE2C500E199AA /* WKAlertAction.swift */,
				4328E02E1CFBF81800E199AA /* WKInterfaceImage.swift */,
				43517916230A0E1A0072ECC0 /* WKInterfaceLabel.swift */,
			);
			path = Extensions;
			sourceTree = "<group>";
		};
		4345E3F621F03C2E009E00E5 /* Display */ = {
			isa = PBXGroup;
			children = (
				4345E3F721F03D2A009E00E5 /* DatesAndNumberCell.swift */,
				4345E3F921F0473B009E00E5 /* TextCell.swift */,
			);
			path = Display;
			sourceTree = "<group>";
		};
		43511CDD21FD80AD00566C63 /* RetrospectiveCorrection */ = {
			isa = PBXGroup;
			children = (
				43511CDF21FD80E400566C63 /* RetrospectiveCorrection.swift */,
				43511CE021FD80E400566C63 /* StandardRetrospectiveCorrection.swift */,
			);
			path = RetrospectiveCorrection;
			sourceTree = "<group>";
		};
		43757D131C06F26C00910CB9 /* Models */ = {
			isa = PBXGroup;
			children = (
				43511CDD21FD80AD00566C63 /* RetrospectiveCorrection */,
				A9FB75F0252BE320004C7D3F /* BolusDosingDecision.swift */,
				C17824A41E1AD4D100D9D25C /* ManualBolusRecommendation.swift */,
				B4E2022F2661063E009421B5 /* ClosedLoopStatus.swift */,
				B40D07C6251A89D500C1C6D7 /* GlucoseDisplay.swift */,
				43C2FAE01EB656A500364AFF /* GlucoseEffectVelocity.swift */,
				436A0DA41D236A2A00104B24 /* LoopError.swift */,
				A9B996EF27235191002DC09C /* LoopWarning.swift */,
				4F526D601DF8D9A900A04910 /* NetBasal.swift */,
				438D42F81D7C88BC003244B0 /* PredictionInputEffect.swift */,
				C165B8CD23302C5D0004112E /* RemoteCommand.swift */,
				4328E0311CFC068900E199AA /* WatchContext+LoopKit.swift */,
				E9C00EF424C623EF00628F35 /* LoopSettings+Loop.swift */,
				A987CD4824A58A0100439ADC /* ZipArchive.swift */,
				C19008FD25225D3900721625 /* SimpleBolusCalculator.swift */,
				C1E3862428247B7100F561A4 /* StoredLoopNotRunningNotification.swift */,
				C1C660D0252E4DD5009B5C32 /* LoopConstants.swift */,
				C1DA986B2843B6F9001D04CC /* PersistedProperty.swift */,
			);
			path = Models;
			sourceTree = "<group>";
		};
		43776F831B8022E90074EA36 = {
			isa = PBXGroup;
			children = (
				C18A491122FCC20B00FDA733 /* Scripts */,
				4FF4D0FA1E1834BD00846527 /* Common */,
				43776F8E1B8022E90074EA36 /* Loop */,
				4F70C1DF1DE8DCA7006380B7 /* Loop Status Extension */,
				43D9FFD021EAE05D00AF44BF /* LoopCore */,
				4F75288C1DFE1DC600C322D6 /* LoopUI */,
				43A943731B926B7B0051FA24 /* WatchApp */,
				43A943821B926B7B0051FA24 /* WatchApp Extension */,
				43F78D2C1C8FC58F002152D1 /* LoopTests */,
				43E2D8D21D20BF42004DA55F /* DoseMathTests */,
				43D9FFA321EA9A0C00AF44BF /* Learn */,
				E9B07F7D253BBA6500BAD8F8 /* Loop Intent Extension */,
				968DCD53F724DE56FFE51920 /* Frameworks */,
				43776F8D1B8022E90074EA36 /* Products */,
				437D9BA11D7B5203007245E8 /* Loop.xcconfig */,
				A951C5FF23E8AB51003E26DC /* Version.xcconfig */,
				C1E820BA27DD5C730096F926 /* Recovered References */,
			);
			sourceTree = "<group>";
		};
		43776F8D1B8022E90074EA36 /* Products */ = {
			isa = PBXGroup;
			children = (
				43776F8C1B8022E90074EA36 /* Loop.app */,
				43A943721B926B7B0051FA24 /* WatchApp.app */,
				43A9437E1B926B7B0051FA24 /* WatchApp Extension.appex */,
				43E2D8D11D20BF42004DA55F /* DoseMathTests.xctest */,
				43E2D90B1D20C581004DA55F /* LoopTests.xctest */,
				4F70C1DC1DE8DCA7006380B7 /* Loop Status Extension.appex */,
				4F75288B1DFE1DC600C322D6 /* LoopUI.framework */,
				43D9FFA221EA9A0C00AF44BF /* Learn.app */,
				43D9FFCF21EAE05D00AF44BF /* LoopCore.framework */,
				43D9002A21EB209400AF44BF /* LoopCore.framework */,
				E9B07F7C253BBA6500BAD8F8 /* Loop Intent Extension.appex */,
			);
			name = Products;
			sourceTree = "<group>";
		};
		43776F8E1B8022E90074EA36 /* Loop */ = {
			isa = PBXGroup;
			children = (
				C16DA84022E8E104008624C2 /* Plugins */,
				7D7076651FE06EE4004AC8EA /* Localizable.strings */,
				7D7076511FE06EE1004AC8EA /* InfoPlist.strings */,
				43EDEE6B1CF2E12A00393BE3 /* Loop.entitlements */,
				43F5C2D41B92A4A6003EB13D /* Info.plist */,
				43776F8F1B8022E90074EA36 /* AppDelegate.swift */,
				1D12D3B82548EFDD00B53E8B /* main.swift */,
				43776F9A1B8022E90074EA36 /* LaunchScreen.storyboard */,
				43776F951B8022E90074EA36 /* Main.storyboard */,
				A966152423EA5A25005D8B29 /* DefaultAssets.xcassets */,
				A966152523EA5A25005D8B29 /* DerivedAssets.xcassets */,
				C11AA5C7258736CF00BDE12F /* DerivedAssetsBase.xcassets */,
				43E344A01B9E144300C85C07 /* Extensions */,
				43F5C2E41B93C5D4003EB13D /* Managers */,
				43757D131C06F26C00910CB9 /* Models */,
				43F5C2CE1B92A2A0003EB13D /* View Controllers */,
				43F5C2CF1B92A2ED003EB13D /* Views */,
				897A5A9724C22DCE00C4E71D /* View Models */,
			);
			path = Loop;
			sourceTree = "<group>";
		};
		43A943731B926B7B0051FA24 /* WatchApp */ = {
			isa = PBXGroup;
			children = (
				C1C73F0F1DE3D0270022FC89 /* InfoPlist.strings */,
				43F5C2D61B92A4DC003EB13D /* Info.plist */,
				43A943741B926B7B0051FA24 /* Interface.storyboard */,
				A966152823EA5A37005D8B29 /* DefaultAssets.xcassets */,
				A966152923EA5A37005D8B29 /* DerivedAssets.xcassets */,
			);
			path = WatchApp;
			sourceTree = "<group>";
		};
		43A943821B926B7B0051FA24 /* WatchApp Extension */ = {
			isa = PBXGroup;
			children = (
				7D7076601FE06EE3004AC8EA /* Localizable.strings */,
				43D533BB1CFD1DD7009E3085 /* WatchApp Extension.entitlements */,
				43A943911B926B7B0051FA24 /* Info.plist */,
				43A9438D1B926B7B0051FA24 /* ComplicationController.swift */,
				43A943871B926B7B0051FA24 /* ExtensionDelegate.swift */,
				43A9438F1B926B7B0051FA24 /* Assets.xcassets */,
				4328E0121CFBE1B700E199AA /* Controllers */,
				4328E01F1CFBE2B100E199AA /* Extensions */,
				4FE3475F20D5D7FA00A86D03 /* Managers */,
				898ECA5D218ABD17001E9D35 /* Models */,
				4F75F0052100146B00B5570E /* Scenes */,
				43A943831B926B7B0051FA24 /* Supporting Files */,
				891B508324342BCA005DA578 /* View Models */,
				895788A3242E6947002CB114 /* Views */,
			);
			path = "WatchApp Extension";
			sourceTree = "<group>";
		};
		43A943831B926B7B0051FA24 /* Supporting Files */ = {
			isa = PBXGroup;
			children = (
				43A943841B926B7B0051FA24 /* PushNotificationPayload.apns */,
			);
			name = "Supporting Files";
			sourceTree = "<group>";
		};
		43C05CB321EBE268006FB252 /* Extensions */ = {
			isa = PBXGroup;
			children = (
				43C05CB421EBE274006FB252 /* Date.swift */,
				4345E3FD21F04A50009E00E5 /* DateIntervalFormatter.swift */,
				43D9F81F21EF0906000578CD /* NSNumber.swift */,
				43C5F259222C921B00905D10 /* OSLog.swift */,
				43D9F81921EC593C000578CD /* UITableViewCell.swift */,
				C1814B85225E507C008D2D8E /* Sequence.swift */,
			);
			path = Extensions;
			sourceTree = "<group>";
		};
		43C05CBB21EBF743006FB252 /* View Controllers */ = {
			isa = PBXGroup;
			children = (
				43C05CC121EC06E4006FB252 /* LessonConfigurationViewController.swift */,
				43D9F82321EFF1AB000578CD /* LessonResultsViewController.swift */,
				43C05CBC21EBF77D006FB252 /* LessonsViewController.swift */,
			);
			path = "View Controllers";
			sourceTree = "<group>";
		};
		43C05CBE21EBFF66006FB252 /* Lessons */ = {
			isa = PBXGroup;
			children = (
				43C728F4222266F000C62969 /* ModalDayLesson.swift */,
				43C05CB021EBBDB9006FB252 /* TimeInRangeLesson.swift */,
			);
			path = Lessons;
			sourceTree = "<group>";
		};
		43C05CC321EC0868006FB252 /* Configuration */ = {
			isa = PBXGroup;
			children = (
				43D9F81721EC51CC000578CD /* DateEntry.swift */,
				43C05CC921EC382B006FB252 /* NumberEntry.swift */,
				43D9F81D21EF0609000578CD /* NumberRangeEntry.swift */,
				43D9F82121EF0A7A000578CD /* QuantityRangeEntry.swift */,
				43C728F62222700000C62969 /* DateIntervalEntry.swift */,
			);
			path = Configuration;
			sourceTree = "<group>";
		};
		43C5F255222C7B6300905D10 /* Models */ = {
			isa = PBXGroup;
			children = (
				43C5F256222C7B7200905D10 /* TimeComponents.swift */,
			);
			path = Models;
			sourceTree = "<group>";
		};
		43D9FFA321EA9A0C00AF44BF /* Learn */ = {
			isa = PBXGroup;
			children = (
				43D9FFA421EA9A0C00AF44BF /* AppDelegate.swift */,
				43C05CBF21EBFFA4006FB252 /* Lesson.swift */,
				43C05CC321EC0868006FB252 /* Configuration */,
				4345E3F621F03C2E009E00E5 /* Display */,
				43C05CB321EBE268006FB252 /* Extensions */,
				43C05CBE21EBFF66006FB252 /* Lessons */,
				43D9FFBE21EAB20B00AF44BF /* Managers */,
				43C5F255222C7B6300905D10 /* Models */,
				43C05CBB21EBF743006FB252 /* View Controllers */,
				43D9FFB521EA9B0100AF44BF /* Learn.entitlements */,
				43D9FFA821EA9A0C00AF44BF /* Main.storyboard */,
				43D9FFAB21EA9A0F00AF44BF /* Assets.xcassets */,
				43D9FFAD21EA9A0F00AF44BF /* LaunchScreen.storyboard */,
				43D9FFB021EA9A0F00AF44BF /* Info.plist */,
				80F864E42433BF5D0026EC26 /* InfoPlist.strings */,
				7D9BEEE72335A6B3005DCFD6 /* Localizable.strings */,
			);
			path = Learn;
			sourceTree = "<group>";
		};
		43D9FFBE21EAB20B00AF44BF /* Managers */ = {
			isa = PBXGroup;
			children = (
				43D9FFBF21EAB22E00AF44BF /* DataManager.swift */,
				43C728F8222A448700C62969 /* DayCalculator.swift */,
			);
			path = Managers;
			sourceTree = "<group>";
		};
		43D9FFD021EAE05D00AF44BF /* LoopCore */ = {
			isa = PBXGroup;
			children = (
				43DE92581C5479E4001FFDE1 /* PotentialCarbEntryUserInfo.swift */,
				43C05CB721EBEA54006FB252 /* HKUnit.swift */,
				434FF1E91CF26C29000DB779 /* IdentifiableClass.swift */,
				C19E96DD23D2733F003F79B0 /* LoopCompletionFreshness.swift */,
				430B29892041F54A00BA9F93 /* NSUserDefaults.swift */,
				431E73471FF95A900069B5F7 /* PersistenceController.swift */,
				43D848AF1E7DCBE100DADCBC /* Result.swift */,
				43D9FFD121EAE05D00AF44BF /* LoopCore.h */,
				43D9FFD221EAE05D00AF44BF /* Info.plist */,
				E9C00EEF24C620EF00628F35 /* LoopSettings.swift */,
				C16575742539FD60004AE16E /* LoopCoreConstants.swift */,
			);
			path = LoopCore;
			sourceTree = "<group>";
		};
		43E2D8D21D20BF42004DA55F /* DoseMathTests */ = {
			isa = PBXGroup;
			children = (
				7D70765B1FE06EE2004AC8EA /* Localizable.strings */,
				43E2D8E01D20C0CB004DA55F /* Fixtures */,
				43E2D8D31D20BF42004DA55F /* DoseMathTests.swift */,
				43E2D8D51D20BF42004DA55F /* Info.plist */,
			);
			path = DoseMathTests;
			sourceTree = "<group>";
		};
		43E2D8E01D20C0CB004DA55F /* Fixtures */ = {
			isa = PBXGroup;
			children = (
				E9E5E55F24D3519700B5DFFE /* far_future_high_bg_forecast_after_6_hours.json */,
				C10B28451EA9BA5E006EA1FC /* far_future_high_bg_forecast.json */,
				43E2D8E11D20C0DB004DA55F /* read_selected_basal_profile.json */,
				43E2D8E21D20C0DB004DA55F /* recommend_temp_basal_correct_low_at_min.json */,
				C1C6591B1E1B1FDA0025CC58 /* recommend_temp_basal_dropping_then_rising.json */,
				43E2D8E31D20C0DB004DA55F /* recommend_temp_basal_flat_and_high.json */,
				43E2D8E41D20C0DB004DA55F /* recommend_temp_basal_high_and_falling.json */,
				43E2D8E51D20C0DB004DA55F /* recommend_temp_basal_high_and_rising.json */,
				43E2D8E61D20C0DB004DA55F /* recommend_temp_basal_in_range_and_rising.json */,
				43E2D8E71D20C0DB004DA55F /* recommend_temp_basal_no_change_glucose.json */,
				43E2D8E81D20C0DB004DA55F /* recommend_temp_basal_start_high_end_in_range.json */,
				43E2D8E91D20C0DB004DA55F /* recommend_temp_basal_start_high_end_low.json */,
				43E2D8EA1D20C0DB004DA55F /* recommend_temp_basal_start_low_end_high.json */,
				43E2D8EB1D20C0DB004DA55F /* recommend_temp_basal_start_low_end_in_range.json */,
				C17824A21E19EAB600D9D25C /* recommend_temp_basal_start_very_low_end_high.json */,
				C12F21A61DFA79CB00748193 /* recommend_temp_basal_very_low_end_in_range.json */,
				436D9BF71F6F4EA100CFA75F /* recommended_temp_start_low_end_just_above_range.json */,
			);
			path = Fixtures;
			sourceTree = "<group>";
		};
		43E344A01B9E144300C85C07 /* Extensions */ = {
			isa = PBXGroup;
			children = (
				A98556842493F901000FD662 /* AlertStore+SimulatedCoreData.swift */,
				C1D289B422F90A52003FFBD9 /* BasalDeliveryState.swift */,
				A9F703722489BC8500C98AD8 /* CarbStore+SimulatedCoreData.swift */,
				C17824991E1999FA00D9D25C /* CaseCountable.swift */,
				4F6663931E905FD2009E74FC /* ChartColorPalette+Loop.swift */,
				4389916A1E91B689000EEF90 /* ChartSettings+Loop.swift */,
				4F08DE8E1E7BB871006741EA /* CollectionType+Loop.swift */,
				43CE7CDD1CA8B63E003CC1B0 /* Data.swift */,
				892A5D58222F0A27008961AB /* Debug.swift */,
				1D9650C72523FBA100A1370B /* DeviceDataManager+BolusEntryViewModelDelegate.swift */,
				B4FEEF7C24B8A71F00A8DF9B /* DeviceDataManager+DeviceStatus.swift */,
				A96DAC232838325900D94E38 /* DiagnosticLog.swift */,
				C18913B42524F24C007B0683 /* DeviceDataManager+SimpleBolusViewModelDelegate.swift */,
				A9C62D832331700D00535612 /* DiagnosticLog+Subsystem.swift */,
				89D1503D24B506EB00EDE253 /* Dictionary.swift */,
				89CA2B2F226C0161004D9350 /* DirectoryObserver.swift */,
				A9CBE457248AB564008E7BA2 /* DoseStore+SimulatedCoreData.swift */,
				A9B996F127238705002DC09C /* DosingDecisionStore.swift */,
				A9CBE459248ACBE1008E7BA2 /* DosingDecisionStore+SimulatedCoreData.swift */,
				A9F703742489C9A000C98AD8 /* GlucoseStore+SimulatedCoreData.swift */,
				A9DCF2D525B0F3C500C89088 /* LoopUIColorPalette+Default.swift */,
				89E267FE229267DF00A3F2AF /* Optional.swift */,
				A967D94B24F99B9300CDDF8A /* OutputStream.swift */,
				895FE0942201234000FCF18A /* OverrideSelectionViewController.swift */,
				A9F703762489D8AA00C98AD8 /* PersistentDeviceLog+SimulatedCoreData.swift */,
				A999D40524663D18004C89D4 /* PumpManagerError.swift */,
				892A5D682230C41D008961AB /* RangeReplaceableCollection.swift */,
				A9CBE45B248ACC03008E7BA2 /* SettingsStore+SimulatedCoreData.swift */,
				C1FB428B217806A300FAB378 /* StateColorPalette.swift */,
				43F89CA222BDFBBC006BB54E /* UIActivityIndicatorView.swift */,
				43F41C361D3BF32400C11ED6 /* UIAlertController.swift */,
				A9F66FC2247F451500096EA7 /* UIDevice+Loop.swift */,
				8968B1112408B3520074BB48 /* UIFont.swift */,
				437CEEE31CDE5C0A003C8C80 /* UIImage.swift */,
				434FF1ED1CF27EEF000DB779 /* UITableViewCell.swift */,
				C13DA2AF24F6C7690098BB29 /* UIViewController.swift */,
				430B29922041F5B200BA9F93 /* UserDefaults+Loop.swift */,
				A9B607AF247F000F00792BE4 /* UserNotifications+Loop.swift */,
			);
			path = Extensions;
			sourceTree = "<group>";
		};
		43F5C2CE1B92A2A0003EB13D /* View Controllers */ = {
			isa = PBXGroup;
			children = (
				43A51E1E1EB6D62A000736CC /* CarbAbsorptionViewController.swift */,
				43DBF0581C93F73800B3C386 /* CarbEntryTableViewController.swift */,
				892D7C5023B54A14008A9656 /* CarbEntryViewController.swift */,
				43A51E201EB6DBDD000736CC /* LoopChartsTableViewController.swift */,
				433EA4C31D9F71C800CD78FB /* CommandResponseViewController.swift */,
				C178249F1E19CF9800D9D25C /* GlucoseThresholdTableViewController.swift */,
				4302F4E21D4EA54200F0FCAF /* InsulinDeliveryTableViewController.swift */,
				437D9BA21D7BC977007245E8 /* PredictionTableViewController.swift */,
				439A7941211F631C0041B75F /* RootNavigationController.swift */,
				43E3449E1B9D68E900C85C07 /* StatusTableViewController.swift */,
				89CA2B31226C18B8004D9350 /* TestingScenariosTableViewController.swift */,
				4302F4E01D4E9C8900F0FCAF /* TextFieldTableViewController.swift */,
			);
			path = "View Controllers";
			sourceTree = "<group>";
		};
		43F5C2CF1B92A2ED003EB13D /* Views */ = {
			isa = PBXGroup;
			children = (
				897A5A9524C2175B00C4E71D /* BolusEntryView.swift */,
				C1F8B1D122375E4200DD66CF /* BolusProgressTableViewCell.swift */,
				C1F8B1DB223862D500DD66CF /* BolusProgressTableViewCell.xib */,
				43B260481ED248FB008CAA77 /* CarbEntryTableViewCell.swift */,
				431A8C3F1EC6E8AB00823B9C /* CircleMaskView.swift */,
				A9A056B224B93C62007CF06D /* CriticalEventLogExportView.swift */,
				C191D2A025B3ACAA00C26C0B /* DosingStrategySelectionView.swift */,
				43D381611EBD9759007F8C8F /* HeaderValuesTableViewCell.swift */,
				430D85881F44037000AF2D4F /* HUDViewTableViewCell.swift */,
				A91D2A3E26CF0FF80023B075 /* IconTitleSubtitleTableViewCell.swift */,
				C1742331259BEADC00399C9D /* ManualEntryDoseView.swift */,
				1DA46B5F2492E2E300D71A63 /* NotificationsCriticalAlertPermissionsView.swift */,
				899433B723FE129700FA4BEA /* OverrideBadgeView.swift */,
				89D6953D23B6DF8A002B3066 /* PotentialCarbEntryTableViewCell.swift */,
				89CAB36224C8FE95009EE3CE /* PredictedGlucoseChartView.swift */,
				438D42FA1D7D11A4003244B0 /* PredictionInputEffectTableViewCell.swift */,
				439706E522D2E84900C81566 /* PredictionSettingTableViewCell.swift */,
				1DE09BA824A3E23F009EE9F9 /* SettingsView.swift */,
				C1DE5D22251BFC4D00439E49 /* SimpleBolusView.swift */,
				1DD0B76624EC77AC008A2DC3 /* SupportScreenView.swift */,
				43F64DD81D9C92C900D24DC6 /* TitleSubtitleTableViewCell.swift */,
				4311FB9A1F37FE1B00D4C0A7 /* TitleSubtitleTextFieldTableViewCell.swift */,
			);
			path = Views;
			sourceTree = "<group>";
		};
		43F5C2E41B93C5D4003EB13D /* Managers */ = {
			isa = PBXGroup;
			children = (
				1D6B1B6626866D89009AC446 /* AlertPermissionsChecker.swift */,
				439897361CD2F80600223065 /* AnalyticsServicesManager.swift */,
				B4F3D25024AF890C0095CE44 /* BluetoothStateManager.swift */,
				439BED291E76093C00B0AED5 /* CGMManager.swift */,
				C16575702538A36B004AE16E /* CGMStalenessMonitor.swift */,
				A977A2F324ACFECF0059C207 /* CriticalEventLogExportManager.swift */,
				C148CEE624FD91BD00711B3B /* DeliveryUncertaintyAlertManager.swift */,
				43DBF0521C93EC8200B3C386 /* DeviceDataManager.swift */,
				C16B983D26B4893300256B05 /* DoseEnactor.swift */,
				43F78D251C8FC000002152D1 /* DoseMath.swift */,
				89CA2B3C226E6B13004D9350 /* LocalTestingScenariosManager.swift */,
				A9C62D862331703000535612 /* LoggingServicesManager.swift */,
				A9D5C5B525DC6C6A00534873 /* LoopAppManager.swift */,
				43A567681C94880B00334FAC /* LoopDataManager.swift */,
				43C094491CACCC73001F6403 /* NotificationManager.swift */,
				A97F250725E056D500F0EE19 /* OnboardingManager.swift */,
				432E73CA1D24B3D6009AD15D /* RemoteDataServicesManager.swift */,
				A9C62D852331703000535612 /* Service.swift */,
				A9C62D872331703000535612 /* ServicesManager.swift */,
				C1F7822527CC056900C0919A /* SettingsManager.swift */,
				E9BB27AA23B85C3500FB4987 /* SleepStore.swift */,
				43FCEEA8221A615B0013DD30 /* StatusChartsManager.swift */,
				1D63DEA426E950D400F46FA5 /* SupportManager.swift */,
				4F70C20F1DE8FAC5006380B7 /* ExtensionDataManager.swift */,
				89ADE13A226BFA0F0067222B /* TestingScenariosManager.swift */,
				1D82E69F25377C6B009131FB /* TrustedTimeChecker.swift */,
				4328E0341CFC0AE100E199AA /* WatchDataManager.swift */,
				1DA6499D2441266400F61E75 /* Alerts */,
				E95D37FF24EADE68005E2F50 /* Store Protocols */,
				C1F2075B26D6F9B0007AB7EB /* ProfileExpirationAlerter.swift */,
				A96DAC2B2838F31200D94E38 /* SharedLogging.swift */,
			);
			path = Managers;
			sourceTree = "<group>";
		};
		43F78D2C1C8FC58F002152D1 /* LoopTests */ = {
			isa = PBXGroup;
			children = (
				B44251B42523576B00605937 /* Charts */,
				A9E6DFE4246A0418005B1A1C /* Extensions */,
				E9C58A7624DB510500487A17 /* Fixtures */,
				B4CAD8772549D2330057946B /* LoopCore */,
				1DA7A83F24476E8C008257F0 /* Managers */,
				A9E6DFED246A0460005B1A1C /* Models */,
				B4BC56362518DE8800373647 /* ViewModels */,
				43E2D90F1D20C581004DA55F /* Info.plist */,
				A9DF02CA24F72B9E00B7C988 /* CriticalEventLogTests.swift */,
				A96DAC292838EF8A00D94E38 /* DiagnosticLogTests.swift */,
				A9DAE7CF2332D77F006AE942 /* LoopTests.swift */,
				8968B113240C55F10074BB48 /* LoopSettingsTests.swift */,
				E93E86AC24DDE02C00FF40C8 /* Mock Stores */,
			);
			path = LoopTests;
			sourceTree = "<group>";
		};
		4F70C1DF1DE8DCA7006380B7 /* Loop Status Extension */ = {
			isa = PBXGroup;
			children = (
				7D7076371FE06EDE004AC8EA /* Localizable.strings */,
				4F70C1FD1DE8E662006380B7 /* Loop Status Extension.entitlements */,
				4F70C1E51DE8DCA7006380B7 /* Info.plist */,
				43BFF0CC1E466C8400FF19A9 /* StateColorPalette.swift */,
				43FCEEB0221A863E0013DD30 /* StatusChartsManager.swift */,
				4F70C1E01DE8DCA7006380B7 /* StatusViewController.swift */,
				4F70C1E21DE8DCA7006380B7 /* MainInterface.storyboard */,
			);
			path = "Loop Status Extension";
			sourceTree = "<group>";
		};
		4F75288C1DFE1DC600C322D6 /* LoopUI */ = {
			isa = PBXGroup;
			children = (
				7D23667B21250C5A0028B67D /* Common */,
				7D70764C1FE06EE1004AC8EA /* Localizable.strings */,
				7D7076471FE06EE0004AC8EA /* InfoPlist.strings */,
				4FB76FC41E8C576800B39636 /* Extensions */,
				4FB76FC31E8C575900B39636 /* Charts */,
				4F7528A61DFE20AE00C322D6 /* Models */,
				B42C950F24A3C44F00857C73 /* ViewModel */,
				4F7528931DFE1E1600C322D6 /* Views */,
				4F75288D1DFE1DC600C322D6 /* LoopUI.h */,
				4F75288E1DFE1DC600C322D6 /* Info.plist */,
				4F2C15941E09BF3C00E160D4 /* HUDView.xib */,
				4F2C15961E09E94E00E160D4 /* HUDAssets.xcassets */,
				B4E96D58248A7F9A002DABAD /* StatusHighlightHUDView.xib */,
				B4E96D5C248A82A2002DABAD /* StatusBarHUDView.xib */,
			);
			path = LoopUI;
			sourceTree = "<group>";
		};
		4F7528931DFE1E1600C322D6 /* Views */ = {
			isa = PBXGroup;
			children = (
				437CEEBF1CD6FCD8003C8C80 /* BasalRateHUDView.swift */,
				43B371851CE583890013C5A6 /* BasalStateView.swift */,
				B4E96D4E248A6E20002DABAD /* CGMStatusHUDView.swift */,
				4369618F1F19C86400447E89 /* ChartPointsContextFillLayer.swift */,
				4F08DE831E7BB70B006741EA /* ChartPointsScatterDownTrianglesLayer.swift */,
				4F08DE841E7BB70B006741EA /* ChartPointsTouchHighlightLayerViewCache.swift */,
				B4C9859325D5A3BB009FD9CA /* StatusBadgeHUDView.swift */,
				B4E96D4A248A6B6E002DABAD /* DeviceStatusHUDView.swift */,
				4337615E1D52F487004A3647 /* GlucoseHUDView.swift */,
				B4E96D54248A7509002DABAD /* GlucoseTrendHUDView.swift */,
				B4E96D52248A7386002DABAD /* GlucoseValueHUDView.swift */,
				4F2C15921E09BF2C00E160D4 /* HUDView.swift */,
				437CEEBD1CD6E0CB003C8C80 /* LoopCompletionHUDView.swift */,
				438DADC71CDE8F8B007697A5 /* LoopStateView.swift */,
				B48B0BAB24900093009A48DE /* PumpStatusHUDView.swift */,
				B4E96D5A248A8229002DABAD /* StatusBarHUDView.swift */,
				B4E96D56248A7B0F002DABAD /* StatusHighlightHUDView.swift */,
			);
			path = Views;
			sourceTree = "<group>";
		};
		4F7528A61DFE20AE00C322D6 /* Models */ = {
			isa = PBXGroup;
			children = (
				4F08DE7C1E7BB6E5006741EA /* ChartAxisValueDoubleLog.swift */,
				4326BA631F3A44D9007CCAD4 /* ChartLineModel.swift */,
			);
			path = Models;
			sourceTree = "<group>";
		};
		4F75F0052100146B00B5570E /* Scenes */ = {
			isa = PBXGroup;
			children = (
				4F75F00120FCFE8C00B5570E /* GlucoseChartScene.swift */,
				4372E495213DCDD30068E043 /* GlucoseChartValueHashable.swift */,
			);
			path = Scenes;
			sourceTree = "<group>";
		};
		4FB76FC31E8C575900B39636 /* Charts */ = {
			isa = PBXGroup;
			children = (
				43FCEEBA22211C860013DD30 /* CarbEffectChart.swift */,
				43FCEEB4221BCA020013DD30 /* COBChart.swift */,
				43FCEEB2221BC3B60013DD30 /* DoseChart.swift */,
				43FCEEAA221A61B40013DD30 /* IOBChart.swift */,
				43FCEEBC22212DD50013DD30 /* PredictedGlucoseChart.swift */,
				C1657577253A0021004AE16E /* ChartConstants.swift */,
			);
			path = Charts;
			sourceTree = "<group>";
		};
		4FB76FC41E8C576800B39636 /* Extensions */ = {
			isa = PBXGroup;
			children = (
				A9C62D8D2331708700535612 /* AuthenticationTableViewCell+NibLoadable.swift */,
				4F08DE801E7BB6F1006741EA /* CGPoint.swift */,
				B47A791B2508009E006C0E11 /* ChartAxisValuesStaticGenerator.swift */,
				438991661E91B563000EEF90 /* ChartPoint.swift */,
				43649A621C7A347F00523D7F /* CollectionType.swift */,
				B490A03C24D04F9400F509FA /* Color.swift */,
				43FCEEAC221A66780013DD30 /* DateFormatter.swift */,
				B490A04024D0559D00F509FA /* DeviceLifecycleProgressState.swift */,
				B490A04224D055D900F509FA /* DeviceStatusHighlight.swift */,
				B43DA44024D9C12100CAFF4E /* DismissibleHostingController.swift */,
				B490A03E24D0550F00F509FA /* GlucoseRangeCategory.swift */,
				B4D620D324D9EDB900043B3C /* GuidanceColors.swift */,
				1DB1CA4C24A55F0000B3B94C /* Image.swift */,
				434F54561D287FDB002A9274 /* NibLoadable.swift */,
				43FCEEAE221A67A70013DD30 /* NumberFormatter+Charts.swift */,
				43BFF0B11E45C18400FF19A9 /* UIColor.swift */,
				C1AD41FF256D61E500164DDD /* Comparable.swift */,
			);
			path = Extensions;
			sourceTree = "<group>";
		};
		4FE3475F20D5D7FA00A86D03 /* Managers */ = {
			isa = PBXGroup;
			children = (
				4FDDD23620DC51DF00D04B16 /* LoopDataManager.swift */,
				898ECA62218ABD21001E9D35 /* ComplicationChartManager.swift */,
			);
			path = Managers;
			sourceTree = "<group>";
		};
		4FF4D0FA1E1834BD00846527 /* Common */ = {
			isa = PBXGroup;
			children = (
				4FF4D0FC1E1834CC00846527 /* Extensions */,
				4FF4D0FB1E1834C400846527 /* Models */,
				43785E9B2120E7060057DED1 /* Intents.intentdefinition */,
				89E267FB2292456700A3F2AF /* FeatureFlags.swift */,
				7D9BEEF52335CF8D005DCFD6 /* Localizable.strings */,
			);
			path = Common;
			sourceTree = "<group>";
		};
		4FF4D0FB1E1834C400846527 /* Models */ = {
			isa = PBXGroup;
			children = (
				89F9119324358E4500ECCAF3 /* CarbAbsorptionTime.swift */,
				A9347F3024E7521800C99C34 /* CarbBackfillRequestUserInfo.swift */,
				4F11D3BF20DCBEEC006E072C /* GlucoseBackfillRequestUserInfo.swift */,
				4372E48F213CFCE70068E043 /* LoopSettingsUserInfo.swift */,
				43C3B6F620BBCAA30026CAFA /* PumpManager.swift */,
				C1FB428E217921D600FAB378 /* PumpManagerUI.swift */,
				435400331C9F878D00D5819C /* SetBolusUserInfo.swift */,
				4F70C2111DE900EA006380B7 /* StatusExtensionContext.swift */,
				89A1B66D24ABFDF800117AC2 /* SupportedBolusVolumesUserInfo.swift */,
				4FF4D0FF1E18374700846527 /* WatchContext.swift */,
				C1201E2B23ECDBD0002DA84A /* WatchContextRequestUserInfo.swift */,
				A9347F2E24E7508A00C99C34 /* WatchHistoricalCarbs.swift */,
				4F11D3C120DD80B3006E072C /* WatchHistoricalGlucose.swift */,
				4F7E8AC620E2AC0300AEA65E /* WatchPredictedGlucose.swift */,
				E9B08020253BBDE900BAD8F8 /* IntentExtensionInfo.swift */,
			);
			path = Models;
			sourceTree = "<group>";
		};
		4FF4D0FC1E1834CC00846527 /* Extensions */ = {
			isa = PBXGroup;
			children = (
				4372E48A213CB5F00068E043 /* Double.swift */,
				4F526D5E1DF2459000A04910 /* HKUnit.swift */,
				43C513181E864C4E001547C7 /* GlucoseRangeSchedule.swift */,
				43785E922120A01B0057DED1 /* NewCarbEntryIntent+Loop.swift */,
				430DA58D1D4AEC230097D1CA /* NSBundle.swift */,
				439897341CD2F7DE00223065 /* NSTimeInterval.swift */,
				439A7943211FE22F0041B75F /* NSUserActivity.swift */,
				4FC8C8001DEB93E400A1452E /* NSUserDefaults+StatusExtension.swift */,
				43BFF0B31E45C1BE00FF19A9 /* NumberFormatter.swift */,
				4374B5EE209D84BE00D17AA8 /* OSLog.swift */,
				4372E486213C86240068E043 /* SampleValue.swift */,
				4374B5F3209D89A900D17AA8 /* TextFieldTableViewCell.swift */,
				43BFF0C31E4659E700FF19A9 /* UIColor+HIG.swift */,
				E9B08015253BBD7300BAD8F8 /* UserDefaults+LoopIntents.swift */,
			);
			path = Extensions;
			sourceTree = "<group>";
		};
		7D23667B21250C5A0028B67D /* Common */ = {
			isa = PBXGroup;
			children = (
				7D23667C21250C7E0028B67D /* LocalizedString.swift */,
			);
			path = Common;
			sourceTree = "<group>";
		};
		891B508324342BCA005DA578 /* View Models */ = {
			isa = PBXGroup;
			children = (
				891B508424342BE1005DA578 /* CarbAndBolusFlowViewModel.swift */,
				E98A55F824EEFC200008715D /* OnOffSelectionViewModel.swift */,
			);
			path = "View Models";
			sourceTree = "<group>";
		};
		895788A3242E6947002CB114 /* Views */ = {
			isa = PBXGroup;
			children = (
				895788B5242E6A25002CB114 /* Carb Entry & Bolus */,
				895788B4242E69C8002CB114 /* Extensions */,
				895788AB242E69A2002CB114 /* ActionButton.swift */,
				895788AA242E69A1002CB114 /* CircularAccessoryButtonStyle.swift */,
				89A605E824328862009C1096 /* Checkmark.swift */,
				89A605EE2432925D009C1096 /* CompletionCheckmark.swift */,
				894F6DD8243C060600CCE676 /* ScalablePositionedText.swift */,
				89A605EA243288E4009C1096 /* TopDownTriangle.swift */,
				E98A55F624EEE1E10008715D /* OnOffSelectionView.swift */,
			);
			path = Views;
			sourceTree = "<group>";
		};
		895788B4242E69C8002CB114 /* Extensions */ = {
			isa = PBXGroup;
			children = (
				89E08FC7242E76E9000D719B /* AnyTransition.swift */,
				895788A9242E69A1002CB114 /* Color.swift */,
				89F9118E24352F1600ECCAF3 /* DigitalCrownRotation.swift */,
				894F6DD2243BCBDB00CCE676 /* Environment+SizeClass.swift */,
				89A605E62432860C009C1096 /* PeriodicPublisher.swift */,
				89E08FC9242E7714000D719B /* UIFont.swift */,
				894F6DD6243C047300CCE676 /* View+Position.swift */,
			);
			path = Extensions;
			sourceTree = "<group>";
		};
		895788B5242E6A25002CB114 /* Carb Entry & Bolus */ = {
			isa = PBXGroup;
			children = (
				895788A5242E69A1002CB114 /* AbsorptionTimeSelection.swift */,
				89A605EC24328972009C1096 /* BolusArrow.swift */,
				89E08FCF242E8B2B000D719B /* BolusConfirmationView.swift */,
				89A605F02432BD18009C1096 /* BolusConfirmationVisual.swift */,
				895788A7242E69A1002CB114 /* BolusInput.swift */,
				89A605E224327DFE009C1096 /* CarbAmountInput.swift */,
				894F6DDC243C0A2300CCE676 /* CarbAmountLabel.swift */,
				895788A6242E69A1002CB114 /* CarbAndBolusFlow.swift */,
				89E08FC5242E7506000D719B /* CarbAndDateInput.swift */,
				89A605E424327F45009C1096 /* DoseVolumeInput.swift */,
				894F6DDA243C07CF00CCE676 /* GramLabel.swift */,
				89F9119024358DED00ECCAF3 /* Models */,
				89E08FC0242E73CA000D719B /* Preference Keys */,
			);
			path = "Carb Entry & Bolus";
			sourceTree = "<group>";
		};
		897A5A9724C22DCE00C4E71D /* View Models */ = {
			isa = PBXGroup;
			children = (
				897A5A9824C22DE800C4E71D /* BolusEntryViewModel.swift */,
				A9A056B424B94123007CF06D /* CriticalEventLogExportViewModel.swift */,
				C11BD0542523CFED00236B08 /* SimpleBolusViewModel.swift */,
				1DB1CA4E24A56D7600B3B94C /* SettingsViewModel.swift */,
				1D49795724E7289700948F05 /* ServicesViewModel.swift */,
				C174233B259BEB0F00399C9D /* ManualEntryDoseViewModel.swift */,
				1DB619AB270BAD3D006C9D07 /* VersionUpdateViewModel.swift */,
			);
			path = "View Models";
			sourceTree = "<group>";
		};
		898ECA5D218ABD17001E9D35 /* Models */ = {
			isa = PBXGroup;
			children = (
				898ECA5E218ABD17001E9D35 /* GlucoseChartScaler.swift */,
				898ECA5F218ABD17001E9D35 /* GlucoseChartData.swift */,
				892FB4CC22040104005293EC /* OverridePresetRow.swift */,
			);
			path = Models;
			sourceTree = "<group>";
		};
		89E08FC0242E73CA000D719B /* Preference Keys */ = {
			isa = PBXGroup;
			children = (
				89E08FC1242E73DC000D719B /* CarbAmountPositionKey.swift */,
				89E08FC3242E73F0000D719B /* GramLabelPositionKey.swift */,
			);
			path = "Preference Keys";
			sourceTree = "<group>";
		};
		89F9119024358DED00ECCAF3 /* Models */ = {
			isa = PBXGroup;
			children = (
				89F9119524358E6900ECCAF3 /* BolusPickerValues.swift */,
				89F9119124358E2B00ECCAF3 /* CarbEntryInputMode.swift */,
			);
			path = Models;
			sourceTree = "<group>";
		};
		968DCD53F724DE56FFE51920 /* Frameworks */ = {
			isa = PBXGroup;
			children = (
				C159C82E286787EF00A86EC0 /* LoopKit.framework */,
				C159C8212867859800A86EC0 /* MockKitUI.framework */,
				C159C8192867857000A86EC0 /* LoopKitUI.framework */,
				C11B9D60286779C000500CF8 /* MockKit.framework */,
				C11B9D61286779C000500CF8 /* MockKitUI.framework */,
				C11B9D5D286778D000500CF8 /* LoopKitUI.framework */,
				C19C8C20286776C20056D5E4 /* LoopKit.framework */,
				C19C8BC728651F0A0056D5E4 /* MockKit.framework */,
				C19C8BC228651EAE0056D5E4 /* LoopTestingKit.framework */,
				C19C8BB928651DFB0056D5E4 /* TrueTime.framework */,
				C101947127DD473C004E7EB8 /* MockKitUI.framework */,
				1DC63E7325351BDF004605DA /* TrueTime.framework */,
				4344628420A7A3BE00C4BE6F /* CGMBLEKit.framework */,
				C1750AEB255B013300B8011C /* Minizip.framework */,
				C19F496225630504003632D7 /* Minizip.framework */,
				43A8EC6E210E622600A81379 /* CGMBLEKitUI.framework */,
				C1E2773D224177C000354103 /* ClockKit.framework */,
				4344628120A7A37E00C4BE6F /* CoreBluetooth.framework */,
				43C246A71D89990F0031F8D1 /* Crypto.framework */,
				4D3B40021D4A9DFE00BC6334 /* G4ShareSpy.framework */,
				43D9002C21EB225D00AF44BF /* HealthKit.framework */,
				43F5C2C81B929C09003EB13D /* HealthKit.framework */,
				4344628320A7A3BE00C4BE6F /* LoopKit.framework */,
				437AFEE6203688CF008C4892 /* LoopKitUI.framework */,
				892A5D5A222F0D7C008961AB /* LoopTestingKit.framework */,
				C1E2774722433D7A00354103 /* MKRingProgressView.framework */,
				892A5D29222EF60A008961AB /* MockKit.framework */,
				892A5D2B222EF60A008961AB /* MockKitUI.framework */,
				4F70C1DD1DE8DCA7006380B7 /* NotificationCenter.framework */,
				43B371871CE597D10013C5A6 /* ShareClient.framework */,
				4379CFEF21112CF700AADC79 /* ShareClientUI.framework */,
				438A95A71D8B9B24009D12E1 /* CGMBLEKit.framework */,
				43F78D4B1C914197002152D1 /* LoopKit.framework */,
				E9B07F86253BBA6500BAD8F8 /* IntentsUI.framework */,
			);
			name = Frameworks;
			sourceTree = "<group>";
		};
		A9E6DFE4246A0418005B1A1C /* Extensions */ = {
			isa = PBXGroup;
			children = (
				B44251B2252350CE00605937 /* ChartAxisValuesStaticGeneratorTests.swift */,
			);
			path = Extensions;
			sourceTree = "<group>";
		};
		A9E6DFED246A0460005B1A1C /* Models */ = {
			isa = PBXGroup;
			children = (
				A9DFAFB224F0415E00950D1E /* CarbBackfillRequestUserInfoTests.swift */,
				A963B279252CEBAE0062AA12 /* SetBolusUserInfoTests.swift */,
				A9DFAFB424F048A000950D1E /* WatchHistoricalCarbsTests.swift */,
				C19008FF252271BB00721625 /* SimpleBolusCalculatorTests.swift */,
				A9C1719625366F780053BCBD /* WatchHistoricalGlucoseTest.swift */,
				A9BD28E6272226B40071DF15 /* TestLocalizedError.swift */,
			);
			path = Models;
			sourceTree = "<group>";
		};
		B42C950F24A3C44F00857C73 /* ViewModel */ = {
			isa = PBXGroup;
			children = (
				B42C951324A3C76000857C73 /* CGMStatusHUDViewModel.swift */,
			);
			path = ViewModel;
			sourceTree = "<group>";
		};
		B44251B42523576B00605937 /* Charts */ = {
			isa = PBXGroup;
			children = (
				B44251B52523578300605937 /* PredictedGlucoseChartTests.swift */,
			);
			path = Charts;
			sourceTree = "<group>";
		};
		B4BC56362518DE8800373647 /* ViewModels */ = {
			isa = PBXGroup;
			children = (
				1D8D55BB252274650044DBB6 /* BolusEntryViewModelTests.swift */,
				B4BC56372518DEA900373647 /* CGMStatusHUDViewModelTests.swift */,
				C165756E2534C468004AE16E /* SimpleBolusViewModelTests.swift */,
				C1777A6525A125F100595963 /* ManualEntryDoseViewModelTests.swift */,
			);
			path = ViewModels;
			sourceTree = "<group>";
		};
		B4CAD8772549D2330057946B /* LoopCore */ = {
			isa = PBXGroup;
			children = (
				B4CAD8782549D2540057946B /* LoopCompletionFreshnessTests.swift */,
			);
			path = LoopCore;
			sourceTree = "<group>";
		};
		C16DA84022E8E104008624C2 /* Plugins */ = {
			isa = PBXGroup;
			children = (
				C16DA84122E8E112008624C2 /* PluginManager.swift */,
			);
			path = Plugins;
			sourceTree = "<group>";
		};
		C18A491122FCC20B00FDA733 /* Scripts */ = {
			isa = PBXGroup;
			children = (
				C1D197FE232CF92D0096D646 /* capture-build-details.sh */,
				C18A491222FCC22800FDA733 /* build-derived-assets.sh */,
				C18A491522FCC22900FDA733 /* copy-plugins.sh */,
				C18A491322FCC22900FDA733 /* make_scenario.py */,
			);
			path = Scripts;
			sourceTree = "<group>";
		};
		C1E820BA27DD5C730096F926 /* Recovered References */ = {
			isa = PBXGroup;
			children = (
				A9E2DA7F262325E500AB8C89 /* OneTimePassword.framework */,
				A9122E8526D1506E00CDF0F5 /* Base32.framework */,
			);
			name = "Recovered References";
			sourceTree = "<group>";
		};
		E90909CB24E34A7A00F963D2 /* high_and_rising_with_cob */ = {
			isa = PBXGroup;
			children = (
				E90909CF24E34AC500F963D2 /* high_and_rising_with_cob_carb_effect.json */,
				E90909D024E34AC500F963D2 /* high_and_rising_with_cob_counteraction_effect.json */,
				E90909CD24E34AC500F963D2 /* high_and_rising_with_cob_insulin_effect.json */,
				E90909CC24E34AC500F963D2 /* high_and_rising_with_cob_momentum_effect.json */,
				E90909CE24E34AC500F963D2 /* high_and_rising_with_cob_predicted_glucose.json */,
			);
			path = high_and_rising_with_cob;
			sourceTree = "<group>";
		};
		E90909D624E34EC200F963D2 /* low_and_falling */ = {
			isa = PBXGroup;
			children = (
				E90909D824E34F1500F963D2 /* low_and_falling_carb_effect.json */,
				E90909D924E34F1500F963D2 /* low_and_falling_counteraction_effect.json */,
				E90909DA24E34F1600F963D2 /* low_and_falling_insulin_effect.json */,
				E90909DB24E34F1600F963D2 /* low_and_falling_momentum_effect.json */,
				E90909D724E34F1500F963D2 /* low_and_falling_predicted_glucose.json */,
			);
			path = low_and_falling;
			sourceTree = "<group>";
		};
		E90909E124E352C300F963D2 /* low_with_low_treatment */ = {
			isa = PBXGroup;
			children = (
				E90909E224E3530200F963D2 /* low_with_low_treatment_carb_effect.json */,
				E90909E624E3530200F963D2 /* low_with_low_treatment_counteraction_effect.json */,
				E90909E324E3530200F963D2 /* low_with_low_treatment_insulin_effect.json */,
				E90909E524E3530200F963D2 /* low_with_low_treatment_momentum_effect.json */,
				E90909E424E3530200F963D2 /* low_with_low_treatment_predicted_glucose.json */,
			);
			path = low_with_low_treatment;
			sourceTree = "<group>";
		};
		E90909EC24E35B3400F963D2 /* high_and_falling */ = {
			isa = PBXGroup;
			children = (
				E90909F524E35B7C00F963D2 /* high_and_falling_momentum_effect.json */,
				E90909F024E35B4C00F963D2 /* high_and_falling_carb_effect.json */,
				E90909EF24E35B4C00F963D2 /* high_and_falling_counteraction_effect.json */,
				E90909F124E35B4C00F963D2 /* high_and_falling_insulin_effect.json */,
				E90909ED24E35B4000F963D2 /* high_and_falling_predicted_glucose.json */,
			);
			path = high_and_falling;
			sourceTree = "<group>";
		};
		E93E86AC24DDE02C00FF40C8 /* Mock Stores */ = {
			isa = PBXGroup;
			children = (
				E93E86A724DDCC4400FF40C8 /* MockDoseStore.swift */,
				E93E86AF24DDE1BD00FF40C8 /* MockGlucoseStore.swift */,
				E93E86B124DDE21D00FF40C8 /* MockCarbStore.swift */,
				E98A55F024EDD85E0008715D /* MockDosingDecisionStore.swift */,
				E98A55F224EDD9530008715D /* MockSettingsStore.swift */,
			);
			path = "Mock Stores";
			sourceTree = "<group>";
		};
		E93E86B324E1FD8700FF40C8 /* flat_and_stable */ = {
			isa = PBXGroup;
			children = (
				E93E86C224E1FE6100FF40C8 /* flat_and_stable_counteraction_effect.json */,
				E93E86B824E1FDC400FF40C8 /* flat_and_stable_carb_effect.json */,
				E93E86B424E1FDC400FF40C8 /* flat_and_stable_insulin_effect.json */,
				E93E86B524E1FDC400FF40C8 /* flat_and_stable_momentum_effect.json */,
				E93E86B624E1FDC400FF40C8 /* flat_and_stable_predicted_glucose.json */,
			);
			path = flat_and_stable;
			sourceTree = "<group>";
		};
		E93E86C424E2DF6700FF40C8 /* high_and_stable */ = {
			isa = PBXGroup;
			children = (
				E93E86C624E2E02200FF40C8 /* high_and_stable_carb_effect.json */,
				E93E86C824E2E02200FF40C8 /* high_and_stable_counteraction_effect.json */,
				E93E86C524E2E02200FF40C8 /* high_and_stable_insulin_effect.json */,
				E93E86C924E2E02200FF40C8 /* high_and_stable_momentum_effect.json */,
				E93E86C724E2E02200FF40C8 /* high_and_stable_predicted_glucose.json */,
			);
			path = high_and_stable;
			sourceTree = "<group>";
		};
		E95D37FF24EADE68005E2F50 /* Store Protocols */ = {
			isa = PBXGroup;
			children = (
				E95D380024EADE7C005E2F50 /* DoseStoreProtocol.swift */,
				E95D380224EADF36005E2F50 /* CarbStoreProtocol.swift */,
				E95D380424EADF78005E2F50 /* GlucoseStoreProtocol.swift */,
				E98A55EC24EDD6380008715D /* LatestStoredSettingsProvider.swift */,
				E98A55EE24EDD6E60008715D /* DosingDecisionStoreProtocol.swift */,
			);
			path = "Store Protocols";
			sourceTree = "<group>";
		};
		E9B07F7D253BBA6500BAD8F8 /* Loop Intent Extension */ = {
			isa = PBXGroup;
			children = (
				E942DE6D253BE5E100AC532D /* Loop Intent Extension.entitlements */,
				E9B07F7E253BBA6500BAD8F8 /* IntentHandler.swift */,
				E9B07F80253BBA6500BAD8F8 /* Info.plist */,
				E9B07FED253BBC7100BAD8F8 /* OverrideIntentHandler.swift */,
			);
			path = "Loop Intent Extension";
			sourceTree = "<group>";
		};
		E9C58A7624DB510500487A17 /* Fixtures */ = {
			isa = PBXGroup;
			children = (
				E90909EC24E35B3400F963D2 /* high_and_falling */,
				E90909E124E352C300F963D2 /* low_with_low_treatment */,
				E90909D624E34EC200F963D2 /* low_and_falling */,
				E90909CB24E34A7A00F963D2 /* high_and_rising_with_cob */,
				E93E86C424E2DF6700FF40C8 /* high_and_stable */,
				E93E86B324E1FD8700FF40C8 /* flat_and_stable */,
				E93E865724DB75BD00FF40C8 /* predicted_glucose_very_negative.json */,
				E93E865524DB731900FF40C8 /* predicted_glucose_without_retrospective.json */,
				E9C58A7824DB529A00487A17 /* basal_profile.json */,
				E93E865324DB6CBA00FF40C8 /* retrospective_output.json */,
				E9C58A7A24DB529A00487A17 /* counteraction_effect_falling_glucose.json */,
				E9C58A7924DB529A00487A17 /* dynamic_glucose_effect_partially_observed.json */,
				E9C58A7B24DB529A00487A17 /* insulin_effect.json */,
				E9C58A7724DB529A00487A17 /* momentum_effect_bouncing.json */,
			);
			path = Fixtures;
			sourceTree = "<group>";
		};
/* End PBXGroup section */

/* Begin PBXHeadersBuildPhase section */
		43D9001D21EB209400AF44BF /* Headers */ = {
			isa = PBXHeadersBuildPhase;
			buildActionMask = 2147483647;
			files = (
				43D9001E21EB209400AF44BF /* LoopCore.h in Headers */,
			);
			runOnlyForDeploymentPostprocessing = 0;
		};
		43D9FFCA21EAE05D00AF44BF /* Headers */ = {
			isa = PBXHeadersBuildPhase;
			buildActionMask = 2147483647;
			files = (
				43D9FFD321EAE05D00AF44BF /* LoopCore.h in Headers */,
			);
			runOnlyForDeploymentPostprocessing = 0;
		};
		4F7528881DFE1DC600C322D6 /* Headers */ = {
			isa = PBXHeadersBuildPhase;
			buildActionMask = 2147483647;
			files = (
				4F2C15851E075B8700E160D4 /* LoopUI.h in Headers */,
			);
			runOnlyForDeploymentPostprocessing = 0;
		};
/* End PBXHeadersBuildPhase section */

/* Begin PBXNativeTarget section */
		43776F8B1B8022E90074EA36 /* Loop */ = {
			isa = PBXNativeTarget;
			buildConfigurationList = 43776FB61B8022E90074EA36 /* Build configuration list for PBXNativeTarget "Loop" */;
			buildPhases = (
				C1D1405722FB66DF00DA6242 /* Build Derived Assets */,
				43776F881B8022E90074EA36 /* Sources */,
				43776F891B8022E90074EA36 /* Frameworks */,
				43776F8A1B8022E90074EA36 /* Resources */,
				43A9439C1B926B7B0051FA24 /* Embed Watch Content */,
				43A943AE1B928D400051FA24 /* Embed Frameworks */,
				C16DA84322E8E5FF008624C2 /* Install Plugins */,
				C1D19800232CFA2A0096D646 /* Capture Build Details */,
				4F70C1EC1DE8DCA8006380B7 /* Embed App Extensions */,
			);
			buildRules = (
			);
			dependencies = (
				4F7528971DFE1ED400C322D6 /* PBXTargetDependency */,
				43A943931B926B7B0051FA24 /* PBXTargetDependency */,
				4F70C1E71DE8DCA7006380B7 /* PBXTargetDependency */,
				43D9FFD521EAE05D00AF44BF /* PBXTargetDependency */,
				E9B07F93253BBA6500BAD8F8 /* PBXTargetDependency */,
			);
			name = Loop;
			packageProductDependencies = (
				C1F00C5F285A802A006302C5 /* SwiftCharts */,
			);
			productName = Loop;
			productReference = 43776F8C1B8022E90074EA36 /* Loop.app */;
			productType = "com.apple.product-type.application";
		};
		43A943711B926B7B0051FA24 /* WatchApp */ = {
			isa = PBXNativeTarget;
			buildConfigurationList = 43A943991B926B7B0051FA24 /* Build configuration list for PBXNativeTarget "WatchApp" */;
			buildPhases = (
				C1D1406222FB7ED200DA6242 /* Build Derived Assets */,
				43A943701B926B7B0051FA24 /* Resources */,
				43A943981B926B7B0051FA24 /* Embed App Extensions */,
				43105EF81BADC8F9009CD81E /* Frameworks */,
			);
			buildRules = (
			);
			dependencies = (
				43A943811B926B7B0051FA24 /* PBXTargetDependency */,
			);
			name = WatchApp;
			productName = WatchApp;
			productReference = 43A943721B926B7B0051FA24 /* WatchApp.app */;
			productType = "com.apple.product-type.application.watchapp2";
		};
		43A9437D1B926B7B0051FA24 /* WatchApp Extension */ = {
			isa = PBXNativeTarget;
			buildConfigurationList = 43A943951B926B7B0051FA24 /* Build configuration list for PBXNativeTarget "WatchApp Extension" */;
			buildPhases = (
				43A9437A1B926B7B0051FA24 /* Sources */,
				43A9437B1B926B7B0051FA24 /* Frameworks */,
				43A9437C1B926B7B0051FA24 /* Resources */,
				43C667D71C5577280050C674 /* Embed Frameworks */,
			);
			buildRules = (
			);
			dependencies = (
				C117ED71232EDB3200DA57CD /* PBXTargetDependency */,
			);
			name = "WatchApp Extension";
			productName = "WatchApp Extension";
			productReference = 43A9437E1B926B7B0051FA24 /* WatchApp Extension.appex */;
			productType = "com.apple.product-type.watchkit2-extension";
		};
		43D9001A21EB209400AF44BF /* LoopCore-watchOS */ = {
			isa = PBXNativeTarget;
			buildConfigurationList = 43D9002721EB209400AF44BF /* Build configuration list for PBXNativeTarget "LoopCore-watchOS" */;
			buildPhases = (
				43D9001D21EB209400AF44BF /* Headers */,
				43D9001F21EB209400AF44BF /* Sources */,
				43D9002321EB209400AF44BF /* Frameworks */,
				43D9002621EB209400AF44BF /* Resources */,
			);
			buildRules = (
			);
			dependencies = (
			);
			name = "LoopCore-watchOS";
			productName = LoopCore;
			productReference = 43D9002A21EB209400AF44BF /* LoopCore.framework */;
			productType = "com.apple.product-type.framework";
		};
		43D9FFA121EA9A0C00AF44BF /* Learn */ = {
			isa = PBXNativeTarget;
			buildConfigurationList = 43D9FFB321EA9A0F00AF44BF /* Build configuration list for PBXNativeTarget "Learn" */;
			buildPhases = (
				43D9FF9E21EA9A0C00AF44BF /* Sources */,
				43D9FF9F21EA9A0C00AF44BF /* Frameworks */,
				43D9FFA021EA9A0C00AF44BF /* Resources */,
				43D9FFDF21EAE3C600AF44BF /* Embed Frameworks */,
			);
			buildRules = (
			);
			dependencies = (
				43D9FFBA21EA9CA400AF44BF /* PBXTargetDependency */,
				A942E447225FD9A300DD4980 /* PBXTargetDependency */,
			);
			name = Learn;
			productName = Learn;
			productReference = 43D9FFA221EA9A0C00AF44BF /* Learn.app */;
			productType = "com.apple.product-type.application";
		};
		43D9FFCE21EAE05D00AF44BF /* LoopCore */ = {
			isa = PBXNativeTarget;
			buildConfigurationList = 43D9FFD821EAE05D00AF44BF /* Build configuration list for PBXNativeTarget "LoopCore" */;
			buildPhases = (
				43D9FFCA21EAE05D00AF44BF /* Headers */,
				43D9FFCB21EAE05D00AF44BF /* Sources */,
				43D9FFCC21EAE05D00AF44BF /* Frameworks */,
				43D9FFCD21EAE05D00AF44BF /* Resources */,
			);
			buildRules = (
			);
			dependencies = (
			);
			name = LoopCore;
			productName = LoopCore;
			productReference = 43D9FFCF21EAE05D00AF44BF /* LoopCore.framework */;
			productType = "com.apple.product-type.framework";
		};
		43E2D8D01D20BF42004DA55F /* DoseMathTests */ = {
			isa = PBXNativeTarget;
			buildConfigurationList = 43E2D8D61D20BF42004DA55F /* Build configuration list for PBXNativeTarget "DoseMathTests" */;
			buildPhases = (
				43E2D8CD1D20BF42004DA55F /* Sources */,
				43E2D8CE1D20BF42004DA55F /* Frameworks */,
				43E2D8CF1D20BF42004DA55F /* Resources */,
				43E2D8DD1D20C072004DA55F /* CopyFiles */,
			);
			buildRules = (
			);
			dependencies = (
				A942E445225FD97F00DD4980 /* PBXTargetDependency */,
			);
			name = DoseMathTests;
			productName = DoseMathTests;
			productReference = 43E2D8D11D20BF42004DA55F /* DoseMathTests.xctest */;
			productType = "com.apple.product-type.bundle.unit-test";
		};
		43E2D90A1D20C581004DA55F /* LoopTests */ = {
			isa = PBXNativeTarget;
			buildConfigurationList = 43E2D9121D20C581004DA55F /* Build configuration list for PBXNativeTarget "LoopTests" */;
			buildPhases = (
				43E2D9071D20C581004DA55F /* Sources */,
				43E2D9081D20C581004DA55F /* Frameworks */,
				43E2D9091D20C581004DA55F /* Resources */,
				C1E3DC4828595FAA00CA19FF /* Embed Frameworks */,
			);
			buildRules = (
			);
			dependencies = (
				43E2D9111D20C581004DA55F /* PBXTargetDependency */,
			);
			name = LoopTests;
			packageProductDependencies = (
				C1E3DC4628595FAA00CA19FF /* SwiftCharts */,
			);
			productName = LoopTests;
			productReference = 43E2D90B1D20C581004DA55F /* LoopTests.xctest */;
			productType = "com.apple.product-type.bundle.unit-test";
		};
		4F70C1DB1DE8DCA7006380B7 /* Loop Status Extension */ = {
			isa = PBXNativeTarget;
			buildConfigurationList = 4F70C1EB1DE8DCA8006380B7 /* Build configuration list for PBXNativeTarget "Loop Status Extension" */;
			buildPhases = (
				4F70C1D81DE8DCA7006380B7 /* Sources */,
				4F70C1D91DE8DCA7006380B7 /* Frameworks */,
				4F70C1DA1DE8DCA7006380B7 /* Resources */,
			);
			buildRules = (
			);
			dependencies = (
				C11B9D592867781E00500CF8 /* PBXTargetDependency */,
			);
			name = "Loop Status Extension";
			packageProductDependencies = (
				C1CCF1162858FBAD0035389C /* SwiftCharts */,
			);
			productName = "Loop Status Extension";
			productReference = 4F70C1DC1DE8DCA7006380B7 /* Loop Status Extension.appex */;
			productType = "com.apple.product-type.app-extension";
		};
		4F75288A1DFE1DC600C322D6 /* LoopUI */ = {
			isa = PBXNativeTarget;
			buildConfigurationList = 4F7528921DFE1DC600C322D6 /* Build configuration list for PBXNativeTarget "LoopUI" */;
			buildPhases = (
				4F7528881DFE1DC600C322D6 /* Headers */,
				4F7528861DFE1DC600C322D6 /* Sources */,
				4F7528871DFE1DC600C322D6 /* Frameworks */,
				4F7528891DFE1DC600C322D6 /* Resources */,
			);
			buildRules = (
			);
			dependencies = (
				C1CCF1152858FA900035389C /* PBXTargetDependency */,
			);
			name = LoopUI;
			packageProductDependencies = (
				C11B9D5A286778A800500CF8 /* SwiftCharts */,
			);
			productName = LoopUI;
			productReference = 4F75288B1DFE1DC600C322D6 /* LoopUI.framework */;
			productType = "com.apple.product-type.framework";
		};
		E9B07F7B253BBA6500BAD8F8 /* Loop Intent Extension */ = {
			isa = PBXNativeTarget;
			buildConfigurationList = E9B07F9A253BBA6500BAD8F8 /* Build configuration list for PBXNativeTarget "Loop Intent Extension" */;
			buildPhases = (
				E9B07F78253BBA6500BAD8F8 /* Sources */,
				E9B07F79253BBA6500BAD8F8 /* Frameworks */,
				E9B07F7A253BBA6500BAD8F8 /* Resources */,
			);
			buildRules = (
			);
			dependencies = (
			);
			name = "Loop Intent Extension";
			productName = "Loop Intent Extension";
			productReference = E9B07F7C253BBA6500BAD8F8 /* Loop Intent Extension.appex */;
			productType = "com.apple.product-type.app-extension";
		};
/* End PBXNativeTarget section */

/* Begin PBXProject section */
		43776F841B8022E90074EA36 /* Project object */ = {
			isa = PBXProject;
			attributes = {
				LastSwiftUpdateCheck = 1200;
				LastUpgradeCheck = 1010;
				ORGANIZATIONNAME = "LoopKit Authors";
				TargetAttributes = {
					43776F8B1B8022E90074EA36 = {
						CreatedOnToolsVersion = 7.0;
						LastSwiftMigration = 1020;
						ProvisioningStyle = Automatic;
						SystemCapabilities = {
							com.apple.ApplicationGroups.iOS = {
								enabled = 1;
							};
							com.apple.BackgroundModes = {
								enabled = 1;
							};
							com.apple.HealthKit = {
								enabled = 1;
							};
							com.apple.Keychain = {
								enabled = 0;
							};
							com.apple.Siri = {
								enabled = 1;
							};
						};
					};
					43A943711B926B7B0051FA24 = {
						CreatedOnToolsVersion = 7.0;
						LastSwiftMigration = 0800;
						ProvisioningStyle = Automatic;
						SystemCapabilities = {
							com.apple.ApplicationGroups.iOS = {
								enabled = 0;
							};
							com.apple.BackgroundModes.watchos.app = {
								enabled = 0;
							};
						};
					};
					43A9437D1B926B7B0051FA24 = {
						CreatedOnToolsVersion = 7.0;
						LastSwiftMigration = 1020;
						ProvisioningStyle = Automatic;
						SystemCapabilities = {
							com.apple.ApplicationGroups.iOS = {
								enabled = 0;
							};
							com.apple.HealthKit = {
								enabled = 0;
							};
							com.apple.HealthKit.watchos = {
								enabled = 1;
							};
							com.apple.Keychain = {
								enabled = 0;
							};
							com.apple.Siri = {
								enabled = 1;
							};
						};
					};
					43D9001A21EB209400AF44BF = {
						LastSwiftMigration = 1020;
						ProvisioningStyle = Automatic;
					};
					43D9FFA121EA9A0C00AF44BF = {
						CreatedOnToolsVersion = 10.1;
						LastSwiftMigration = 1020;
						ProvisioningStyle = Automatic;
						SystemCapabilities = {
							com.apple.ApplicationGroups.iOS = {
								enabled = 1;
							};
							com.apple.HealthKit = {
								enabled = 1;
							};
						};
					};
					43D9FFCE21EAE05D00AF44BF = {
						CreatedOnToolsVersion = 10.1;
						LastSwiftMigration = 1020;
						ProvisioningStyle = Automatic;
					};
					43E2D8D01D20BF42004DA55F = {
						CreatedOnToolsVersion = 7.3.1;
						LastSwiftMigration = 0800;
						ProvisioningStyle = Automatic;
					};
					43E2D90A1D20C581004DA55F = {
						CreatedOnToolsVersion = 7.3.1;
						LastSwiftMigration = 0800;
						ProvisioningStyle = Automatic;
						TestTargetID = 43776F8B1B8022E90074EA36;
					};
					4F70C1DB1DE8DCA7006380B7 = {
						CreatedOnToolsVersion = 8.1;
						LastSwiftMigration = 1020;
						ProvisioningStyle = Automatic;
						SystemCapabilities = {
							com.apple.ApplicationGroups.iOS = {
								enabled = 1;
							};
						};
					};
					4F75288A1DFE1DC600C322D6 = {
						CreatedOnToolsVersion = 8.1;
						LastSwiftMigration = 1020;
						ProvisioningStyle = Automatic;
					};
					E9B07F7B253BBA6500BAD8F8 = {
						ProvisioningStyle = Automatic;
					};
				};
			};
			buildConfigurationList = 43776F871B8022E90074EA36 /* Build configuration list for PBXProject "Loop" */;
			compatibilityVersion = "Xcode 8.0";
			developmentRegion = en;
			hasScannedForEncodings = 0;
			knownRegions = (
				en,
				Base,
				fr,
				de,
				"zh-Hans",
				it,
				nl,
				nb,
				es,
				pl,
				ru,
				ja,
				"pt-BR",
				vi,
				da,
				sv,
				fi,
				ro,
				tr,
				he,
			);
			mainGroup = 43776F831B8022E90074EA36;
			packageReferences = (
				C1CCF10B2858F4F70035389C /* XCRemoteSwiftPackageReference "SwiftCharts" */,
			);
			productRefGroup = 43776F8D1B8022E90074EA36 /* Products */;
			projectDirPath = "";
			projectRoot = "";
			targets = (
				43776F8B1B8022E90074EA36 /* Loop */,
				4F70C1DB1DE8DCA7006380B7 /* Loop Status Extension */,
				43A943711B926B7B0051FA24 /* WatchApp */,
				43A9437D1B926B7B0051FA24 /* WatchApp Extension */,
				E9B07F7B253BBA6500BAD8F8 /* Loop Intent Extension */,
				43D9FFA121EA9A0C00AF44BF /* Learn */,
				43D9FFCE21EAE05D00AF44BF /* LoopCore */,
				43D9001A21EB209400AF44BF /* LoopCore-watchOS */,
				4F75288A1DFE1DC600C322D6 /* LoopUI */,
				43E2D8D01D20BF42004DA55F /* DoseMathTests */,
				43E2D90A1D20C581004DA55F /* LoopTests */,
			);
		};
/* End PBXProject section */

/* Begin PBXResourcesBuildPhase section */
		43776F8A1B8022E90074EA36 /* Resources */ = {
			isa = PBXResourcesBuildPhase;
			buildActionMask = 2147483647;
			files = (
				C13255D6223E7BE2008AF50C /* BolusProgressTableViewCell.xib in Resources */,
				43FCBBC21E51710B00343C1B /* LaunchScreen.storyboard in Resources */,
				B405E35A24D2B1A400DD058D /* HUDAssets.xcassets in Resources */,
				A966152623EA5A26005D8B29 /* DefaultAssets.xcassets in Resources */,
				A966152723EA5A26005D8B29 /* DerivedAssets.xcassets in Resources */,
				7D70764F1FE06EE1004AC8EA /* InfoPlist.strings in Resources */,
				7D7076631FE06EE4004AC8EA /* Localizable.strings in Resources */,
				43776F971B8022E90074EA36 /* Main.storyboard in Resources */,
			);
			runOnlyForDeploymentPostprocessing = 0;
		};
		43A943701B926B7B0051FA24 /* Resources */ = {
			isa = PBXResourcesBuildPhase;
			buildActionMask = 2147483647;
			files = (
				A966152B23EA5A37005D8B29 /* DerivedAssets.xcassets in Resources */,
				C1C73F0D1DE3D0270022FC89 /* InfoPlist.strings in Resources */,
				43A943761B926B7B0051FA24 /* Interface.storyboard in Resources */,
				A966152A23EA5A37005D8B29 /* DefaultAssets.xcassets in Resources */,
			);
			runOnlyForDeploymentPostprocessing = 0;
		};
		43A9437C1B926B7B0051FA24 /* Resources */ = {
			isa = PBXResourcesBuildPhase;
			buildActionMask = 2147483647;
			files = (
				7D70765E1FE06EE3004AC8EA /* Localizable.strings in Resources */,
				43A943901B926B7B0051FA24 /* Assets.xcassets in Resources */,
				B405E35924D2A75B00DD058D /* DerivedAssets.xcassets in Resources */,
			);
			runOnlyForDeploymentPostprocessing = 0;
		};
		43D9002621EB209400AF44BF /* Resources */ = {
			isa = PBXResourcesBuildPhase;
			buildActionMask = 2147483647;
			files = (
			);
			runOnlyForDeploymentPostprocessing = 0;
		};
		43D9FFA021EA9A0C00AF44BF /* Resources */ = {
			isa = PBXResourcesBuildPhase;
			buildActionMask = 2147483647;
			files = (
				7D9BEEF32335CF8D005DCFD6 /* Localizable.strings in Resources */,
				43D9FFAF21EA9A0F00AF44BF /* LaunchScreen.storyboard in Resources */,
				43D9FFAC21EA9A0F00AF44BF /* Assets.xcassets in Resources */,
				43D9FFAA21EA9A0C00AF44BF /* Main.storyboard in Resources */,
				80F864E62433BF5D0026EC26 /* InfoPlist.strings in Resources */,
			);
			runOnlyForDeploymentPostprocessing = 0;
		};
		43D9FFCD21EAE05D00AF44BF /* Resources */ = {
			isa = PBXResourcesBuildPhase;
			buildActionMask = 2147483647;
			files = (
			);
			runOnlyForDeploymentPostprocessing = 0;
		};
		43E2D8CF1D20BF42004DA55F /* Resources */ = {
			isa = PBXResourcesBuildPhase;
			buildActionMask = 2147483647;
			files = (
				7D7076591FE06EE2004AC8EA /* Localizable.strings in Resources */,
				43E2D8F21D20C0DB004DA55F /* recommend_temp_basal_no_change_glucose.json in Resources */,
				43E2D8F61D20C0DB004DA55F /* recommend_temp_basal_start_low_end_in_range.json in Resources */,
				C17824A31E19EAB600D9D25C /* recommend_temp_basal_start_very_low_end_high.json in Resources */,
				43E2D8F41D20C0DB004DA55F /* recommend_temp_basal_start_high_end_low.json in Resources */,
				43E2D8EF1D20C0DB004DA55F /* recommend_temp_basal_high_and_falling.json in Resources */,
				436D9BF81F6F4EA100CFA75F /* recommended_temp_start_low_end_just_above_range.json in Resources */,
				43E2D8ED1D20C0DB004DA55F /* recommend_temp_basal_correct_low_at_min.json in Resources */,
				43E2D8F01D20C0DB004DA55F /* recommend_temp_basal_high_and_rising.json in Resources */,
				C12F21A71DFA79CB00748193 /* recommend_temp_basal_very_low_end_in_range.json in Resources */,
				E9E5E56024D3519700B5DFFE /* far_future_high_bg_forecast_after_6_hours.json in Resources */,
				43E2D8F11D20C0DB004DA55F /* recommend_temp_basal_in_range_and_rising.json in Resources */,
				43E2D8EE1D20C0DB004DA55F /* recommend_temp_basal_flat_and_high.json in Resources */,
				C1C6591C1E1B1FDA0025CC58 /* recommend_temp_basal_dropping_then_rising.json in Resources */,
				43E2D8F31D20C0DB004DA55F /* recommend_temp_basal_start_high_end_in_range.json in Resources */,
				43E2D8F51D20C0DB004DA55F /* recommend_temp_basal_start_low_end_high.json in Resources */,
				C10B28461EA9BA5E006EA1FC /* far_future_high_bg_forecast.json in Resources */,
				43E2D8EC1D20C0DB004DA55F /* read_selected_basal_profile.json in Resources */,
			);
			runOnlyForDeploymentPostprocessing = 0;
		};
		43E2D9091D20C581004DA55F /* Resources */ = {
			isa = PBXResourcesBuildPhase;
			buildActionMask = 2147483647;
			files = (
				E93E86CE24E2E02200FF40C8 /* high_and_stable_momentum_effect.json in Resources */,
				E93E865424DB6CBA00FF40C8 /* retrospective_output.json in Resources */,
				E9C58A7F24DB529A00487A17 /* counteraction_effect_falling_glucose.json in Resources */,
				E93E865624DB731900FF40C8 /* predicted_glucose_without_retrospective.json in Resources */,
				E90909D424E34AC500F963D2 /* high_and_rising_with_cob_carb_effect.json in Resources */,
				E93E86CC24E2E02200FF40C8 /* high_and_stable_predicted_glucose.json in Resources */,
				E90909DC24E34F1600F963D2 /* low_and_falling_predicted_glucose.json in Resources */,
				E90909DE24E34F1600F963D2 /* low_and_falling_counteraction_effect.json in Resources */,
				E90909D224E34AC500F963D2 /* high_and_rising_with_cob_insulin_effect.json in Resources */,
				E90909F224E35B4D00F963D2 /* high_and_falling_counteraction_effect.json in Resources */,
				E90909EE24E35B4000F963D2 /* high_and_falling_predicted_glucose.json in Resources */,
				E90909DD24E34F1600F963D2 /* low_and_falling_carb_effect.json in Resources */,
				E90909E924E3530200F963D2 /* low_with_low_treatment_predicted_glucose.json in Resources */,
				E90909D124E34AC500F963D2 /* high_and_rising_with_cob_momentum_effect.json in Resources */,
				E9C58A8024DB529A00487A17 /* insulin_effect.json in Resources */,
				E90909DF24E34F1600F963D2 /* low_and_falling_insulin_effect.json in Resources */,
				E93E86BE24E1FDC400FF40C8 /* flat_and_stable_carb_effect.json in Resources */,
				E90909E824E3530200F963D2 /* low_with_low_treatment_insulin_effect.json in Resources */,
				E93E865824DB75BE00FF40C8 /* predicted_glucose_very_negative.json in Resources */,
				E93E86BC24E1FDC400FF40C8 /* flat_and_stable_predicted_glucose.json in Resources */,
				E90909EB24E3530200F963D2 /* low_with_low_treatment_counteraction_effect.json in Resources */,
				E90909F424E35B4D00F963D2 /* high_and_falling_insulin_effect.json in Resources */,
				E90909F624E35B7C00F963D2 /* high_and_falling_momentum_effect.json in Resources */,
				E93E86BA24E1FDC400FF40C8 /* flat_and_stable_insulin_effect.json in Resources */,
				E90909E724E3530200F963D2 /* low_with_low_treatment_carb_effect.json in Resources */,
				E90909EA24E3530200F963D2 /* low_with_low_treatment_momentum_effect.json in Resources */,
				E90909D324E34AC500F963D2 /* high_and_rising_with_cob_predicted_glucose.json in Resources */,
				E90909D524E34AC500F963D2 /* high_and_rising_with_cob_counteraction_effect.json in Resources */,
				E9C58A7D24DB529A00487A17 /* basal_profile.json in Resources */,
				E93E86CD24E2E02200FF40C8 /* high_and_stable_counteraction_effect.json in Resources */,
				E93E86C324E1FE6100FF40C8 /* flat_and_stable_counteraction_effect.json in Resources */,
				E9C58A7E24DB529A00487A17 /* dynamic_glucose_effect_partially_observed.json in Resources */,
				E90909F324E35B4D00F963D2 /* high_and_falling_carb_effect.json in Resources */,
				E93E86CA24E2E02200FF40C8 /* high_and_stable_insulin_effect.json in Resources */,
				E93E86BB24E1FDC400FF40C8 /* flat_and_stable_momentum_effect.json in Resources */,
				E93E86CB24E2E02200FF40C8 /* high_and_stable_carb_effect.json in Resources */,
				E9C58A7C24DB529A00487A17 /* momentum_effect_bouncing.json in Resources */,
				E90909E024E34F1600F963D2 /* low_and_falling_momentum_effect.json in Resources */,
			);
			runOnlyForDeploymentPostprocessing = 0;
		};
		4F70C1DA1DE8DCA7006380B7 /* Resources */ = {
			isa = PBXResourcesBuildPhase;
			buildActionMask = 2147483647;
			files = (
				B491B09E24D0B600004CBE8F /* DerivedAssets.xcassets in Resources */,
				4F70C1E41DE8DCA7006380B7 /* MainInterface.storyboard in Resources */,
				B405E35B24D2E05600DD058D /* HUDAssets.xcassets in Resources */,
				7D7076351FE06EDE004AC8EA /* Localizable.strings in Resources */,
			);
			runOnlyForDeploymentPostprocessing = 0;
		};
		4F7528891DFE1DC600C322D6 /* Resources */ = {
			isa = PBXResourcesBuildPhase;
			buildActionMask = 2147483647;
			files = (
				4F2C15971E09E94E00E160D4 /* HUDAssets.xcassets in Resources */,
				7D70764A1FE06EE1004AC8EA /* Localizable.strings in Resources */,
				7D7076451FE06EE0004AC8EA /* InfoPlist.strings in Resources */,
				4F2C15951E09BF3C00E160D4 /* HUDView.xib in Resources */,
				B4E96D5D248A82A2002DABAD /* StatusBarHUDView.xib in Resources */,
				B4E96D59248A7F9A002DABAD /* StatusHighlightHUDView.xib in Resources */,
			);
			runOnlyForDeploymentPostprocessing = 0;
		};
		E9B07F7A253BBA6500BAD8F8 /* Resources */ = {
			isa = PBXResourcesBuildPhase;
			buildActionMask = 2147483647;
			files = (
			);
			runOnlyForDeploymentPostprocessing = 0;
		};
/* End PBXResourcesBuildPhase section */

/* Begin PBXShellScriptBuildPhase section */
		C16DA84322E8E5FF008624C2 /* Install Plugins */ = {
			isa = PBXShellScriptBuildPhase;
			buildActionMask = 2147483647;
			files = (
			);
			inputFileListPaths = (
			);
			inputPaths = (
			);
			name = "Install Plugins";
			outputFileListPaths = (
			);
			outputPaths = (
			);
			runOnlyForDeploymentPostprocessing = 0;
			shellPath = /bin/sh;
			shellScript = "\"${SRCROOT}/Scripts/copy-plugins.sh\"\n";
		};
		C1D1405722FB66DF00DA6242 /* Build Derived Assets */ = {
			isa = PBXShellScriptBuildPhase;
			buildActionMask = 2147483647;
			files = (
			);
			inputFileListPaths = (
			);
			inputPaths = (
			);
			name = "Build Derived Assets";
			outputFileListPaths = (
			);
			outputPaths = (
			);
			runOnlyForDeploymentPostprocessing = 0;
			shellPath = /bin/sh;
			shellScript = "\"${SRCROOT}/Scripts/build-derived-assets.sh\" \"${SRCROOT}/Loop\"\n";
		};
		C1D1406222FB7ED200DA6242 /* Build Derived Assets */ = {
			isa = PBXShellScriptBuildPhase;
			buildActionMask = 2147483647;
			files = (
			);
			inputFileListPaths = (
			);
			inputPaths = (
			);
			name = "Build Derived Assets";
			outputFileListPaths = (
			);
			outputPaths = (
			);
			runOnlyForDeploymentPostprocessing = 0;
			shellPath = /bin/sh;
			shellScript = "\"${SRCROOT}/Scripts/build-derived-assets.sh\" \"${SRCROOT}/WatchApp\"\n";
		};
		C1D19800232CFA2A0096D646 /* Capture Build Details */ = {
			isa = PBXShellScriptBuildPhase;
			buildActionMask = 2147483647;
			files = (
			);
			inputFileListPaths = (
			);
			inputPaths = (
				"${BUILT_PRODUCTS_DIR}/${INFOPLIST_PATH}",
			);
			name = "Capture Build Details";
			outputFileListPaths = (
			);
			outputPaths = (
			);
			runOnlyForDeploymentPostprocessing = 0;
			shellPath = /bin/sh;
			shellScript = "\"${SRCROOT}/Scripts/capture-build-details.sh\"\n";
		};
/* End PBXShellScriptBuildPhase section */

/* Begin PBXSourcesBuildPhase section */
		43776F881B8022E90074EA36 /* Sources */ = {
			isa = PBXSourcesBuildPhase;
			buildActionMask = 2147483647;
			files = (
				C17824A51E1AD4D100D9D25C /* ManualBolusRecommendation.swift in Sources */,
				897A5A9624C2175B00C4E71D /* BolusEntryView.swift in Sources */,
				4F70C2131DE90339006380B7 /* StatusExtensionContext.swift in Sources */,
				A9A056B324B93C62007CF06D /* CriticalEventLogExportView.swift in Sources */,
				43C05CC521EC29E3006FB252 /* TextFieldTableViewCell.swift in Sources */,
				4FF4D1001E18374700846527 /* WatchContext.swift in Sources */,
				C1D289B522F90A52003FFBD9 /* BasalDeliveryState.swift in Sources */,
				4F2C15821E074FC600E160D4 /* NSTimeInterval.swift in Sources */,
				4311FB9B1F37FE1B00D4C0A7 /* TitleSubtitleTextFieldTableViewCell.swift in Sources */,
				C1F2075C26D6F9B0007AB7EB /* ProfileExpirationAlerter.swift in Sources */,
				B4FEEF7D24B8A71F00A8DF9B /* DeviceDataManager+DeviceStatus.swift in Sources */,
				E95D380324EADF36005E2F50 /* CarbStoreProtocol.swift in Sources */,
				E98A55ED24EDD6380008715D /* LatestStoredSettingsProvider.swift in Sources */,
				C1FB428F217921D600FAB378 /* PumpManagerUI.swift in Sources */,
				A9B996F227238705002DC09C /* DosingDecisionStore.swift in Sources */,
				43C513191E864C4E001547C7 /* GlucoseRangeSchedule.swift in Sources */,
				43A51E1F1EB6D62A000736CC /* CarbAbsorptionViewController.swift in Sources */,
				43776F901B8022E90074EA36 /* AppDelegate.swift in Sources */,
				4372E48B213CB5F00068E043 /* Double.swift in Sources */,
				430B29932041F5B300BA9F93 /* UserDefaults+Loop.swift in Sources */,
				43CE7CDE1CA8B63E003CC1B0 /* Data.swift in Sources */,
				E9BB27AB23B85C3500FB4987 /* SleepStore.swift in Sources */,
				C1F7822627CC056900C0919A /* SettingsManager.swift in Sources */,
				C16575712538A36B004AE16E /* CGMStalenessMonitor.swift in Sources */,
				1D080CBD2473214A00356610 /* AlertStore.xcdatamodeld in Sources */,
				C11BD0552523CFED00236B08 /* SimpleBolusViewModel.swift in Sources */,
				C19008FE25225D3900721625 /* SimpleBolusCalculator.swift in Sources */,
				C1F8B243223E73FD00DD66CF /* BolusProgressTableViewCell.swift in Sources */,
				89D6953E23B6DF8A002B3066 /* PotentialCarbEntryTableViewCell.swift in Sources */,
				89CA2B30226C0161004D9350 /* DirectoryObserver.swift in Sources */,
				1DA649A7244126CD00F61E75 /* UserNotificationAlertIssuer.swift in Sources */,
				439A7942211F631C0041B75F /* RootNavigationController.swift in Sources */,
				4F11D3C020DCBEEC006E072C /* GlucoseBackfillRequestUserInfo.swift in Sources */,
				89E267FC2292456700A3F2AF /* FeatureFlags.swift in Sources */,
				43A567691C94880B00334FAC /* LoopDataManager.swift in Sources */,
				1DA649A9244126DA00F61E75 /* InAppModalAlertIssuer.swift in Sources */,
				43B260491ED248FB008CAA77 /* CarbEntryTableViewCell.swift in Sources */,
				A9D5C5B625DC6C6A00534873 /* LoopAppManager.swift in Sources */,
				4302F4E11D4E9C8900F0FCAF /* TextFieldTableViewController.swift in Sources */,
				C1742332259BEADC00399C9D /* ManualEntryDoseView.swift in Sources */,
				43F64DD91D9C92C900D24DC6 /* TitleSubtitleTableViewCell.swift in Sources */,
				43FCEEA9221A615B0013DD30 /* StatusChartsManager.swift in Sources */,
				A9F703752489C9A000C98AD8 /* GlucoseStore+SimulatedCoreData.swift in Sources */,
				43511CE321FD80E400566C63 /* StandardRetrospectiveCorrection.swift in Sources */,
				E95D380524EADF78005E2F50 /* GlucoseStoreProtocol.swift in Sources */,
				43E3449F1B9D68E900C85C07 /* StatusTableViewController.swift in Sources */,
				A96DAC242838325900D94E38 /* DiagnosticLog.swift in Sources */,
				A9CBE45A248ACBE1008E7BA2 /* DosingDecisionStore+SimulatedCoreData.swift in Sources */,
				A9C62D8A2331703100535612 /* ServicesManager.swift in Sources */,
				43DBF0531C93EC8200B3C386 /* DeviceDataManager.swift in Sources */,
				A9347F2F24E7508A00C99C34 /* WatchHistoricalCarbs.swift in Sources */,
				A9B996F027235191002DC09C /* LoopWarning.swift in Sources */,
				C17824A01E19CF9800D9D25C /* GlucoseThresholdTableViewController.swift in Sources */,
				4372E487213C86240068E043 /* SampleValue.swift in Sources */,
				437CEEE41CDE5C0A003C8C80 /* UIImage.swift in Sources */,
				C1201E2C23ECDBD0002DA84A /* WatchContextRequestUserInfo.swift in Sources */,
				1D49795824E7289700948F05 /* ServicesViewModel.swift in Sources */,
				C1DA986C2843B6F9001D04CC /* PersistedProperty.swift in Sources */,
				1D4A3E2D2478628500FD601B /* StoredAlert+CoreDataClass.swift in Sources */,
				892D7C5123B54A15008A9656 /* CarbEntryViewController.swift in Sources */,
				B4E202302661063E009421B5 /* ClosedLoopStatus.swift in Sources */,
				C191D2A125B3ACAA00C26C0B /* DosingStrategySelectionView.swift in Sources */,
				43DBF0591C93F73800B3C386 /* CarbEntryTableViewController.swift in Sources */,
				A977A2F424ACFECF0059C207 /* CriticalEventLogExportManager.swift in Sources */,
				89CA2B32226C18B8004D9350 /* TestingScenariosTableViewController.swift in Sources */,
				43E93FB71E469A5100EAB8DB /* HKUnit.swift in Sources */,
				43C05CAF21EB2C24006FB252 /* NSBundle.swift in Sources */,
				A91D2A3F26CF0FF80023B075 /* IconTitleSubtitleTableViewCell.swift in Sources */,
				A967D94C24F99B9300CDDF8A /* OutputStream.swift in Sources */,
				1DB1065124467E18005542BD /* AlertManager.swift in Sources */,
				1D9650C82523FBA100A1370B /* DeviceDataManager+BolusEntryViewModelDelegate.swift in Sources */,
				43C0944A1CACCC73001F6403 /* NotificationManager.swift in Sources */,
				1DDE274024AEA4F200796622 /* NotificationsCriticalAlertPermissionsView.swift in Sources */,
				A9A056B524B94123007CF06D /* CriticalEventLogExportViewModel.swift in Sources */,
				434FF1EE1CF27EEF000DB779 /* UITableViewCell.swift in Sources */,
				439BED2A1E76093C00B0AED5 /* CGMManager.swift in Sources */,
				C16B983E26B4893300256B05 /* DoseEnactor.swift in Sources */,
				E98A55EF24EDD6E60008715D /* DosingDecisionStoreProtocol.swift in Sources */,
				C165B8CE23302C5D0004112E /* RemoteCommand.swift in Sources */,
				E9C00EF524C623EF00628F35 /* LoopSettings+Loop.swift in Sources */,
				4389916B1E91B689000EEF90 /* ChartSettings+Loop.swift in Sources */,
				C178249A1E1999FA00D9D25C /* CaseCountable.swift in Sources */,
				B4F3D25124AF890C0095CE44 /* BluetoothStateManager.swift in Sources */,
				1DDE273D24AEA4B000796622 /* SettingsViewModel.swift in Sources */,
				A9347F3124E7521800C99C34 /* CarbBackfillRequestUserInfo.swift in Sources */,
				A9CBE458248AB564008E7BA2 /* DoseStore+SimulatedCoreData.swift in Sources */,
				897A5A9924C22DE800C4E71D /* BolusEntryViewModel.swift in Sources */,
				4374B5EF209D84BF00D17AA8 /* OSLog.swift in Sources */,
				1DB619AC270BAD3D006C9D07 /* VersionUpdateViewModel.swift in Sources */,
				A9C62D882331703100535612 /* Service.swift in Sources */,
				89CAB36324C8FE96009EE3CE /* PredictedGlucoseChartView.swift in Sources */,
				4F6663941E905FD2009E74FC /* ChartColorPalette+Loop.swift in Sources */,
				A9F703732489BC8500C98AD8 /* CarbStore+SimulatedCoreData.swift in Sources */,
				4328E0351CFC0AE100E199AA /* WatchDataManager.swift in Sources */,
				4345E3FC21F04911009E00E5 /* UIColor+HIG.swift in Sources */,
				1D4A3E2E2478628500FD601B /* StoredAlert+CoreDataProperties.swift in Sources */,
				E95D380124EADE7C005E2F50 /* DoseStoreProtocol.swift in Sources */,
				43D381621EBD9759007F8C8F /* HeaderValuesTableViewCell.swift in Sources */,
				C13DA2B024F6C7690098BB29 /* UIViewController.swift in Sources */,
				A9C62D892331703100535612 /* LoggingServicesManager.swift in Sources */,
				89E267FF229267DF00A3F2AF /* Optional.swift in Sources */,
				43785E982120E7060057DED1 /* Intents.intentdefinition in Sources */,
				1D82E6A025377C6B009131FB /* TrustedTimeChecker.swift in Sources */,
				A98556852493F901000FD662 /* AlertStore+SimulatedCoreData.swift in Sources */,
				899433B823FE129800FA4BEA /* OverrideBadgeView.swift in Sources */,
				89D1503E24B506EB00EDE253 /* Dictionary.swift in Sources */,
				A96DAC2C2838F31200D94E38 /* SharedLogging.swift in Sources */,
				4302F4E31D4EA54200F0FCAF /* InsulinDeliveryTableViewController.swift in Sources */,
				1D63DEA526E950D400F46FA5 /* SupportManager.swift in Sources */,
				4FC8C8011DEB93E400A1452E /* NSUserDefaults+StatusExtension.swift in Sources */,
				43E93FB61E469A4000EAB8DB /* NumberFormatter.swift in Sources */,
				C1FB428C217806A400FAB378 /* StateColorPalette.swift in Sources */,
				1D6B1B6726866D89009AC446 /* AlertPermissionsChecker.swift in Sources */,
				4F08DE8F1E7BB871006741EA /* CollectionType+Loop.swift in Sources */,
				A9F703772489D8AA00C98AD8 /* PersistentDeviceLog+SimulatedCoreData.swift in Sources */,
				E9B080B1253BDA6300BAD8F8 /* UserDefaults+LoopIntents.swift in Sources */,
				C148CEE724FD91BD00711B3B /* DeliveryUncertaintyAlertManager.swift in Sources */,
				1D12D3B92548EFDD00B53E8B /* main.swift in Sources */,
				435400341C9F878D00D5819C /* SetBolusUserInfo.swift in Sources */,
				A9DCF32A25B0FABF00C89088 /* LoopUIColorPalette+Default.swift in Sources */,
				1DDE273E24AEA4B000796622 /* SettingsView.swift in Sources */,
				A9B607B0247F000F00792BE4 /* UserNotifications+Loop.swift in Sources */,
				43F89CA322BDFBBD006BB54E /* UIActivityIndicatorView.swift in Sources */,
				A999D40624663D18004C89D4 /* PumpManagerError.swift in Sources */,
				437D9BA31D7BC977007245E8 /* PredictionTableViewController.swift in Sources */,
				A987CD4924A58A0100439ADC /* ZipArchive.swift in Sources */,
				43F41C371D3BF32400C11ED6 /* UIAlertController.swift in Sources */,
				A9CBE45C248ACC03008E7BA2 /* SettingsStore+SimulatedCoreData.swift in Sources */,
				433EA4C41D9F71C800CD78FB /* CommandResponseViewController.swift in Sources */,
				C16DA84222E8E112008624C2 /* PluginManager.swift in Sources */,
				43785E932120A01B0057DED1 /* NewCarbEntryIntent+Loop.swift in Sources */,
				439A7944211FE22F0041B75F /* NSUserActivity.swift in Sources */,
				4328E0331CFC091100E199AA /* WatchContext+LoopKit.swift in Sources */,
				4F526D611DF8D9A900A04910 /* NetBasal.swift in Sources */,
				C1DE5D23251BFC4D00439E49 /* SimpleBolusView.swift in Sources */,
				89ADE13B226BFA0F0067222B /* TestingScenariosManager.swift in Sources */,
				4F7E8ACB20E2ACB500AEA65E /* WatchPredictedGlucose.swift in Sources */,
				436A0DA51D236A2A00104B24 /* LoopError.swift in Sources */,
				4F11D3C220DD80B3006E072C /* WatchHistoricalGlucose.swift in Sources */,
				4372E490213CFCE70068E043 /* LoopSettingsUserInfo.swift in Sources */,
				C174233C259BEB0F00399C9D /* ManualEntryDoseViewModel.swift in Sources */,
				89CA2B3D226E6B13004D9350 /* LocalTestingScenariosManager.swift in Sources */,
				43F78D261C8FC000002152D1 /* DoseMath.swift in Sources */,
				43511CE221FD80E400566C63 /* RetrospectiveCorrection.swift in Sources */,
				1D05219B2469E9DF000EBBDE /* StoredAlert.swift in Sources */,
				E9B0802B253BBDFF00BAD8F8 /* IntentExtensionInfo.swift in Sources */,
				C1E3862628247C6100F561A4 /* StoredLoopNotRunningNotification.swift in Sources */,
				A97F250825E056D500F0EE19 /* OnboardingManager.swift in Sources */,
				438D42F91D7C88BC003244B0 /* PredictionInputEffect.swift in Sources */,
				892A5D692230C41D008961AB /* RangeReplaceableCollection.swift in Sources */,
				4F70C2101DE8FAC5006380B7 /* ExtensionDataManager.swift in Sources */,
				43DFB62320D4CAE7008A7BAE /* PumpManager.swift in Sources */,
				A9FB75F1252BE320004C7D3F /* BolusDosingDecision.swift in Sources */,
				892A5D59222F0A27008961AB /* Debug.swift in Sources */,
				1DD0B76724EC77AC008A2DC3 /* SupportScreenView.swift in Sources */,
				431A8C401EC6E8AB00823B9C /* CircleMaskView.swift in Sources */,
				1D05219D2469F1F5000EBBDE /* AlertStore.swift in Sources */,
				439897371CD2F80600223065 /* AnalyticsServicesManager.swift in Sources */,
				A9C62D842331700E00535612 /* DiagnosticLog+Subsystem.swift in Sources */,
				895FE0952201234000FCF18A /* OverrideSelectionViewController.swift in Sources */,
				A9F66FC3247F451500096EA7 /* UIDevice+Loop.swift in Sources */,
				439706E622D2E84900C81566 /* PredictionSettingTableViewCell.swift in Sources */,
				430D85891F44037000AF2D4F /* HUDViewTableViewCell.swift in Sources */,
				43A51E211EB6DBDD000736CC /* LoopChartsTableViewController.swift in Sources */,
				8968B1122408B3520074BB48 /* UIFont.swift in Sources */,
				438D42FB1D7D11A4003244B0 /* PredictionInputEffectTableViewCell.swift in Sources */,
				89A1B66E24ABFDF800117AC2 /* SupportedBolusVolumesUserInfo.swift in Sources */,
				C1C660D1252E4DD5009B5C32 /* LoopConstants.swift in Sources */,
				432E73CB1D24B3D6009AD15D /* RemoteDataServicesManager.swift in Sources */,
				C18913B52524F24C007B0683 /* DeviceDataManager+SimpleBolusViewModelDelegate.swift in Sources */,
				B40D07C7251A89D500C1C6D7 /* GlucoseDisplay.swift in Sources */,
				43C2FAE11EB656A500364AFF /* GlucoseEffectVelocity.swift in Sources */,
			);
			runOnlyForDeploymentPostprocessing = 0;
		};
		43A9437A1B926B7B0051FA24 /* Sources */ = {
			isa = PBXSourcesBuildPhase;
			buildActionMask = 2147483647;
			files = (
				894F6DDD243C0A2300CCE676 /* CarbAmountLabel.swift in Sources */,
				89A605E524327F45009C1096 /* DoseVolumeInput.swift in Sources */,
				4372E488213C862B0068E043 /* SampleValue.swift in Sources */,
				89A605EB243288E4009C1096 /* TopDownTriangle.swift in Sources */,
				4F2C15741E0209F500E160D4 /* NSTimeInterval.swift in Sources */,
				89F9119224358E2B00ECCAF3 /* CarbEntryInputMode.swift in Sources */,
				4FF4D1011E18375000846527 /* WatchContext.swift in Sources */,
				89FE21AD24AC57E30033F501 /* Collection.swift in Sources */,
				898ECA63218ABD21001E9D35 /* ComplicationChartManager.swift in Sources */,
				43A9438A1B926B7B0051FA24 /* NotificationController.swift in Sources */,
				439A7945211FE23A0041B75F /* NSUserActivity.swift in Sources */,
				43A943881B926B7B0051FA24 /* ExtensionDelegate.swift in Sources */,
				43511CEE220FC61700566C63 /* HUDRowController.swift in Sources */,
				1D3F0F7526D59B6C004A5960 /* Debug.swift in Sources */,
				892FB4CD22040104005293EC /* OverridePresetRow.swift in Sources */,
				4F75F00220FCFE8C00B5570E /* GlucoseChartScene.swift in Sources */,
				89E26800229267DF00A3F2AF /* Optional.swift in Sources */,
				4328E02F1CFBF81800E199AA /* WKInterfaceImage.swift in Sources */,
				89F9118F24352F1600ECCAF3 /* DigitalCrownRotation.swift in Sources */,
				4F2C15811E0495B200E160D4 /* WatchContext+WatchApp.swift in Sources */,
				4372E496213DCDD30068E043 /* GlucoseChartValueHashable.swift in Sources */,
				89E08FC6242E7506000D719B /* CarbAndDateInput.swift in Sources */,
				89E08FC8242E76E9000D719B /* AnyTransition.swift in Sources */,
				89A605E324327DFE009C1096 /* CarbAmountInput.swift in Sources */,
				898ECA61218ABD17001E9D35 /* GlucoseChartData.swift in Sources */,
				4344629820A8B2D700C4BE6F /* OSLog.swift in Sources */,
				4328E02A1CFBE2C500E199AA /* UIColor.swift in Sources */,
				4372E484213A63FB0068E043 /* ChartHUDController.swift in Sources */,
				895788AF242E69A2002CB114 /* BolusInput.swift in Sources */,
				894F6DDB243C07CF00CCE676 /* GramLabel.swift in Sources */,
				4345E40621F68E18009E00E5 /* CarbEntryListController.swift in Sources */,
				4FDDD23720DC51DF00D04B16 /* LoopDataManager.swift in Sources */,
				89E267FD2292456700A3F2AF /* FeatureFlags.swift in Sources */,
				898ECA60218ABD17001E9D35 /* GlucoseChartScaler.swift in Sources */,
				894F6DD9243C060600CCE676 /* ScalablePositionedText.swift in Sources */,
				89E08FC4242E73F0000D719B /* GramLabelPositionKey.swift in Sources */,
				4F82655020E69F9A0031A8F5 /* HUDInterfaceController.swift in Sources */,
				4372E492213D956C0068E043 /* GlucoseRangeSchedule.swift in Sources */,
				A9347F3324E7522900C99C34 /* WatchHistoricalCarbs.swift in Sources */,
				895788AD242E69A2002CB114 /* AbsorptionTimeSelection.swift in Sources */,
				89A605EF2432925D009C1096 /* CompletionCheckmark.swift in Sources */,
				89F9119624358E6900ECCAF3 /* BolusPickerValues.swift in Sources */,
				4328E02B1CFBE2C500E199AA /* WKAlertAction.swift in Sources */,
				4F7E8AC720E2AC0300AEA65E /* WatchPredictedGlucose.swift in Sources */,
				4F7E8AC520E2AB9600AEA65E /* Date.swift in Sources */,
				89F9119424358E4500ECCAF3 /* CarbAbsorptionTime.swift in Sources */,
				895788B1242E69A2002CB114 /* Color.swift in Sources */,
				89E08FC2242E73DC000D719B /* CarbAmountPositionKey.swift in Sources */,
				4F11D3C420DD881A006E072C /* WatchHistoricalGlucose.swift in Sources */,
				E98A55F724EEE1E10008715D /* OnOffSelectionView.swift in Sources */,
				89E08FCA242E7714000D719B /* UIFont.swift in Sources */,
				4328E0281CFBE2C500E199AA /* CLKComplicationTemplate.swift in Sources */,
				4328E01E1CFBE25F00E199AA /* CarbAndBolusFlowController.swift in Sources */,
				89E08FCC242E790C000D719B /* Comparable.swift in Sources */,
				432CF87520D8AC950066B889 /* NSUserDefaults+WatchApp.swift in Sources */,
				89A1B66F24ABFDF800117AC2 /* SupportedBolusVolumesUserInfo.swift in Sources */,
				43027F0F1DFE0EC900C51989 /* HKUnit.swift in Sources */,
				4344629220A7C19800C4BE6F /* ButtonGroup.swift in Sources */,
				89A605E924328862009C1096 /* Checkmark.swift in Sources */,
				891B508524342BE1005DA578 /* CarbAndBolusFlowViewModel.swift in Sources */,
				894F6DD7243C047300CCE676 /* View+Position.swift in Sources */,
				898ECA69218ABDA9001E9D35 /* CLKTextProvider+Compound.m in Sources */,
				4372E48C213CB6750068E043 /* Double.swift in Sources */,
				89A605ED24328972009C1096 /* BolusArrow.swift in Sources */,
				E98A55F924EEFC200008715D /* OnOffSelectionViewModel.swift in Sources */,
				892FB4CF220402C0005293EC /* OverrideSelectionController.swift in Sources */,
				89E08FD0242E8B2B000D719B /* BolusConfirmationView.swift in Sources */,
				43785E972120E4500057DED1 /* INRelevantShortcutStore+Loop.swift in Sources */,
				89A605E72432860C009C1096 /* PeriodicPublisher.swift in Sources */,
				895788AE242E69A2002CB114 /* CarbAndBolusFlow.swift in Sources */,
				89A605F12432BD18009C1096 /* BolusConfirmationVisual.swift in Sources */,
				898ECA65218ABD9B001E9D35 /* CGRect.swift in Sources */,
				43CB2B2B1D924D450079823D /* WCSession.swift in Sources */,
				4372E491213D05F90068E043 /* LoopSettingsUserInfo.swift in Sources */,
				4345E40421F68AD9009E00E5 /* TextRowController.swift in Sources */,
				43BFF0B51E45C1E700FF19A9 /* NumberFormatter.swift in Sources */,
				C1201E2D23ECDF3D002DA84A /* WatchContextRequestUserInfo.swift in Sources */,
				43A9438E1B926B7B0051FA24 /* ComplicationController.swift in Sources */,
				43517917230A0E1A0072ECC0 /* WKInterfaceLabel.swift in Sources */,
				A9347F3224E7522400C99C34 /* CarbBackfillRequestUserInfo.swift in Sources */,
				895788B3242E69A2002CB114 /* ActionButton.swift in Sources */,
				894F6DD3243BCBDB00CCE676 /* Environment+SizeClass.swift in Sources */,
				E98A55F524EEE15A0008715D /* OnOffSelectionController.swift in Sources */,
				4328E01A1CFBE1DA00E199AA /* ActionHUDController.swift in Sources */,
				4F11D3C320DD84DB006E072C /* GlucoseBackfillRequestUserInfo.swift in Sources */,
				435400351C9F878D00D5819C /* SetBolusUserInfo.swift in Sources */,
				895788B2242E69A2002CB114 /* CircularAccessoryButtonStyle.swift in Sources */,
			);
			runOnlyForDeploymentPostprocessing = 0;
		};
		43D9001F21EB209400AF44BF /* Sources */ = {
			isa = PBXSourcesBuildPhase;
			buildActionMask = 2147483647;
			files = (
				E9C00EF324C6222400628F35 /* LoopSettings.swift in Sources */,
				43C05CB821EBEA54006FB252 /* HKUnit.swift in Sources */,
				4345E3F421F036FC009E00E5 /* Result.swift in Sources */,
				C19E96E023D275FA003F79B0 /* LoopCompletionFreshness.swift in Sources */,
				43D9002021EB209400AF44BF /* NSTimeInterval.swift in Sources */,
				C16575762539FEF3004AE16E /* LoopCoreConstants.swift in Sources */,
				43C05CA921EB2B26006FB252 /* PersistenceController.swift in Sources */,
				A9CE912224CA032E00302A40 /* NSUserDefaults.swift in Sources */,
				43C05CAB21EB2B4A006FB252 /* NSBundle.swift in Sources */,
				43C05CC721EC2ABC006FB252 /* IdentifiableClass.swift in Sources */,
				4345E40221F67300009E00E5 /* PotentialCarbEntryUserInfo.swift in Sources */,
			);
			runOnlyForDeploymentPostprocessing = 0;
		};
		43D9FF9E21EA9A0C00AF44BF /* Sources */ = {
			isa = PBXSourcesBuildPhase;
			buildActionMask = 2147483647;
			files = (
				43C05CBD21EBF77D006FB252 /* LessonsViewController.swift in Sources */,
				43C05CB621EBE321006FB252 /* NSTimeInterval.swift in Sources */,
				43C5F25A222C921B00905D10 /* OSLog.swift in Sources */,
				43C05CB521EBE274006FB252 /* Date.swift in Sources */,
				43D9F82421EFF1AB000578CD /* LessonResultsViewController.swift in Sources */,
				43C728F9222A448700C62969 /* DayCalculator.swift in Sources */,
				4345E3FA21F0473B009E00E5 /* TextCell.swift in Sources */,
				43C728F5222266F000C62969 /* ModalDayLesson.swift in Sources */,
				43D9F81821EC51CC000578CD /* DateEntry.swift in Sources */,
				43D9FFC021EAB22E00AF44BF /* DataManager.swift in Sources */,
				43C05CB121EBBDB9006FB252 /* TimeInRangeLesson.swift in Sources */,
				43C728F72222700000C62969 /* DateIntervalEntry.swift in Sources */,
				43D9F81E21EF0609000578CD /* NumberRangeEntry.swift in Sources */,
				43C05CCA21EC382B006FB252 /* NumberEntry.swift in Sources */,
				4345E3FE21F04A50009E00E5 /* DateIntervalFormatter.swift in Sources */,
				43C5F257222C7B7200905D10 /* TimeComponents.swift in Sources */,
				4345E3F821F03D2A009E00E5 /* DatesAndNumberCell.swift in Sources */,
				43D9F82221EF0A7A000578CD /* QuantityRangeEntry.swift in Sources */,
				43D9F81A21EC593C000578CD /* UITableViewCell.swift in Sources */,
				43D9F82021EF0906000578CD /* NSNumber.swift in Sources */,
				43C05CC221EC06E4006FB252 /* LessonConfigurationViewController.swift in Sources */,
				43C05CC621EC29E7006FB252 /* TextFieldTableViewCell.swift in Sources */,
				43C05CC021EBFFA4006FB252 /* Lesson.swift in Sources */,
				C1814B86225E507C008D2D8E /* Sequence.swift in Sources */,
				43C5F258222C7BD400905D10 /* AppDelegate.swift in Sources */,
			);
			runOnlyForDeploymentPostprocessing = 0;
		};
		43D9FFCB21EAE05D00AF44BF /* Sources */ = {
			isa = PBXSourcesBuildPhase;
			buildActionMask = 2147483647;
			files = (
				E9C00EF224C6221B00628F35 /* LoopSettings.swift in Sources */,
				43C05CB921EBEA54006FB252 /* HKUnit.swift in Sources */,
				4345E3F521F036FC009E00E5 /* Result.swift in Sources */,
				C19E96DF23D275F8003F79B0 /* LoopCompletionFreshness.swift in Sources */,
				43D9FFFB21EAF3D300AF44BF /* NSTimeInterval.swift in Sources */,
				C16575752539FD60004AE16E /* LoopCoreConstants.swift in Sources */,
				43C05CA821EB2B26006FB252 /* PersistenceController.swift in Sources */,
				43C05CAA21EB2B49006FB252 /* NSBundle.swift in Sources */,
				43C05CC821EC2ABC006FB252 /* IdentifiableClass.swift in Sources */,
				43C05CAD21EB2BBF006FB252 /* NSUserDefaults.swift in Sources */,
				4345E40121F67300009E00E5 /* PotentialCarbEntryUserInfo.swift in Sources */,
			);
			runOnlyForDeploymentPostprocessing = 0;
		};
		43E2D8CD1D20BF42004DA55F /* Sources */ = {
			isa = PBXSourcesBuildPhase;
			buildActionMask = 2147483647;
			files = (
				43947D731F529FAA00A07D31 /* GlucoseRangeSchedule.swift in Sources */,
				43E2D8DC1D20C049004DA55F /* DoseMath.swift in Sources */,
				43E2D8DB1D20C03B004DA55F /* NSTimeInterval.swift in Sources */,
				43E2D8D41D20BF42004DA55F /* DoseMathTests.swift in Sources */,
				C11C87DE1E21EAAD00BB71D3 /* HKUnit.swift in Sources */,
				C13BAD941E8009B000050CB5 /* NumberFormatter.swift in Sources */,
				C17824A61E1AF91F00D9D25C /* ManualBolusRecommendation.swift in Sources */,
			);
			runOnlyForDeploymentPostprocessing = 0;
		};
		43E2D9071D20C581004DA55F /* Sources */ = {
			isa = PBXSourcesBuildPhase;
			buildActionMask = 2147483647;
			files = (
				A9DF02CB24F72B9E00B7C988 /* CriticalEventLogTests.swift in Sources */,
				B44251B3252350CE00605937 /* ChartAxisValuesStaticGeneratorTests.swift in Sources */,
				1D80313D24746274002810DF /* AlertStoreTests.swift in Sources */,
				C1777A6625A125F100595963 /* ManualEntryDoseViewModelTests.swift in Sources */,
				C16B984026B4898800256B05 /* DoseEnactorTests.swift in Sources */,
				A9A63F8E246B271600588D5B /* NSTimeInterval.swift in Sources */,
				A9DFAFB324F0415E00950D1E /* CarbBackfillRequestUserInfoTests.swift in Sources */,
				A963B27A252CEBAE0062AA12 /* SetBolusUserInfoTests.swift in Sources */,
				B44251B62523578300605937 /* PredictedGlucoseChartTests.swift in Sources */,
				A9DFAFB524F048A000950D1E /* WatchHistoricalCarbsTests.swift in Sources */,
				C16575732538AFF6004AE16E /* CGMStalenessMonitorTests.swift in Sources */,
				1DA7A84424477698008257F0 /* InAppModalAlertIssuerTests.swift in Sources */,
				1D70C40126EC0F9D00C62570 /* SupportManagerTests.swift in Sources */,
				E93E86A824DDCC4400FF40C8 /* MockDoseStore.swift in Sources */,
				E98A55F124EDD85E0008715D /* MockDosingDecisionStore.swift in Sources */,
				8968B114240C55F10074BB48 /* LoopSettingsTests.swift in Sources */,
				A9BD28E7272226B40071DF15 /* TestLocalizedError.swift in Sources */,
				A9F5F1F5251050EC00E7C8A4 /* ZipArchiveTests.swift in Sources */,
				B4CAD8792549D2540057946B /* LoopCompletionFreshnessTests.swift in Sources */,
				1D8D55BC252274650044DBB6 /* BolusEntryViewModelTests.swift in Sources */,
				A91E4C2124F867A700BE9213 /* StoredAlertTests.swift in Sources */,
				1DA7A84224476EAD008257F0 /* AlertManagerTests.swift in Sources */,
				A91E4C2324F86F1000BE9213 /* CriticalEventLogExportManagerTests.swift in Sources */,
				E9C58A7324DB4A2700487A17 /* LoopDataManagerTests.swift in Sources */,
				E98A55F324EDD9530008715D /* MockSettingsStore.swift in Sources */,
				C165756F2534C468004AE16E /* SimpleBolusViewModelTests.swift in Sources */,
				A96DAC2A2838EF8A00D94E38 /* DiagnosticLogTests.swift in Sources */,
				A9DAE7D02332D77F006AE942 /* LoopTests.swift in Sources */,
				E93E86B024DDE1BD00FF40C8 /* MockGlucoseStore.swift in Sources */,
				1DFE9E172447B6270082C280 /* UserNotificationAlertIssuerTests.swift in Sources */,
				B4BC56382518DEA900373647 /* CGMStatusHUDViewModelTests.swift in Sources */,
				C1900900252271BB00721625 /* SimpleBolusCalculatorTests.swift in Sources */,
				A9C1719725366F780053BCBD /* WatchHistoricalGlucoseTest.swift in Sources */,
				E93E86B224DDE21D00FF40C8 /* MockCarbStore.swift in Sources */,
			);
			runOnlyForDeploymentPostprocessing = 0;
		};
		4F70C1D81DE8DCA7006380B7 /* Sources */ = {
			isa = PBXSourcesBuildPhase;
			buildActionMask = 2147483647;
			files = (
				43FCEEB1221A863E0013DD30 /* StatusChartsManager.swift in Sources */,
				43C05CAC21EB2B8B006FB252 /* NSBundle.swift in Sources */,
				4FAC02541E22F6B20087A773 /* NSTimeInterval.swift in Sources */,
				4F2C15831E0757E600E160D4 /* HKUnit.swift in Sources */,
				C1FB4290217922A100FAB378 /* PumpManagerUI.swift in Sources */,
				1D4990E824A25931005CC357 /* FeatureFlags.swift in Sources */,
				A90EF53C25DEF06200F32D61 /* PluginManager.swift in Sources */,
				C1FB428D21791D2500FAB378 /* PumpManager.swift in Sources */,
				43E93FB51E4675E800EAB8DB /* NumberFormatter.swift in Sources */,
				4345E3FB21F04911009E00E5 /* UIColor+HIG.swift in Sources */,
				43BFF0CD1E466C8400FF19A9 /* StateColorPalette.swift in Sources */,
				4FC8C8021DEB943800A1452E /* NSUserDefaults+StatusExtension.swift in Sources */,
				4F70C2121DE900EA006380B7 /* StatusExtensionContext.swift in Sources */,
				1D3F0F7626D59DCD004A5960 /* Debug.swift in Sources */,
				4F70C1E11DE8DCA7006380B7 /* StatusViewController.swift in Sources */,
				A90EF54425DEF0A000F32D61 /* OSLog.swift in Sources */,
			);
			runOnlyForDeploymentPostprocessing = 0;
		};
		4F7528861DFE1DC600C322D6 /* Sources */ = {
			isa = PBXSourcesBuildPhase;
			buildActionMask = 2147483647;
			files = (
				4FB76FB91E8C42B000B39636 /* CollectionType.swift in Sources */,
				B47A791C2508009E006C0E11 /* ChartAxisValuesStaticGenerator.swift in Sources */,
				7D23667D21250C7E0028B67D /* LocalizedString.swift in Sources */,
				43FCEEBD22212DD50013DD30 /* PredictedGlucoseChart.swift in Sources */,
				436961911F19D11E00447E89 /* ChartPointsContextFillLayer.swift in Sources */,
				4FF4D0F81E1725B000846527 /* NibLoadable.swift in Sources */,
				4326BA641F3A44D9007CCAD4 /* ChartLineModel.swift in Sources */,
				4374B5F0209D857E00D17AA8 /* OSLog.swift in Sources */,
				B4E96D4F248A6E20002DABAD /* CGMStatusHUDView.swift in Sources */,
				B4E96D4B248A6B6E002DABAD /* DeviceStatusHUDView.swift in Sources */,
				43FCEEB3221BC3B60013DD30 /* DoseChart.swift in Sources */,
				4F7528AA1DFE215100C322D6 /* HKUnit.swift in Sources */,
				4FB76FB61E8C426900B39636 /* ChartPointsTouchHighlightLayerViewCache.swift in Sources */,
				B490A03F24D0550F00F509FA /* GlucoseRangeCategory.swift in Sources */,
				4F2C15931E09BF2C00E160D4 /* HUDView.swift in Sources */,
				43BFF0B71E45C20C00FF19A9 /* NumberFormatter.swift in Sources */,
				B43DA44124D9C12100CAFF4E /* DismissibleHostingController.swift in Sources */,
				4F7528A51DFE208C00C322D6 /* NSTimeInterval.swift in Sources */,
				A9C62D8E2331708700535612 /* AuthenticationTableViewCell+NibLoadable.swift in Sources */,
				B490A04324D055D900F509FA /* DeviceStatusHighlight.swift in Sources */,
				B4AC0D3F24B9005300CDB0A1 /* UIImage.swift in Sources */,
				4FB76FB31E8C3EE400B39636 /* ChartAxisValueDoubleLog.swift in Sources */,
				43F1C31A1F5DC87700395429 /* ChartPoint.swift in Sources */,
				B4E96D5B248A8229002DABAD /* StatusBarHUDView.swift in Sources */,
				4F7528A11DFE200B00C322D6 /* BasalStateView.swift in Sources */,
				43FCEEAB221A61B40013DD30 /* IOBChart.swift in Sources */,
				43BFF0C61E465A4400FF19A9 /* UIColor+HIG.swift in Sources */,
				43FCEEBB22211C860013DD30 /* CarbEffectChart.swift in Sources */,
				4F7528A01DFE1F9D00C322D6 /* LoopStateView.swift in Sources */,
				B491B0A324D0B66D004CBE8F /* Color.swift in Sources */,
				B4D620D424D9EDB900043B3C /* GuidanceColors.swift in Sources */,
				B48B0BAC24900093009A48DE /* PumpStatusHUDView.swift in Sources */,
				B4C9859425D5A3BB009FD9CA /* StatusBadgeHUDView.swift in Sources */,
				B491B0A424D0B675004CBE8F /* UIColor.swift in Sources */,
				C1AD4200256D61E500164DDD /* Comparable.swift in Sources */,
				43FCEEAD221A66780013DD30 /* DateFormatter.swift in Sources */,
				1DB1CA4D24A55F0000B3B94C /* Image.swift in Sources */,
				B4E96D55248A7509002DABAD /* GlucoseTrendHUDView.swift in Sources */,
				C19F48742560ABFB003632D7 /* NSBundle.swift in Sources */,
				4FB76FB51E8C41E200B39636 /* ChartPointsScatterDownTrianglesLayer.swift in Sources */,
				43FCEEAF221A67A70013DD30 /* NumberFormatter+Charts.swift in Sources */,
				4F75289A1DFE1F6000C322D6 /* BasalRateHUDView.swift in Sources */,
				B490A04124D0559D00F509FA /* DeviceLifecycleProgressState.swift in Sources */,
				4F75289C1DFE1F6000C322D6 /* GlucoseHUDView.swift in Sources */,
				B4E96D53248A7386002DABAD /* GlucoseValueHUDView.swift in Sources */,
				4FB76FB81E8C429D00B39636 /* CGPoint.swift in Sources */,
				B4E96D57248A7B0F002DABAD /* StatusHighlightHUDView.swift in Sources */,
				43FCEEB5221BCA020013DD30 /* COBChart.swift in Sources */,
				B42C951424A3C76000857C73 /* CGMStatusHUDViewModel.swift in Sources */,
				C1657578253A0021004AE16E /* ChartConstants.swift in Sources */,
				4F75289E1DFE1F6000C322D6 /* LoopCompletionHUDView.swift in Sources */,
			);
			runOnlyForDeploymentPostprocessing = 0;
		};
		E9B07F78253BBA6500BAD8F8 /* Sources */ = {
			isa = PBXSourcesBuildPhase;
			buildActionMask = 2147483647;
			files = (
				E942DE96253BE68F00AC532D /* NSBundle.swift in Sources */,
				E9B08021253BBDE900BAD8F8 /* IntentExtensionInfo.swift in Sources */,
				E9B07FEE253BBC7100BAD8F8 /* OverrideIntentHandler.swift in Sources */,
				E942DE9F253BE6A900AC532D /* NSTimeInterval.swift in Sources */,
				E9B08016253BBD7300BAD8F8 /* UserDefaults+LoopIntents.swift in Sources */,
				1D3F0F7726D59DCE004A5960 /* Debug.swift in Sources */,
				E942DF34253BF87F00AC532D /* Intents.intentdefinition in Sources */,
				E9B07F7F253BBA6500BAD8F8 /* IntentHandler.swift in Sources */,
			);
			runOnlyForDeploymentPostprocessing = 0;
		};
/* End PBXSourcesBuildPhase section */

/* Begin PBXTargetDependency section */
		43A943811B926B7B0051FA24 /* PBXTargetDependency */ = {
			isa = PBXTargetDependency;
			target = 43A9437D1B926B7B0051FA24 /* WatchApp Extension */;
			targetProxy = 43A943801B926B7B0051FA24 /* PBXContainerItemProxy */;
		};
		43A943931B926B7B0051FA24 /* PBXTargetDependency */ = {
			isa = PBXTargetDependency;
			target = 43A943711B926B7B0051FA24 /* WatchApp */;
			targetProxy = 43A943921B926B7B0051FA24 /* PBXContainerItemProxy */;
		};
		43D9FFBA21EA9CA400AF44BF /* PBXTargetDependency */ = {
			isa = PBXTargetDependency;
			target = 4F75288A1DFE1DC600C322D6 /* LoopUI */;
			targetProxy = 43D9FFB921EA9CA400AF44BF /* PBXContainerItemProxy */;
		};
		43D9FFD521EAE05D00AF44BF /* PBXTargetDependency */ = {
			isa = PBXTargetDependency;
			target = 43D9FFCE21EAE05D00AF44BF /* LoopCore */;
			targetProxy = 43D9FFD421EAE05D00AF44BF /* PBXContainerItemProxy */;
		};
		43E2D9111D20C581004DA55F /* PBXTargetDependency */ = {
			isa = PBXTargetDependency;
			target = 43776F8B1B8022E90074EA36 /* Loop */;
			targetProxy = 43E2D9101D20C581004DA55F /* PBXContainerItemProxy */;
		};
		4F70C1E71DE8DCA7006380B7 /* PBXTargetDependency */ = {
			isa = PBXTargetDependency;
			target = 4F70C1DB1DE8DCA7006380B7 /* Loop Status Extension */;
			targetProxy = 4F70C1E61DE8DCA7006380B7 /* PBXContainerItemProxy */;
		};
		4F7528971DFE1ED400C322D6 /* PBXTargetDependency */ = {
			isa = PBXTargetDependency;
			target = 4F75288A1DFE1DC600C322D6 /* LoopUI */;
			targetProxy = 4F7528961DFE1ED400C322D6 /* PBXContainerItemProxy */;
		};
		A942E445225FD97F00DD4980 /* PBXTargetDependency */ = {
			isa = PBXTargetDependency;
			target = 43D9FFCE21EAE05D00AF44BF /* LoopCore */;
			targetProxy = A942E444225FD97F00DD4980 /* PBXContainerItemProxy */;
		};
		A942E447225FD9A300DD4980 /* PBXTargetDependency */ = {
			isa = PBXTargetDependency;
			target = 43D9FFCE21EAE05D00AF44BF /* LoopCore */;
			targetProxy = A942E446225FD9A300DD4980 /* PBXContainerItemProxy */;
		};
		C117ED71232EDB3200DA57CD /* PBXTargetDependency */ = {
			isa = PBXTargetDependency;
			target = 43D9001A21EB209400AF44BF /* LoopCore-watchOS */;
			targetProxy = C117ED70232EDB3200DA57CD /* PBXContainerItemProxy */;
		};
		C11B9D592867781E00500CF8 /* PBXTargetDependency */ = {
			isa = PBXTargetDependency;
			target = 4F75288A1DFE1DC600C322D6 /* LoopUI */;
			targetProxy = C11B9D582867781E00500CF8 /* PBXContainerItemProxy */;
		};
		C1CCF1152858FA900035389C /* PBXTargetDependency */ = {
			isa = PBXTargetDependency;
			target = 43D9FFCE21EAE05D00AF44BF /* LoopCore */;
			targetProxy = C1CCF1142858FA900035389C /* PBXContainerItemProxy */;
		};
		E9B07F93253BBA6500BAD8F8 /* PBXTargetDependency */ = {
			isa = PBXTargetDependency;
			target = E9B07F7B253BBA6500BAD8F8 /* Loop Intent Extension */;
			targetProxy = E9B07F92253BBA6500BAD8F8 /* PBXContainerItemProxy */;
		};
/* End PBXTargetDependency section */

/* Begin PBXVariantGroup section */
		43776F951B8022E90074EA36 /* Main.storyboard */ = {
			isa = PBXVariantGroup;
			children = (
				43776F961B8022E90074EA36 /* Base */,
				7DD382771F8DBFC60071272B /* es */,
				7D68AAAA1FE2DB0A00522C49 /* ru */,
				7D23668521250D180028B67D /* fr */,
				7D23669521250D220028B67D /* de */,
				7D2366A521250D2C0028B67D /* zh-Hans */,
				7D2366B721250D360028B67D /* it */,
				7D2366C521250D3F0028B67D /* nl */,
				7D2366D521250D4A0028B67D /* nb */,
				7D199D93212A067600241026 /* pl */,
				7D9BEED72335A489005DCFD6 /* en */,
				7D9BEF152335EC4B005DCFD6 /* ja */,
				7D9BEF2B2335EC59005DCFD6 /* pt-BR */,
				7D9BEF412335EC62005DCFD6 /* vi */,
				7D9BEF572335EC6E005DCFD6 /* da */,
				7D9BEF6D2335EC7D005DCFD6 /* sv */,
				7D9BEF832335EC8B005DCFD6 /* fi */,
				7D9BF13B23370E8B005DCFD6 /* ro */,
				F5D9C01927DABBE0002E48F6 /* tr */,
				F5E0BDD527E1D71D0033557E /* he */,
			);
			name = Main.storyboard;
			sourceTree = "<group>";
		};
		43776F9A1B8022E90074EA36 /* LaunchScreen.storyboard */ = {
			isa = PBXVariantGroup;
			children = (
				43776F9B1B8022E90074EA36 /* Base */,
				F5D9C01827DABBE0002E48F6 /* tr */,
				F5E0BDD427E1D71C0033557E /* he */,
			);
			name = LaunchScreen.storyboard;
			sourceTree = "<group>";
		};
		43785E9B2120E7060057DED1 /* Intents.intentdefinition */ = {
			isa = PBXVariantGroup;
			children = (
				43785E9A2120E7060057DED1 /* Base */,
				43785E9F2122774A0057DED1 /* es */,
				43785EA12122774B0057DED1 /* ru */,
				43C98058212A799E003B5D17 /* en */,
				C12CB9AC23106A3C00F84978 /* it */,
				C12CB9AE23106A5C00F84978 /* fr */,
				C12CB9B023106A5F00F84978 /* de */,
				C12CB9B223106A6000F84978 /* zh-Hans */,
				C12CB9B423106A6100F84978 /* nl */,
				C12CB9B623106A6200F84978 /* nb */,
				C12CB9B823106A6300F84978 /* pl */,
				7D9BEF132335EC4B005DCFD6 /* ja */,
				7D9BEF292335EC58005DCFD6 /* pt-BR */,
				7D9BEF3F2335EC62005DCFD6 /* vi */,
				7D9BEF552335EC6E005DCFD6 /* da */,
				7D9BEF6B2335EC7D005DCFD6 /* sv */,
				7D9BEF812335EC8B005DCFD6 /* fi */,
				7D9BF13A23370E8B005DCFD6 /* ro */,
				F5D9C01727DABBE0002E48F6 /* tr */,
				F5E0BDD327E1D71C0033557E /* he */,
			);
			name = Intents.intentdefinition;
			sourceTree = "<group>";
		};
		43A943741B926B7B0051FA24 /* Interface.storyboard */ = {
			isa = PBXVariantGroup;
			children = (
				43A943751B926B7B0051FA24 /* Base */,
				7DD382791F8DBFC60071272B /* es */,
				7D68AAAC1FE2DB0A00522C49 /* ru */,
				7D23668721250D180028B67D /* fr */,
				7D23669721250D230028B67D /* de */,
				7D2366A721250D2C0028B67D /* zh-Hans */,
				7D2366B421250D350028B67D /* it */,
				7D2366C721250D3F0028B67D /* nl */,
				7D2366D721250D4A0028B67D /* nb */,
				7D199D95212A067600241026 /* pl */,
				7D9BEEDD2335A5CC005DCFD6 /* en */,
				7D9BEF172335EC4C005DCFD6 /* ja */,
				7D9BEF2D2335EC59005DCFD6 /* pt-BR */,
				7D9BEF432335EC62005DCFD6 /* vi */,
				7D9BEF592335EC6E005DCFD6 /* da */,
				7D9BEF6F2335EC7D005DCFD6 /* sv */,
				7D9BEF852335EC8B005DCFD6 /* fi */,
				7D9BF13D23370E8B005DCFD6 /* ro */,
				F5D9C01B27DABBE1002E48F6 /* tr */,
				F5E0BDD727E1D71E0033557E /* he */,
			);
			name = Interface.storyboard;
			sourceTree = "<group>";
		};
		43D9FFA821EA9A0C00AF44BF /* Main.storyboard */ = {
			isa = PBXVariantGroup;
			children = (
				43D9FFA921EA9A0C00AF44BF /* Base */,
				7D9BEF002335D67D005DCFD6 /* en */,
				7D9BEF022335D687005DCFD6 /* zh-Hans */,
				7D9BEF042335D68A005DCFD6 /* nl */,
				7D9BEF062335D68C005DCFD6 /* fr */,
				7D9BEF082335D68D005DCFD6 /* de */,
				7D9BEF0A2335D68F005DCFD6 /* it */,
				7D9BEF0C2335D690005DCFD6 /* nb */,
				7D9BEF0E2335D691005DCFD6 /* pl */,
				7D9BEF102335D693005DCFD6 /* ru */,
				7D9BEF122335D694005DCFD6 /* es */,
				7D9BEF182335EC4C005DCFD6 /* ja */,
				7D9BEF2E2335EC59005DCFD6 /* pt-BR */,
				7D9BEF442335EC62005DCFD6 /* vi */,
				7D9BEF5A2335EC6E005DCFD6 /* da */,
				7D9BEF702335EC7D005DCFD6 /* sv */,
				7D9BEF862335EC8B005DCFD6 /* fi */,
				7D9BF13E23370E8C005DCFD6 /* ro */,
				F5D9C01C27DABBE1002E48F6 /* tr */,
				F5E0BDD827E1D71E0033557E /* he */,
			);
			name = Main.storyboard;
			sourceTree = "<group>";
		};
		43D9FFAD21EA9A0F00AF44BF /* LaunchScreen.storyboard */ = {
			isa = PBXVariantGroup;
			children = (
				43D9FFAE21EA9A0F00AF44BF /* Base */,
				F5D9C01D27DABBE1002E48F6 /* tr */,
				F5E0BDD927E1D71F0033557E /* he */,
			);
			name = LaunchScreen.storyboard;
			sourceTree = "<group>";
		};
		4F70C1E21DE8DCA7006380B7 /* MainInterface.storyboard */ = {
			isa = PBXVariantGroup;
			children = (
				4F70C1E31DE8DCA7006380B7 /* Base */,
				7DD382781F8DBFC60071272B /* es */,
				7D68AAAB1FE2DB0A00522C49 /* ru */,
				7D23668621250D180028B67D /* fr */,
				7D23669621250D230028B67D /* de */,
				7D2366A621250D2C0028B67D /* zh-Hans */,
				7D2366B821250D360028B67D /* it */,
				7D2366C621250D3F0028B67D /* nl */,
				7D2366D621250D4A0028B67D /* nb */,
				7D199D94212A067600241026 /* pl */,
				7D9BEEDA2335A522005DCFD6 /* en */,
				7D9BEF162335EC4B005DCFD6 /* ja */,
				7D9BEF2C2335EC59005DCFD6 /* pt-BR */,
				7D9BEF422335EC62005DCFD6 /* vi */,
				7D9BEF582335EC6E005DCFD6 /* da */,
				7D9BEF6E2335EC7D005DCFD6 /* sv */,
				7D9BEF842335EC8B005DCFD6 /* fi */,
				7D9BF13C23370E8B005DCFD6 /* ro */,
				F5D9C01A27DABBE1002E48F6 /* tr */,
				F5E0BDD627E1D71D0033557E /* he */,
			);
			name = MainInterface.storyboard;
			sourceTree = "<group>";
		};
		7D7076371FE06EDE004AC8EA /* Localizable.strings */ = {
			isa = PBXVariantGroup;
			children = (
				7D7076361FE06EDE004AC8EA /* es */,
				7D68AAAD1FE2E8D400522C49 /* ru */,
				7D23667821250C2D0028B67D /* Base */,
				7D23668B21250D180028B67D /* fr */,
				7D23669B21250D230028B67D /* de */,
				7D2366AB21250D2D0028B67D /* zh-Hans */,
				7D2366BC21250D360028B67D /* it */,
				7D2366CB21250D400028B67D /* nl */,
				7D2366DB21250D4A0028B67D /* nb */,
				7D199D99212A067600241026 /* pl */,
				7D9BEED82335A4F7005DCFD6 /* en */,
				7D9BEF1E2335EC4D005DCFD6 /* ja */,
				7D9BEF342335EC59005DCFD6 /* pt-BR */,
				7D9BEF4A2335EC63005DCFD6 /* vi */,
				7D9BEF602335EC6F005DCFD6 /* da */,
				7D9BEF762335EC7D005DCFD6 /* sv */,
				7D9BEF8C2335EC8C005DCFD6 /* fi */,
				7D9BF14223370E8C005DCFD6 /* ro */,
				F5D9C02127DABBE3002E48F6 /* tr */,
				F5E0BDDD27E1D7210033557E /* he */,
			);
			name = Localizable.strings;
			sourceTree = "<group>";
		};
		7D7076471FE06EE0004AC8EA /* InfoPlist.strings */ = {
			isa = PBXVariantGroup;
			children = (
				7D23667A21250C480028B67D /* Base */,
				F5D9C02327DABBE3002E48F6 /* tr */,
				F5E0BDDF27E1D7210033557E /* he */,
			);
			name = InfoPlist.strings;
			sourceTree = "<group>";
		};
		7D70764C1FE06EE1004AC8EA /* Localizable.strings */ = {
			isa = PBXVariantGroup;
			children = (
				7D70764B1FE06EE1004AC8EA /* es */,
				7D68AAB31FE2E8D500522C49 /* ru */,
				7D23667921250C440028B67D /* Base */,
				7D23668C21250D190028B67D /* fr */,
				7D23669C21250D230028B67D /* de */,
				7D2366AC21250D2D0028B67D /* zh-Hans */,
				7D2366BD21250D360028B67D /* it */,
				7D2366CC21250D400028B67D /* nl */,
				7D2366DC21250D4B0028B67D /* nb */,
				7D199D9A212A067600241026 /* pl */,
				7D9BEEDB2335A587005DCFD6 /* en */,
				7D9BEF1F2335EC4D005DCFD6 /* ja */,
				7D9BEF352335EC59005DCFD6 /* pt-BR */,
				7D9BEF4B2335EC63005DCFD6 /* vi */,
				7D9BEF612335EC6F005DCFD6 /* da */,
				7D9BEF772335EC7E005DCFD6 /* sv */,
				7D9BEF8D2335EC8C005DCFD6 /* fi */,
				7D9BF14323370E8C005DCFD6 /* ro */,
				F5D9C02227DABBE3002E48F6 /* tr */,
				F5E0BDDE27E1D7210033557E /* he */,
			);
			name = Localizable.strings;
			sourceTree = "<group>";
		};
		7D7076511FE06EE1004AC8EA /* InfoPlist.strings */ = {
			isa = PBXVariantGroup;
			children = (
				7D68AAB41FE2E8D600522C49 /* ru */,
				7D23667621250BF70028B67D /* Base */,
				7D23668921250D180028B67D /* fr */,
				7D23669921250D230028B67D /* de */,
				7D2366A921250D2C0028B67D /* zh-Hans */,
				7D2366BA21250D360028B67D /* it */,
				7D2366C921250D400028B67D /* nl */,
				7D2366D921250D4A0028B67D /* nb */,
				7D199D97212A067600241026 /* pl */,
				7D9BEED52335A3CB005DCFD6 /* en */,
				7D9BEF1C2335EC4C005DCFD6 /* ja */,
				7D9BEF322335EC59005DCFD6 /* pt-BR */,
				7D9BEF5E2335EC6F005DCFD6 /* da */,
				7D9BEF8A2335EC8C005DCFD6 /* fi */,
				7D9BEF98233600D6005DCFD6 /* es */,
				7D9BEF99233600D8005DCFD6 /* sv */,
				7D9BEF9A233600D9005DCFD6 /* vi */,
				7D9BF14123370E8C005DCFD6 /* ro */,
				F5D9C02027DABBE2002E48F6 /* tr */,
				F5E0BDDC27E1D7200033557E /* he */,
			);
			name = InfoPlist.strings;
			sourceTree = "<group>";
		};
		7D70765B1FE06EE2004AC8EA /* Localizable.strings */ = {
			isa = PBXVariantGroup;
			children = (
				7D70765A1FE06EE2004AC8EA /* es */,
				7D68AAB61FE2E8D600522C49 /* ru */,
				7D23668321250CFB0028B67D /* Base */,
				7D23669321250D190028B67D /* fr */,
				7D2366A321250D240028B67D /* de */,
				7D2366B321250D2D0028B67D /* zh-Hans */,
				7D2366C321250D370028B67D /* it */,
				7D2366D321250D410028B67D /* nl */,
				7D2366E321250D4B0028B67D /* nb */,
				7D199DA2212A067700241026 /* pl */,
				7D9BEF272335EC4E005DCFD6 /* ja */,
				7D9BEF3D2335EC5A005DCFD6 /* pt-BR */,
				7D9BEF532335EC63005DCFD6 /* vi */,
				7D9BEF692335EC70005DCFD6 /* da */,
				7D9BEF7F2335EC7E005DCFD6 /* sv */,
				7D9BEF952335EC8D005DCFD6 /* fi */,
				7D9BF14523370E8D005DCFD6 /* ro */,
				F5D9C02627DABBE4002E48F6 /* tr */,
				F5E0BDE227E1D7230033557E /* he */,
			);
			name = Localizable.strings;
			sourceTree = "<group>";
		};
		7D7076601FE06EE3004AC8EA /* Localizable.strings */ = {
			isa = PBXVariantGroup;
			children = (
				7D70765F1FE06EE3004AC8EA /* es */,
				7D68AAB71FE2E8D600522C49 /* ru */,
				7D23667F21250CB80028B67D /* Base */,
				7D23668F21250D190028B67D /* fr */,
				7D23669F21250D240028B67D /* de */,
				7D2366AF21250D2D0028B67D /* zh-Hans */,
				7D2366BF21250D370028B67D /* it */,
				7D2366CF21250D400028B67D /* nl */,
				7D2366DF21250D4B0028B67D /* nb */,
				7D199D9D212A067700241026 /* pl */,
				7D9BEEDE2335A5F7005DCFD6 /* en */,
				7D9BEF222335EC4D005DCFD6 /* ja */,
				7D9BEF382335EC5A005DCFD6 /* pt-BR */,
				7D9BEF4E2335EC63005DCFD6 /* vi */,
				7D9BEF642335EC6F005DCFD6 /* da */,
				7D9BEF7A2335EC7E005DCFD6 /* sv */,
				7D9BEF902335EC8C005DCFD6 /* fi */,
				7D9BF14423370E8D005DCFD6 /* ro */,
				F5D9C02527DABBE4002E48F6 /* tr */,
				F5E0BDE127E1D7230033557E /* he */,
			);
			name = Localizable.strings;
			sourceTree = "<group>";
		};
		7D7076651FE06EE4004AC8EA /* Localizable.strings */ = {
			isa = PBXVariantGroup;
			children = (
				7D7076641FE06EE4004AC8EA /* es */,
				7D68AAB81FE2E8D700522C49 /* ru */,
				7D23667521250BE30028B67D /* Base */,
				7D23668821250D180028B67D /* fr */,
				7D23669821250D230028B67D /* de */,
				7D2366A821250D2C0028B67D /* zh-Hans */,
				7D2366B921250D360028B67D /* it */,
				7D2366C821250D400028B67D /* nl */,
				7D2366D821250D4A0028B67D /* nb */,
				7D199D96212A067600241026 /* pl */,
				7D9BEF1B2335EC4C005DCFD6 /* ja */,
				7D9BEF312335EC59005DCFD6 /* pt-BR */,
				7D9BEF472335EC62005DCFD6 /* vi */,
				7D9BEF5D2335EC6F005DCFD6 /* da */,
				7D9BEF732335EC7D005DCFD6 /* sv */,
				7D9BEF892335EC8C005DCFD6 /* fi */,
				7D9BEF972335F667005DCFD6 /* en */,
				7D9BF14023370E8C005DCFD6 /* ro */,
				F5D9C01F27DABBE2002E48F6 /* tr */,
				F5E0BDDB27E1D7200033557E /* he */,
			);
			name = Localizable.strings;
			sourceTree = "<group>";
		};
		7D9BEEE72335A6B3005DCFD6 /* Localizable.strings */ = {
			isa = PBXVariantGroup;
			children = (
				7D9BEEE62335A6B3005DCFD6 /* en */,
				7D9BEEE82335A6B9005DCFD6 /* zh-Hans */,
				7D9BEEE92335A6BB005DCFD6 /* nl */,
				7D9BEEEA2335A6BC005DCFD6 /* fr */,
				7D9BEEEB2335A6BD005DCFD6 /* de */,
				7D9BEEEC2335A6BE005DCFD6 /* it */,
				7D9BEEED2335A6BF005DCFD6 /* nb */,
				7D9BEEEE2335A6BF005DCFD6 /* pl */,
				7D9BEEEF2335A6C0005DCFD6 /* ru */,
				7D9BEEF02335A6C1005DCFD6 /* es */,
				7D9BEF282335EC4E005DCFD6 /* ja */,
				7D9BEF3E2335EC5A005DCFD6 /* pt-BR */,
				7D9BEF542335EC64005DCFD6 /* vi */,
				7D9BEF6A2335EC70005DCFD6 /* da */,
				7D9BEF802335EC7E005DCFD6 /* sv */,
				7D9BEF962335EC8D005DCFD6 /* fi */,
				7D9BF14623370E8D005DCFD6 /* ro */,
				F5D9C02727DABBE4002E48F6 /* tr */,
				F5E0BDE327E1D7230033557E /* he */,
			);
			name = Localizable.strings;
			sourceTree = "<group>";
		};
		7D9BEEF52335CF8D005DCFD6 /* Localizable.strings */ = {
			isa = PBXVariantGroup;
			children = (
				7D9BEEF42335CF8D005DCFD6 /* en */,
				7D9BEEF62335CF90005DCFD6 /* zh-Hans */,
				7D9BEEF72335CF91005DCFD6 /* nl */,
				7D9BEEF82335CF93005DCFD6 /* fr */,
				7D9BEEF92335CF93005DCFD6 /* de */,
				7D9BEEFA2335CF94005DCFD6 /* it */,
				7D9BEEFB2335CF95005DCFD6 /* nb */,
				7D9BEEFC2335CF96005DCFD6 /* pl */,
				7D9BEEFD2335CF97005DCFD6 /* ru */,
				7D9BEEFE2335CF97005DCFD6 /* es */,
				7D9BEF1A2335EC4C005DCFD6 /* ja */,
				7D9BEF302335EC59005DCFD6 /* pt-BR */,
				7D9BEF462335EC62005DCFD6 /* vi */,
				7D9BEF5C2335EC6F005DCFD6 /* da */,
				7D9BEF722335EC7D005DCFD6 /* sv */,
				7D9BEF882335EC8C005DCFD6 /* fi */,
				7D9BF13F23370E8C005DCFD6 /* ro */,
				F5D9C01E27DABBE2002E48F6 /* tr */,
				F5E0BDDA27E1D71F0033557E /* he */,
			);
			name = Localizable.strings;
			sourceTree = "<group>";
		};
		80F864E42433BF5D0026EC26 /* InfoPlist.strings */ = {
			isa = PBXVariantGroup;
			children = (
				80F864E52433BF5D0026EC26 /* fi */,
			);
			name = InfoPlist.strings;
			sourceTree = "<group>";
		};
		C1C73F0F1DE3D0270022FC89 /* InfoPlist.strings */ = {
			isa = PBXVariantGroup;
			children = (
				7D23667E21250CAC0028B67D /* Base */,
				F5D9C02427DABBE3002E48F6 /* tr */,
				F5E0BDE027E1D7220033557E /* he */,
			);
			name = InfoPlist.strings;
			sourceTree = "<group>";
		};
/* End PBXVariantGroup section */

/* Begin XCBuildConfiguration section */
		43776FB41B8022E90074EA36 /* Debug */ = {
			isa = XCBuildConfiguration;
			baseConfigurationReference = 437D9BA11D7B5203007245E8 /* Loop.xcconfig */;
			buildSettings = {
				ALWAYS_SEARCH_USER_PATHS = NO;
				APP_GROUP_IDENTIFIER = "group.$(MAIN_APP_BUNDLE_IDENTIFIER)Group";
				CLANG_ANALYZER_GCD_PERFORMANCE = YES;
				CLANG_ANALYZER_LOCALIZABILITY_EMPTY_CONTEXT = YES;
				CLANG_ANALYZER_LOCALIZABILITY_NONLOCALIZED = YES;
				CLANG_ANALYZER_NONNULL = YES;
				CLANG_ANALYZER_NUMBER_OBJECT_CONVERSION = YES_AGGRESSIVE;
				CLANG_ANALYZER_SECURITY_FLOATLOOPCOUNTER = YES;
				CLANG_ANALYZER_SECURITY_INSECUREAPI_RAND = YES;
				CLANG_ANALYZER_SECURITY_INSECUREAPI_STRCPY = YES;
				CLANG_CXX_LANGUAGE_STANDARD = "gnu++17";
				CLANG_CXX_LIBRARY = "libc++";
				CLANG_ENABLE_MODULES = YES;
				CLANG_ENABLE_OBJC_ARC = YES;
				CLANG_WARN_ASSIGN_ENUM = YES;
				CLANG_WARN_ATOMIC_IMPLICIT_SEQ_CST = YES;
				CLANG_WARN_BLOCK_CAPTURE_AUTORELEASING = YES_ERROR;
				CLANG_WARN_BOOL_CONVERSION = YES_ERROR;
				CLANG_WARN_COMMA = YES_ERROR;
				CLANG_WARN_CONSTANT_CONVERSION = YES_ERROR;
				CLANG_WARN_CXX0X_EXTENSIONS = YES;
				CLANG_WARN_DELETE_NON_VIRTUAL_DTOR = YES_ERROR;
				CLANG_WARN_DEPRECATED_OBJC_IMPLEMENTATIONS = YES;
				CLANG_WARN_DIRECT_OBJC_ISA_USAGE = YES_ERROR;
				CLANG_WARN_DOCUMENTATION_COMMENTS = YES;
				CLANG_WARN_EMPTY_BODY = YES;
				CLANG_WARN_ENUM_CONVERSION = YES_ERROR;
				CLANG_WARN_FLOAT_CONVERSION = YES_ERROR;
				CLANG_WARN_IMPLICIT_SIGN_CONVERSION = YES_ERROR;
				CLANG_WARN_INFINITE_RECURSION = YES;
				CLANG_WARN_INT_CONVERSION = YES_ERROR;
				CLANG_WARN_MISSING_NOESCAPE = YES_ERROR;
				CLANG_WARN_NON_LITERAL_NULL_CONVERSION = YES_ERROR;
				CLANG_WARN_OBJC_EXPLICIT_OWNERSHIP_TYPE = YES;
				CLANG_WARN_OBJC_IMPLICIT_ATOMIC_PROPERTIES = YES;
				CLANG_WARN_OBJC_IMPLICIT_RETAIN_SELF = YES;
				CLANG_WARN_OBJC_INTERFACE_IVARS = YES_ERROR;
				CLANG_WARN_OBJC_LITERAL_CONVERSION = YES_ERROR;
				CLANG_WARN_OBJC_MISSING_PROPERTY_SYNTHESIS = YES;
				CLANG_WARN_OBJC_REPEATED_USE_OF_WEAK = YES_AGGRESSIVE;
				CLANG_WARN_OBJC_ROOT_CLASS = YES_ERROR;
				CLANG_WARN_PRAGMA_PACK = YES_ERROR;
				CLANG_WARN_QUOTED_INCLUDE_IN_FRAMEWORK_HEADER = YES_ERROR;
				CLANG_WARN_RANGE_LOOP_ANALYSIS = YES;
				CLANG_WARN_SEMICOLON_BEFORE_METHOD_BODY = YES;
				CLANG_WARN_STRICT_PROTOTYPES = YES_ERROR;
				CLANG_WARN_SUSPICIOUS_IMPLICIT_CONVERSION = YES_ERROR;
				CLANG_WARN_SUSPICIOUS_MOVE = YES;
				CLANG_WARN_UNGUARDED_AVAILABILITY = YES_AGGRESSIVE;
				CLANG_WARN_UNREACHABLE_CODE = YES_AGGRESSIVE;
				CLANG_WARN_VEXING_PARSE = YES_ERROR;
				CLANG_WARN__DUPLICATE_METHOD_MATCH = YES;
				CLANG_WARN__EXIT_TIME_DESTRUCTORS = YES;
				CODE_SIGN_STYLE = Automatic;
				COPY_PHASE_STRIP = NO;
				DEBUG_INFORMATION_FORMAT = dwarf;
				DEVELOPMENT_TEAM = "";
				DYLIB_COMPATIBILITY_VERSION = 1;
				ENABLE_STRICT_OBJC_MSGSEND = YES;
				ENABLE_TESTABILITY = YES;
				FRAMEWORK_SEARCH_PATHS = "$(inherited)";
				GCC_C_LANGUAGE_STANDARD = gnu11;
				GCC_NO_COMMON_BLOCKS = YES;
				GCC_OPTIMIZATION_LEVEL = 0;
				GCC_PREPROCESSOR_DEFINITIONS = (
					"DEBUG=1",
					"$(inherited)",
				);
				GCC_TREAT_IMPLICIT_FUNCTION_DECLARATIONS_AS_ERRORS = YES;
				GCC_TREAT_INCOMPATIBLE_POINTER_TYPE_WARNINGS_AS_ERRORS = YES;
				GCC_WARN_64_TO_32_BIT_CONVERSION = YES_ERROR;
				GCC_WARN_ABOUT_MISSING_FIELD_INITIALIZERS = YES;
				GCC_WARN_ABOUT_MISSING_NEWLINE = YES;
				GCC_WARN_ABOUT_MISSING_PROTOTYPES = YES;
				GCC_WARN_ABOUT_RETURN_TYPE = YES_ERROR;
				GCC_WARN_FOUR_CHARACTER_CONSTANTS = YES;
				GCC_WARN_HIDDEN_VIRTUAL_FUNCTIONS = YES;
				GCC_WARN_INITIALIZER_NOT_FULLY_BRACKETED = YES;
				GCC_WARN_NON_VIRTUAL_DESTRUCTOR = YES;
				GCC_WARN_SHADOW = YES;
				GCC_WARN_SIGN_COMPARE = YES;
				GCC_WARN_STRICT_SELECTOR_MATCH = YES;
				GCC_WARN_UNDECLARED_SELECTOR = YES;
				GCC_WARN_UNINITIALIZED_AUTOS = YES_AGGRESSIVE;
				GCC_WARN_UNKNOWN_PRAGMAS = YES;
				GCC_WARN_UNUSED_FUNCTION = YES;
				GCC_WARN_UNUSED_LABEL = YES;
				GCC_WARN_UNUSED_PARAMETER = YES;
				GCC_WARN_UNUSED_VARIABLE = YES;
				LOCALIZED_STRING_MACRO_NAMES = (
					NSLocalizedString,
					CFLocalizedString,
					LocalizedString,
				);
				MAIN_APP_BUNDLE_IDENTIFIER = "$(inherited).Loop";
				MTL_ENABLE_DEBUG_INFO = INCLUDE_SOURCE;
				MTL_FAST_MATH = YES;
				ONLY_ACTIVE_ARCH = YES;
				PROVISIONING_PROFILE = "";
				PROVISIONING_PROFILE_SPECIFIER = "";
				SDKROOT = iphoneos;
				SWIFT_ACTIVE_COMPILATION_CONDITIONS = "$(inherited) DEBUG";
				SWIFT_OPTIMIZATION_LEVEL = "-Onone";
				SWIFT_VERSION = 5.0;
				TARGETED_DEVICE_FAMILY = "1,2";
				VERSIONING_SYSTEM = "apple-generic";
				WARNING_CFLAGS = "-Wall";
				WATCHOS_DEPLOYMENT_TARGET = 7.1;
			};
			name = Debug;
		};
		43776FB51B8022E90074EA36 /* Release */ = {
			isa = XCBuildConfiguration;
			baseConfigurationReference = 437D9BA11D7B5203007245E8 /* Loop.xcconfig */;
			buildSettings = {
				ALWAYS_SEARCH_USER_PATHS = NO;
				APP_GROUP_IDENTIFIER = "group.$(MAIN_APP_BUNDLE_IDENTIFIER)Group";
				CLANG_ANALYZER_GCD_PERFORMANCE = YES;
				CLANG_ANALYZER_LOCALIZABILITY_EMPTY_CONTEXT = YES;
				CLANG_ANALYZER_LOCALIZABILITY_NONLOCALIZED = YES;
				CLANG_ANALYZER_NONNULL = YES;
				CLANG_ANALYZER_NUMBER_OBJECT_CONVERSION = YES_AGGRESSIVE;
				CLANG_ANALYZER_SECURITY_FLOATLOOPCOUNTER = YES;
				CLANG_ANALYZER_SECURITY_INSECUREAPI_RAND = YES;
				CLANG_ANALYZER_SECURITY_INSECUREAPI_STRCPY = YES;
				CLANG_CXX_LANGUAGE_STANDARD = "gnu++17";
				CLANG_CXX_LIBRARY = "libc++";
				CLANG_ENABLE_MODULES = YES;
				CLANG_ENABLE_OBJC_ARC = YES;
				CLANG_WARN_ASSIGN_ENUM = YES;
				CLANG_WARN_ATOMIC_IMPLICIT_SEQ_CST = YES;
				CLANG_WARN_BLOCK_CAPTURE_AUTORELEASING = YES_ERROR;
				CLANG_WARN_BOOL_CONVERSION = YES_ERROR;
				CLANG_WARN_COMMA = YES_ERROR;
				CLANG_WARN_CONSTANT_CONVERSION = YES_ERROR;
				CLANG_WARN_CXX0X_EXTENSIONS = YES;
				CLANG_WARN_DELETE_NON_VIRTUAL_DTOR = YES_ERROR;
				CLANG_WARN_DEPRECATED_OBJC_IMPLEMENTATIONS = YES;
				CLANG_WARN_DIRECT_OBJC_ISA_USAGE = YES_ERROR;
				CLANG_WARN_DOCUMENTATION_COMMENTS = YES;
				CLANG_WARN_EMPTY_BODY = YES;
				CLANG_WARN_ENUM_CONVERSION = YES_ERROR;
				CLANG_WARN_FLOAT_CONVERSION = YES_ERROR;
				CLANG_WARN_IMPLICIT_SIGN_CONVERSION = YES_ERROR;
				CLANG_WARN_INFINITE_RECURSION = YES;
				CLANG_WARN_INT_CONVERSION = YES_ERROR;
				CLANG_WARN_MISSING_NOESCAPE = YES_ERROR;
				CLANG_WARN_NON_LITERAL_NULL_CONVERSION = YES_ERROR;
				CLANG_WARN_OBJC_EXPLICIT_OWNERSHIP_TYPE = YES;
				CLANG_WARN_OBJC_IMPLICIT_ATOMIC_PROPERTIES = YES;
				CLANG_WARN_OBJC_IMPLICIT_RETAIN_SELF = YES;
				CLANG_WARN_OBJC_INTERFACE_IVARS = YES_ERROR;
				CLANG_WARN_OBJC_LITERAL_CONVERSION = YES_ERROR;
				CLANG_WARN_OBJC_MISSING_PROPERTY_SYNTHESIS = YES;
				CLANG_WARN_OBJC_REPEATED_USE_OF_WEAK = YES_AGGRESSIVE;
				CLANG_WARN_OBJC_ROOT_CLASS = YES_ERROR;
				CLANG_WARN_PRAGMA_PACK = YES_ERROR;
				CLANG_WARN_QUOTED_INCLUDE_IN_FRAMEWORK_HEADER = YES_ERROR;
				CLANG_WARN_RANGE_LOOP_ANALYSIS = YES;
				CLANG_WARN_SEMICOLON_BEFORE_METHOD_BODY = YES;
				CLANG_WARN_STRICT_PROTOTYPES = YES_ERROR;
				CLANG_WARN_SUSPICIOUS_IMPLICIT_CONVERSION = YES_ERROR;
				CLANG_WARN_SUSPICIOUS_MOVE = YES;
				CLANG_WARN_UNGUARDED_AVAILABILITY = YES_AGGRESSIVE;
				CLANG_WARN_UNREACHABLE_CODE = YES_AGGRESSIVE;
				CLANG_WARN_VEXING_PARSE = YES_ERROR;
				CLANG_WARN__DUPLICATE_METHOD_MATCH = YES;
				CLANG_WARN__EXIT_TIME_DESTRUCTORS = YES;
				CODE_SIGN_STYLE = Automatic;
				COPY_PHASE_STRIP = NO;
				DEVELOPMENT_TEAM = "";
				DYLIB_COMPATIBILITY_VERSION = 1;
				ENABLE_NS_ASSERTIONS = NO;
				ENABLE_STRICT_OBJC_MSGSEND = YES;
				FRAMEWORK_SEARCH_PATHS = "$(inherited)";
				GCC_C_LANGUAGE_STANDARD = gnu11;
				GCC_NO_COMMON_BLOCKS = YES;
				GCC_TREAT_IMPLICIT_FUNCTION_DECLARATIONS_AS_ERRORS = YES;
				GCC_TREAT_INCOMPATIBLE_POINTER_TYPE_WARNINGS_AS_ERRORS = YES;
				GCC_WARN_64_TO_32_BIT_CONVERSION = YES_ERROR;
				GCC_WARN_ABOUT_MISSING_FIELD_INITIALIZERS = YES;
				GCC_WARN_ABOUT_MISSING_NEWLINE = YES;
				GCC_WARN_ABOUT_MISSING_PROTOTYPES = YES;
				GCC_WARN_ABOUT_RETURN_TYPE = YES_ERROR;
				GCC_WARN_FOUR_CHARACTER_CONSTANTS = YES;
				GCC_WARN_HIDDEN_VIRTUAL_FUNCTIONS = YES;
				GCC_WARN_INITIALIZER_NOT_FULLY_BRACKETED = YES;
				GCC_WARN_NON_VIRTUAL_DESTRUCTOR = YES;
				GCC_WARN_SHADOW = YES;
				GCC_WARN_SIGN_COMPARE = YES;
				GCC_WARN_STRICT_SELECTOR_MATCH = YES;
				GCC_WARN_UNDECLARED_SELECTOR = YES;
				GCC_WARN_UNINITIALIZED_AUTOS = YES_AGGRESSIVE;
				GCC_WARN_UNKNOWN_PRAGMAS = YES;
				GCC_WARN_UNUSED_FUNCTION = YES;
				GCC_WARN_UNUSED_LABEL = YES;
				GCC_WARN_UNUSED_PARAMETER = YES;
				GCC_WARN_UNUSED_VARIABLE = YES;
				LOCALIZED_STRING_MACRO_NAMES = (
					NSLocalizedString,
					CFLocalizedString,
					LocalizedString,
				);
				MAIN_APP_BUNDLE_IDENTIFIER = "$(inherited).Loop";
				MTL_ENABLE_DEBUG_INFO = NO;
				MTL_FAST_MATH = YES;
				PROVISIONING_PROFILE = "";
				PROVISIONING_PROFILE_SPECIFIER = "";
				SDKROOT = iphoneos;
				SWIFT_COMPILATION_MODE = wholemodule;
				SWIFT_OPTIMIZATION_LEVEL = "-O";
				SWIFT_VERSION = 5.0;
				TARGETED_DEVICE_FAMILY = "1,2";
				VALIDATE_PRODUCT = YES;
				VERSIONING_SYSTEM = "apple-generic";
				WARNING_CFLAGS = "-Wall";
				WATCHOS_DEPLOYMENT_TARGET = 7.1;
			};
			name = Release;
		};
		43776FB71B8022E90074EA36 /* Debug */ = {
			isa = XCBuildConfiguration;
			buildSettings = {
				ALWAYS_EMBED_SWIFT_STANDARD_LIBRARIES = YES;
				ASSETCATALOG_COMPILER_APPICON_NAME = "$(APPICON_NAME)";
				CODE_SIGN_ENTITLEMENTS = "$(LOOP_ENTITLEMENTS)";
				CODE_SIGN_IDENTITY = "$(LOOP_CODE_SIGN_IDENTITY_DEBUG)";
				CODE_SIGN_STYLE = "$(LOOP_CODE_SIGN_STYLE)";
				DEBUG_INFORMATION_FORMAT = "dwarf-with-dsym";
				DEVELOPMENT_TEAM = "$(LOOP_DEVELOPMENT_TEAM)";
				FRAMEWORK_SEARCH_PATHS = "$(inherited)";
				INFOPLIST_FILE = Loop/Info.plist;
				LD_RUNPATH_SEARCH_PATHS = (
					"$(inherited)",
					"@executable_path/Frameworks",
				);
				OTHER_LDFLAGS = "";
				"OTHER_SWIFT_FLAGS[arch=*]" = "-DDEBUG";
				"OTHER_SWIFT_FLAGS[sdk=iphonesimulator*]" = "-D IOS_SIMULATOR -D DEBUG";
				PRODUCT_BUNDLE_IDENTIFIER = "$(MAIN_APP_BUNDLE_IDENTIFIER)";
				PRODUCT_NAME = "$(TARGET_NAME)";
				PROVISIONING_PROFILE_SPECIFIER = "$(LOOP_PROVISIONING_PROFILE_SPECIFIER_DEBUG)";
				TARGETED_DEVICE_FAMILY = 1;
			};
			name = Debug;
		};
		43776FB81B8022E90074EA36 /* Release */ = {
			isa = XCBuildConfiguration;
			buildSettings = {
				ALWAYS_EMBED_SWIFT_STANDARD_LIBRARIES = YES;
				ASSETCATALOG_COMPILER_APPICON_NAME = "$(APPICON_NAME)";
				CODE_SIGN_ENTITLEMENTS = "$(LOOP_ENTITLEMENTS)";
				CODE_SIGN_IDENTITY = "$(LOOP_CODE_SIGN_IDENTITY_RELEASE)";
				CODE_SIGN_STYLE = "$(LOOP_CODE_SIGN_STYLE)";
				DEVELOPMENT_TEAM = "$(LOOP_DEVELOPMENT_TEAM)";
				FRAMEWORK_SEARCH_PATHS = "$(inherited)";
				INFOPLIST_FILE = Loop/Info.plist;
				LD_RUNPATH_SEARCH_PATHS = (
					"$(inherited)",
					"@executable_path/Frameworks",
				);
				OTHER_LDFLAGS = "";
				PRODUCT_BUNDLE_IDENTIFIER = "$(MAIN_APP_BUNDLE_IDENTIFIER)";
				PRODUCT_NAME = "$(TARGET_NAME)";
				PROVISIONING_PROFILE_SPECIFIER = "$(LOOP_PROVISIONING_PROFILE_SPECIFIER_RELEASE)";
				TARGETED_DEVICE_FAMILY = 1;
			};
			name = Release;
		};
		43A943961B926B7B0051FA24 /* Debug */ = {
			isa = XCBuildConfiguration;
			buildSettings = {
				ASSETCATALOG_COMPILER_COMPLICATION_NAME = Complication;
				CODE_SIGN_ENTITLEMENTS = "WatchApp Extension/WatchApp Extension.entitlements";
				CODE_SIGN_IDENTITY = "$(LOOP_CODE_SIGN_IDENTITY_DEBUG)";
				CODE_SIGN_STYLE = "$(LOOP_CODE_SIGN_STYLE)";
				DEVELOPMENT_TEAM = "$(LOOP_DEVELOPMENT_TEAM)";
				FRAMEWORK_SEARCH_PATHS = "";
				INFOPLIST_FILE = "WatchApp Extension/Info.plist";
				LD_RUNPATH_SEARCH_PATHS = (
					"$(inherited)",
					"@executable_path/Frameworks",
					"@executable_path/../../Frameworks",
				);
				PRODUCT_BUNDLE_IDENTIFIER = "$(MAIN_APP_BUNDLE_IDENTIFIER).LoopWatch.watchkitextension";
				PRODUCT_NAME = "$(TARGET_NAME)";
				PROVISIONING_PROFILE_SPECIFIER = "$(LOOP_PROVISIONING_PROFILE_SPECIFIER_WATCHAPP_EXTENSION_DEBUG)";
				SDKROOT = watchos;
				SKIP_INSTALL = YES;
				SWIFT_INSTALL_OBJC_HEADER = NO;
				SWIFT_OBJC_BRIDGING_HEADER = "WatchApp Extension/Extensions/WatchApp Extension-Bridging-Header.h";
				SWIFT_PRECOMPILE_BRIDGING_HEADER = NO;
				TARGETED_DEVICE_FAMILY = 4;
			};
			name = Debug;
		};
		43A943971B926B7B0051FA24 /* Release */ = {
			isa = XCBuildConfiguration;
			buildSettings = {
				ASSETCATALOG_COMPILER_COMPLICATION_NAME = Complication;
				CODE_SIGN_ENTITLEMENTS = "WatchApp Extension/WatchApp Extension.entitlements";
				CODE_SIGN_IDENTITY = "$(LOOP_CODE_SIGN_IDENTITY_RELEASE)";
				CODE_SIGN_STYLE = "$(LOOP_CODE_SIGN_STYLE)";
				DEVELOPMENT_TEAM = "$(LOOP_DEVELOPMENT_TEAM)";
				FRAMEWORK_SEARCH_PATHS = "";
				INFOPLIST_FILE = "WatchApp Extension/Info.plist";
				LD_RUNPATH_SEARCH_PATHS = (
					"$(inherited)",
					"@executable_path/Frameworks",
					"@executable_path/../../Frameworks",
				);
				PRODUCT_BUNDLE_IDENTIFIER = "$(MAIN_APP_BUNDLE_IDENTIFIER).LoopWatch.watchkitextension";
				PRODUCT_NAME = "$(TARGET_NAME)";
				PROVISIONING_PROFILE_SPECIFIER = "$(LOOP_PROVISIONING_PROFILE_SPECIFIER_WATCHAPP_EXTENSION_RELEASE)";
				SDKROOT = watchos;
				SKIP_INSTALL = YES;
				SWIFT_INSTALL_OBJC_HEADER = NO;
				SWIFT_OBJC_BRIDGING_HEADER = "WatchApp Extension/Extensions/WatchApp Extension-Bridging-Header.h";
				SWIFT_PRECOMPILE_BRIDGING_HEADER = NO;
				TARGETED_DEVICE_FAMILY = 4;
			};
			name = Release;
		};
		43A9439A1B926B7B0051FA24 /* Debug */ = {
			isa = XCBuildConfiguration;
			buildSettings = {
				ALWAYS_EMBED_SWIFT_STANDARD_LIBRARIES = YES;
				ASSETCATALOG_COMPILER_APPICON_NAME = "$(APPICON_NAME)";
				CODE_SIGN_IDENTITY = "$(LOOP_CODE_SIGN_IDENTITY_DEBUG)";
				CODE_SIGN_STYLE = "$(LOOP_CODE_SIGN_STYLE)";
				DEVELOPMENT_TEAM = "$(LOOP_DEVELOPMENT_TEAM)";
				FRAMEWORK_SEARCH_PATHS = "";
				IBSC_MODULE = WatchApp_Extension;
				INFOPLIST_FILE = WatchApp/Info.plist;
				LD_RUNPATH_SEARCH_PATHS = (
					"$(inherited)",
					"@executable_path/Frameworks",
				);
				PRODUCT_BUNDLE_IDENTIFIER = "$(MAIN_APP_BUNDLE_IDENTIFIER).LoopWatch";
				PRODUCT_NAME = "$(TARGET_NAME)";
				PROVISIONING_PROFILE_SPECIFIER = "$(LOOP_PROVISIONING_PROFILE_SPECIFIER_WATCHAPP_DEBUG)";
				SDKROOT = watchos;
				SKIP_INSTALL = YES;
				TARGETED_DEVICE_FAMILY = 4;
			};
			name = Debug;
		};
		43A9439B1B926B7B0051FA24 /* Release */ = {
			isa = XCBuildConfiguration;
			buildSettings = {
				ALWAYS_EMBED_SWIFT_STANDARD_LIBRARIES = YES;
				ASSETCATALOG_COMPILER_APPICON_NAME = "$(APPICON_NAME)";
				CODE_SIGN_IDENTITY = "$(LOOP_CODE_SIGN_IDENTITY_RELEASE)";
				CODE_SIGN_STYLE = "$(LOOP_CODE_SIGN_STYLE)";
				DEVELOPMENT_TEAM = "$(LOOP_DEVELOPMENT_TEAM)";
				FRAMEWORK_SEARCH_PATHS = "";
				IBSC_MODULE = WatchApp_Extension;
				INFOPLIST_FILE = WatchApp/Info.plist;
				LD_RUNPATH_SEARCH_PATHS = (
					"$(inherited)",
					"@executable_path/Frameworks",
				);
				PRODUCT_BUNDLE_IDENTIFIER = "$(MAIN_APP_BUNDLE_IDENTIFIER).LoopWatch";
				PRODUCT_NAME = "$(TARGET_NAME)";
				PROVISIONING_PROFILE_SPECIFIER = "$(LOOP_PROVISIONING_PROFILE_SPECIFIER_WATCHAPP_RELEASE)";
				SDKROOT = watchos;
				SKIP_INSTALL = YES;
				TARGETED_DEVICE_FAMILY = 4;
			};
			name = Release;
		};
		43D9002821EB209400AF44BF /* Debug */ = {
			isa = XCBuildConfiguration;
			buildSettings = {
				APPLICATION_EXTENSION_API_ONLY = YES;
				CLANG_ENABLE_OBJC_WEAK = YES;
				DEFINES_MODULE = YES;
				DYLIB_INSTALL_NAME_BASE = "@rpath";
				FRAMEWORK_SEARCH_PATHS = "";
				INFOPLIST_FILE = LoopCore/Info.plist;
				INSTALL_PATH = "$(LOCAL_LIBRARY_DIR)/Frameworks";
				LD_NO_PIE = NO;
				LD_RUNPATH_SEARCH_PATHS = (
					"$(inherited)",
					"@executable_path/Frameworks",
					"@loader_path/Frameworks",
				);
				PRODUCT_BUNDLE_IDENTIFIER = com.loopkit.LoopCore;
				PRODUCT_NAME = LoopCore;
				SDKROOT = watchos;
				SKIP_INSTALL = YES;
				SWIFT_INSTALL_OBJC_HEADER = NO;
				TARGETED_DEVICE_FAMILY = 4;
			};
			name = Debug;
		};
		43D9002921EB209400AF44BF /* Release */ = {
			isa = XCBuildConfiguration;
			buildSettings = {
				APPLICATION_EXTENSION_API_ONLY = YES;
				CLANG_ENABLE_OBJC_WEAK = YES;
				DEFINES_MODULE = YES;
				DYLIB_INSTALL_NAME_BASE = "@rpath";
				FRAMEWORK_SEARCH_PATHS = "";
				INFOPLIST_FILE = LoopCore/Info.plist;
				INSTALL_PATH = "$(LOCAL_LIBRARY_DIR)/Frameworks";
				LD_NO_PIE = NO;
				LD_RUNPATH_SEARCH_PATHS = (
					"$(inherited)",
					"@executable_path/Frameworks",
					"@loader_path/Frameworks",
				);
				PRODUCT_BUNDLE_IDENTIFIER = com.loopkit.LoopCore;
				PRODUCT_NAME = LoopCore;
				SDKROOT = watchos;
				SKIP_INSTALL = YES;
				SWIFT_INSTALL_OBJC_HEADER = NO;
				TARGETED_DEVICE_FAMILY = 4;
			};
			name = Release;
		};
		43D9FFB121EA9A0F00AF44BF /* Debug */ = {
			isa = XCBuildConfiguration;
			buildSettings = {
				ALWAYS_EMBED_SWIFT_STANDARD_LIBRARIES = YES;
				ASSETCATALOG_COMPILER_APPICON_NAME = AppIcon;
				CLANG_ENABLE_OBJC_WEAK = YES;
				CODE_SIGN_ENTITLEMENTS = Learn/Learn.entitlements;
				DEVELOPMENT_TEAM = "$(LOOP_DEVELOPMENT_TEAM)";
				INFOPLIST_FILE = Learn/Info.plist;
				LD_RUNPATH_SEARCH_PATHS = (
					"$(inherited)",
					"@executable_path/Frameworks",
				);
				PRODUCT_BUNDLE_IDENTIFIER = "$(MAIN_APP_BUNDLE_IDENTIFIER)Learn";
				PRODUCT_NAME = "$(TARGET_NAME)";
				TARGETED_DEVICE_FAMILY = "1,2";
			};
			name = Debug;
		};
		43D9FFB221EA9A0F00AF44BF /* Release */ = {
			isa = XCBuildConfiguration;
			buildSettings = {
				ALWAYS_EMBED_SWIFT_STANDARD_LIBRARIES = YES;
				ASSETCATALOG_COMPILER_APPICON_NAME = AppIcon;
				CLANG_ENABLE_OBJC_WEAK = YES;
				CODE_SIGN_ENTITLEMENTS = Learn/Learn.entitlements;
				DEVELOPMENT_TEAM = "$(LOOP_DEVELOPMENT_TEAM)";
				INFOPLIST_FILE = Learn/Info.plist;
				LD_RUNPATH_SEARCH_PATHS = (
					"$(inherited)",
					"@executable_path/Frameworks",
				);
				PRODUCT_BUNDLE_IDENTIFIER = "$(MAIN_APP_BUNDLE_IDENTIFIER)Learn";
				PRODUCT_NAME = "$(TARGET_NAME)";
				TARGETED_DEVICE_FAMILY = "1,2";
			};
			name = Release;
		};
		43D9FFD921EAE05D00AF44BF /* Debug */ = {
			isa = XCBuildConfiguration;
			buildSettings = {
				APPLICATION_EXTENSION_API_ONLY = YES;
				CLANG_ENABLE_OBJC_WEAK = YES;
				DEFINES_MODULE = YES;
				DYLIB_INSTALL_NAME_BASE = "@rpath";
				INFOPLIST_FILE = LoopCore/Info.plist;
				INSTALL_PATH = "$(LOCAL_LIBRARY_DIR)/Frameworks";
				LD_RUNPATH_SEARCH_PATHS = (
					"$(inherited)",
					"@executable_path/Frameworks",
					"@loader_path/Frameworks",
				);
				PRODUCT_BUNDLE_IDENTIFIER = com.loopkit.LoopCore;
				PRODUCT_NAME = "$(TARGET_NAME:c99extidentifier)";
				SKIP_INSTALL = YES;
				SWIFT_INSTALL_OBJC_HEADER = NO;
			};
			name = Debug;
		};
		43D9FFDA21EAE05D00AF44BF /* Release */ = {
			isa = XCBuildConfiguration;
			buildSettings = {
				APPLICATION_EXTENSION_API_ONLY = YES;
				CLANG_ENABLE_OBJC_WEAK = YES;
				DEFINES_MODULE = YES;
				DYLIB_INSTALL_NAME_BASE = "@rpath";
				INFOPLIST_FILE = LoopCore/Info.plist;
				INSTALL_PATH = "$(LOCAL_LIBRARY_DIR)/Frameworks";
				LD_RUNPATH_SEARCH_PATHS = (
					"$(inherited)",
					"@executable_path/Frameworks",
					"@loader_path/Frameworks",
				);
				PRODUCT_BUNDLE_IDENTIFIER = com.loopkit.LoopCore;
				PRODUCT_NAME = "$(TARGET_NAME:c99extidentifier)";
				SKIP_INSTALL = YES;
				SWIFT_INSTALL_OBJC_HEADER = NO;
			};
			name = Release;
		};
		43E2D8D71D20BF42004DA55F /* Debug */ = {
			isa = XCBuildConfiguration;
			buildSettings = {
				DEVELOPMENT_TEAM = "$(LOOP_DEVELOPMENT_TEAM)";
				INFOPLIST_FILE = DoseMathTests/Info.plist;
				LD_RUNPATH_SEARCH_PATHS = (
					"$(inherited)",
					"@loader_path/Frameworks",
				);
				PRODUCT_BUNDLE_IDENTIFIER = com.loopkit.DoseMathTests;
				PRODUCT_NAME = "$(TARGET_NAME)";
				SWIFT_INSTALL_OBJC_HEADER = NO;
			};
			name = Debug;
		};
		43E2D8D81D20BF42004DA55F /* Release */ = {
			isa = XCBuildConfiguration;
			buildSettings = {
				DEVELOPMENT_TEAM = "$(LOOP_DEVELOPMENT_TEAM)";
				INFOPLIST_FILE = DoseMathTests/Info.plist;
				LD_RUNPATH_SEARCH_PATHS = (
					"$(inherited)",
					"@loader_path/Frameworks",
				);
				PRODUCT_BUNDLE_IDENTIFIER = com.loopkit.DoseMathTests;
				PRODUCT_NAME = "$(TARGET_NAME)";
				SWIFT_INSTALL_OBJC_HEADER = NO;
			};
			name = Release;
		};
		43E2D9131D20C581004DA55F /* Debug */ = {
			isa = XCBuildConfiguration;
			buildSettings = {
				BUNDLE_LOADER = "$(TEST_HOST)";
				DEVELOPMENT_TEAM = "$(LOOP_DEVELOPMENT_TEAM)";
				INFOPLIST_FILE = LoopTests/Info.plist;
				LD_RUNPATH_SEARCH_PATHS = (
					"$(inherited)",
					"@executable_path/Frameworks",
					"@loader_path/Frameworks",
				);
				PRODUCT_BUNDLE_IDENTIFIER = com.loopkit.LoopTests;
				PRODUCT_NAME = "$(TARGET_NAME)";
				SWIFT_INSTALL_OBJC_HEADER = NO;
				TEST_HOST = "$(BUILT_PRODUCTS_DIR)/Loop.app/Loop";
			};
			name = Debug;
		};
		43E2D9141D20C581004DA55F /* Release */ = {
			isa = XCBuildConfiguration;
			buildSettings = {
				BUNDLE_LOADER = "$(TEST_HOST)";
				DEVELOPMENT_TEAM = "$(LOOP_DEVELOPMENT_TEAM)";
				INFOPLIST_FILE = LoopTests/Info.plist;
				LD_RUNPATH_SEARCH_PATHS = (
					"$(inherited)",
					"@executable_path/Frameworks",
					"@loader_path/Frameworks",
				);
				ONLY_ACTIVE_ARCH = YES;
				PRODUCT_BUNDLE_IDENTIFIER = com.loopkit.LoopTests;
				PRODUCT_NAME = "$(TARGET_NAME)";
				SWIFT_INSTALL_OBJC_HEADER = NO;
				TEST_HOST = "$(BUILT_PRODUCTS_DIR)/Loop.app/Loop";
			};
			name = Release;
		};
		4F70C1E91DE8DCA8006380B7 /* Debug */ = {
			isa = XCBuildConfiguration;
			buildSettings = {
				CODE_SIGN_ENTITLEMENTS = "Loop Status Extension/Loop Status Extension.entitlements";
				CODE_SIGN_IDENTITY = "$(LOOP_CODE_SIGN_IDENTITY_DEBUG)";
				CODE_SIGN_STYLE = "$(LOOP_CODE_SIGN_STYLE)";
				DEVELOPMENT_TEAM = "$(LOOP_DEVELOPMENT_TEAM)";
				ENABLE_BITCODE = NO;
				INFOPLIST_FILE = "Loop Status Extension/Info.plist";
				LD_RUNPATH_SEARCH_PATHS = (
					"$(inherited)",
					"@executable_path/Frameworks",
					"@executable_path/../../Frameworks",
				);
				PRODUCT_BUNDLE_IDENTIFIER = "$(MAIN_APP_BUNDLE_IDENTIFIER).statuswidget";
				PRODUCT_NAME = "$(TARGET_NAME)";
				PROVISIONING_PROFILE_SPECIFIER = "$(LOOP_PROVISIONING_PROFILE_SPECIFIER_STATUS_EXTENSION_DEBUG)";
				SKIP_INSTALL = YES;
				TARGETED_DEVICE_FAMILY = 1;
			};
			name = Debug;
		};
		4F70C1EA1DE8DCA8006380B7 /* Release */ = {
			isa = XCBuildConfiguration;
			buildSettings = {
				CODE_SIGN_ENTITLEMENTS = "Loop Status Extension/Loop Status Extension.entitlements";
				CODE_SIGN_IDENTITY = "$(LOOP_CODE_SIGN_IDENTITY_RELEASE)";
				CODE_SIGN_STYLE = "$(LOOP_CODE_SIGN_STYLE)";
				DEVELOPMENT_TEAM = "$(LOOP_DEVELOPMENT_TEAM)";
				ENABLE_BITCODE = NO;
				INFOPLIST_FILE = "Loop Status Extension/Info.plist";
				LD_RUNPATH_SEARCH_PATHS = (
					"$(inherited)",
					"@executable_path/Frameworks",
					"@executable_path/../../Frameworks",
				);
				PRODUCT_BUNDLE_IDENTIFIER = "$(MAIN_APP_BUNDLE_IDENTIFIER).statuswidget";
				PRODUCT_NAME = "$(TARGET_NAME)";
				PROVISIONING_PROFILE_SPECIFIER = "$(LOOP_PROVISIONING_PROFILE_SPECIFIER_STATUS_EXTENSION_RELEASE)";
				SKIP_INSTALL = YES;
				TARGETED_DEVICE_FAMILY = 1;
			};
			name = Release;
		};
		4F7528901DFE1DC600C322D6 /* Debug */ = {
			isa = XCBuildConfiguration;
			buildSettings = {
				APPLICATION_EXTENSION_API_ONLY = YES;
				DEFINES_MODULE = YES;
				DYLIB_INSTALL_NAME_BASE = "@rpath";
				INFOPLIST_FILE = LoopUI/Info.plist;
				INSTALL_PATH = "$(LOCAL_LIBRARY_DIR)/Frameworks";
				LD_RUNPATH_SEARCH_PATHS = (
					"$(inherited)",
					"@executable_path/Frameworks",
					"@loader_path/Frameworks",
				);
				PRODUCT_BUNDLE_IDENTIFIER = "$(MAIN_APP_BUNDLE_IDENTIFIER).LoopUI";
				PRODUCT_NAME = "$(TARGET_NAME)";
				SKIP_INSTALL = YES;
				SWIFT_INSTALL_OBJC_HEADER = NO;
			};
			name = Debug;
		};
		4F7528911DFE1DC600C322D6 /* Release */ = {
			isa = XCBuildConfiguration;
			buildSettings = {
				APPLICATION_EXTENSION_API_ONLY = YES;
				DEFINES_MODULE = YES;
				DYLIB_INSTALL_NAME_BASE = "@rpath";
				INFOPLIST_FILE = LoopUI/Info.plist;
				INSTALL_PATH = "$(LOCAL_LIBRARY_DIR)/Frameworks";
				LD_RUNPATH_SEARCH_PATHS = (
					"$(inherited)",
					"@executable_path/Frameworks",
					"@loader_path/Frameworks",
				);
				PRODUCT_BUNDLE_IDENTIFIER = "$(MAIN_APP_BUNDLE_IDENTIFIER).LoopUI";
				PRODUCT_NAME = "$(TARGET_NAME)";
				SKIP_INSTALL = YES;
				SWIFT_INSTALL_OBJC_HEADER = NO;
			};
			name = Release;
		};
		E9B07F95253BBA6500BAD8F8 /* Debug */ = {
			isa = XCBuildConfiguration;
			buildSettings = {
				CODE_SIGN_ENTITLEMENTS = "Loop Intent Extension/Loop Intent Extension.entitlements";
				CODE_SIGN_IDENTITY = "$(LOOP_CODE_SIGN_IDENTITY_DEBUG)";
				CODE_SIGN_STYLE = "$(LOOP_CODE_SIGN_STYLE)";
				DEVELOPMENT_TEAM = "$(LOOP_DEVELOPMENT_TEAM)";
				ENABLE_BITCODE = NO;
				FRAMEWORK_SEARCH_PATHS = "$(inherited)";
				INFOPLIST_FILE = "Loop Intent Extension/Info.plist";
				LD_RUNPATH_SEARCH_PATHS = (
					"$(inherited)",
					"@executable_path/Frameworks",
					"@executable_path/../../Frameworks",
				);
				PRODUCT_BUNDLE_IDENTIFIER = "$(MAIN_APP_BUNDLE_IDENTIFIER).Loop-Intent-Extension";
				PRODUCT_NAME = "$(TARGET_NAME)";
				PROVISIONING_PROFILE_SPECIFIER = "$(LOOP_PROVISIONING_PROFILE_SPECIFIER_INTENT_EXTENSION_DEBUG)";
				SKIP_INSTALL = YES;
				TARGETED_DEVICE_FAMILY = 1;
			};
			name = Debug;
		};
		E9B07F96253BBA6500BAD8F8 /* Release */ = {
			isa = XCBuildConfiguration;
			buildSettings = {
				CODE_SIGN_ENTITLEMENTS = "Loop Intent Extension/Loop Intent Extension.entitlements";
				CODE_SIGN_IDENTITY = "$(LOOP_CODE_SIGN_IDENTITY_RELEASE)";
				CODE_SIGN_STYLE = "$(LOOP_CODE_SIGN_STYLE)";
				DEVELOPMENT_TEAM = "$(LOOP_DEVELOPMENT_TEAM)";
				ENABLE_BITCODE = NO;
				FRAMEWORK_SEARCH_PATHS = "$(inherited)";
				INFOPLIST_FILE = "Loop Intent Extension/Info.plist";
				LD_RUNPATH_SEARCH_PATHS = (
					"$(inherited)",
					"@executable_path/Frameworks",
					"@executable_path/../../Frameworks",
				);
				PRODUCT_BUNDLE_IDENTIFIER = "$(MAIN_APP_BUNDLE_IDENTIFIER).Loop-Intent-Extension";
				PRODUCT_NAME = "$(TARGET_NAME)";
				PROVISIONING_PROFILE_SPECIFIER = "$(LOOP_PROVISIONING_PROFILE_SPECIFIER_INTENT_EXTENSION_RELEASE)";
				SKIP_INSTALL = YES;
				TARGETED_DEVICE_FAMILY = 1;
			};
			name = Release;
		};
/* End XCBuildConfiguration section */

/* Begin XCConfigurationList section */
		43776F871B8022E90074EA36 /* Build configuration list for PBXProject "Loop" */ = {
			isa = XCConfigurationList;
			buildConfigurations = (
				43776FB41B8022E90074EA36 /* Debug */,
				43776FB51B8022E90074EA36 /* Release */,
			);
			defaultConfigurationIsVisible = 0;
			defaultConfigurationName = Release;
		};
		43776FB61B8022E90074EA36 /* Build configuration list for PBXNativeTarget "Loop" */ = {
			isa = XCConfigurationList;
			buildConfigurations = (
				43776FB71B8022E90074EA36 /* Debug */,
				43776FB81B8022E90074EA36 /* Release */,
			);
			defaultConfigurationIsVisible = 0;
			defaultConfigurationName = Release;
		};
		43A943951B926B7B0051FA24 /* Build configuration list for PBXNativeTarget "WatchApp Extension" */ = {
			isa = XCConfigurationList;
			buildConfigurations = (
				43A943961B926B7B0051FA24 /* Debug */,
				43A943971B926B7B0051FA24 /* Release */,
			);
			defaultConfigurationIsVisible = 0;
			defaultConfigurationName = Release;
		};
		43A943991B926B7B0051FA24 /* Build configuration list for PBXNativeTarget "WatchApp" */ = {
			isa = XCConfigurationList;
			buildConfigurations = (
				43A9439A1B926B7B0051FA24 /* Debug */,
				43A9439B1B926B7B0051FA24 /* Release */,
			);
			defaultConfigurationIsVisible = 0;
			defaultConfigurationName = Release;
		};
		43D9002721EB209400AF44BF /* Build configuration list for PBXNativeTarget "LoopCore-watchOS" */ = {
			isa = XCConfigurationList;
			buildConfigurations = (
				43D9002821EB209400AF44BF /* Debug */,
				43D9002921EB209400AF44BF /* Release */,
			);
			defaultConfigurationIsVisible = 0;
			defaultConfigurationName = Release;
		};
		43D9FFB321EA9A0F00AF44BF /* Build configuration list for PBXNativeTarget "Learn" */ = {
			isa = XCConfigurationList;
			buildConfigurations = (
				43D9FFB121EA9A0F00AF44BF /* Debug */,
				43D9FFB221EA9A0F00AF44BF /* Release */,
			);
			defaultConfigurationIsVisible = 0;
			defaultConfigurationName = Release;
		};
		43D9FFD821EAE05D00AF44BF /* Build configuration list for PBXNativeTarget "LoopCore" */ = {
			isa = XCConfigurationList;
			buildConfigurations = (
				43D9FFD921EAE05D00AF44BF /* Debug */,
				43D9FFDA21EAE05D00AF44BF /* Release */,
			);
			defaultConfigurationIsVisible = 0;
			defaultConfigurationName = Release;
		};
		43E2D8D61D20BF42004DA55F /* Build configuration list for PBXNativeTarget "DoseMathTests" */ = {
			isa = XCConfigurationList;
			buildConfigurations = (
				43E2D8D71D20BF42004DA55F /* Debug */,
				43E2D8D81D20BF42004DA55F /* Release */,
			);
			defaultConfigurationIsVisible = 0;
			defaultConfigurationName = Release;
		};
		43E2D9121D20C581004DA55F /* Build configuration list for PBXNativeTarget "LoopTests" */ = {
			isa = XCConfigurationList;
			buildConfigurations = (
				43E2D9131D20C581004DA55F /* Debug */,
				43E2D9141D20C581004DA55F /* Release */,
			);
			defaultConfigurationIsVisible = 0;
			defaultConfigurationName = Release;
		};
		4F70C1EB1DE8DCA8006380B7 /* Build configuration list for PBXNativeTarget "Loop Status Extension" */ = {
			isa = XCConfigurationList;
			buildConfigurations = (
				4F70C1E91DE8DCA8006380B7 /* Debug */,
				4F70C1EA1DE8DCA8006380B7 /* Release */,
			);
			defaultConfigurationIsVisible = 0;
			defaultConfigurationName = Release;
		};
		4F7528921DFE1DC600C322D6 /* Build configuration list for PBXNativeTarget "LoopUI" */ = {
			isa = XCConfigurationList;
			buildConfigurations = (
				4F7528901DFE1DC600C322D6 /* Debug */,
				4F7528911DFE1DC600C322D6 /* Release */,
			);
			defaultConfigurationIsVisible = 0;
			defaultConfigurationName = Release;
		};
		E9B07F9A253BBA6500BAD8F8 /* Build configuration list for PBXNativeTarget "Loop Intent Extension" */ = {
			isa = XCConfigurationList;
			buildConfigurations = (
				E9B07F95253BBA6500BAD8F8 /* Debug */,
				E9B07F96253BBA6500BAD8F8 /* Release */,
			);
			defaultConfigurationIsVisible = 0;
			defaultConfigurationName = Release;
		};
/* End XCConfigurationList section */

/* Begin XCRemoteSwiftPackageReference section */
		C1CCF10B2858F4F70035389C /* XCRemoteSwiftPackageReference "SwiftCharts" */ = {
			isa = XCRemoteSwiftPackageReference;
			repositoryURL = "https://github.com/ivanschuetz/SwiftCharts";
			requirement = {
				branch = master;
				kind = branch;
			};
		};
/* End XCRemoteSwiftPackageReference section */

/* Begin XCSwiftPackageProductDependency section */
		C11B9D5A286778A800500CF8 /* SwiftCharts */ = {
			isa = XCSwiftPackageProductDependency;
			package = C1CCF10B2858F4F70035389C /* XCRemoteSwiftPackageReference "SwiftCharts" */;
			productName = SwiftCharts;
		};
		C1CCF1162858FBAD0035389C /* SwiftCharts */ = {
			isa = XCSwiftPackageProductDependency;
			package = C1CCF10B2858F4F70035389C /* XCRemoteSwiftPackageReference "SwiftCharts" */;
			productName = SwiftCharts;
		};
		C1E3DC4628595FAA00CA19FF /* SwiftCharts */ = {
			isa = XCSwiftPackageProductDependency;
			package = C1CCF10B2858F4F70035389C /* XCRemoteSwiftPackageReference "SwiftCharts" */;
			productName = SwiftCharts;
		};
		C1F00C5F285A802A006302C5 /* SwiftCharts */ = {
			isa = XCSwiftPackageProductDependency;
			package = C1CCF10B2858F4F70035389C /* XCRemoteSwiftPackageReference "SwiftCharts" */;
			productName = SwiftCharts;
		};
/* End XCSwiftPackageProductDependency section */

/* Begin XCVersionGroup section */
		1D080CBB2473214A00356610 /* AlertStore.xcdatamodeld */ = {
			isa = XCVersionGroup;
			children = (
				1D080CBC2473214A00356610 /* AlertStore.xcdatamodel */,
			);
			currentVersion = 1D080CBC2473214A00356610 /* AlertStore.xcdatamodel */;
			path = AlertStore.xcdatamodeld;
			sourceTree = "<group>";
			versionGroupType = wrapper.xcdatamodel;
		};
/* End XCVersionGroup section */
	};
	rootObject = 43776F841B8022E90074EA36 /* Project object */;
}<|MERGE_RESOLUTION|>--- conflicted
+++ resolved
@@ -440,15 +440,12 @@
 		C13BAD941E8009B000050CB5 /* NumberFormatter.swift in Sources */ = {isa = PBXBuildFile; fileRef = 43BFF0B31E45C1BE00FF19A9 /* NumberFormatter.swift */; };
 		C13DA2B024F6C7690098BB29 /* UIViewController.swift in Sources */ = {isa = PBXBuildFile; fileRef = C13DA2AF24F6C7690098BB29 /* UIViewController.swift */; };
 		C148CEE724FD91BD00711B3B /* DeliveryUncertaintyAlertManager.swift in Sources */ = {isa = PBXBuildFile; fileRef = C148CEE624FD91BD00711B3B /* DeliveryUncertaintyAlertManager.swift */; };
-<<<<<<< HEAD
 		C1549B782837DF4E002B190C /* LoopAlertManagerTests.swift in Sources */ = {isa = PBXBuildFile; fileRef = C1549B772837DF4E002B190C /* LoopAlertManagerTests.swift */; };
 		C159C825286785E000A86EC0 /* LoopUI.framework in Frameworks */ = {isa = PBXBuildFile; fileRef = 4F75288B1DFE1DC600C322D6 /* LoopUI.framework */; };
 		C159C828286785E100A86EC0 /* LoopKitUI.framework in Frameworks */ = {isa = PBXBuildFile; fileRef = C159C8192867857000A86EC0 /* LoopKitUI.framework */; };
 		C159C82A286785E300A86EC0 /* MockKitUI.framework in Frameworks */ = {isa = PBXBuildFile; fileRef = C159C8212867859800A86EC0 /* MockKitUI.framework */; };
 		C159C82D2867876500A86EC0 /* NotificationCenter.framework in Frameworks */ = {isa = PBXBuildFile; fileRef = 4F70C1DD1DE8DCA7006380B7 /* NotificationCenter.framework */; };
 		C159C82F286787EF00A86EC0 /* LoopKit.framework in Frameworks */ = {isa = PBXBuildFile; fileRef = C159C82E286787EF00A86EC0 /* LoopKit.framework */; };
-=======
->>>>>>> 3efadb73
 		C165756F2534C468004AE16E /* SimpleBolusViewModelTests.swift in Sources */ = {isa = PBXBuildFile; fileRef = C165756E2534C468004AE16E /* SimpleBolusViewModelTests.swift */; };
 		C16575712538A36B004AE16E /* CGMStalenessMonitor.swift in Sources */ = {isa = PBXBuildFile; fileRef = C16575702538A36B004AE16E /* CGMStalenessMonitor.swift */; };
 		C16575732538AFF6004AE16E /* CGMStalenessMonitorTests.swift in Sources */ = {isa = PBXBuildFile; fileRef = C16575722538AFF6004AE16E /* CGMStalenessMonitorTests.swift */; };
@@ -1393,13 +1390,10 @@
 		C12F21A61DFA79CB00748193 /* recommend_temp_basal_very_low_end_in_range.json */ = {isa = PBXFileReference; fileEncoding = 4; lastKnownFileType = text.json; path = recommend_temp_basal_very_low_end_in_range.json; sourceTree = "<group>"; };
 		C13DA2AF24F6C7690098BB29 /* UIViewController.swift */ = {isa = PBXFileReference; lastKnownFileType = sourcecode.swift; path = UIViewController.swift; sourceTree = "<group>"; };
 		C148CEE624FD91BD00711B3B /* DeliveryUncertaintyAlertManager.swift */ = {isa = PBXFileReference; lastKnownFileType = sourcecode.swift; path = DeliveryUncertaintyAlertManager.swift; sourceTree = "<group>"; };
-<<<<<<< HEAD
 		C1549B772837DF4E002B190C /* LoopAlertManagerTests.swift */ = {isa = PBXFileReference; lastKnownFileType = sourcecode.swift; path = LoopAlertManagerTests.swift; sourceTree = "<group>"; };
 		C159C8192867857000A86EC0 /* LoopKitUI.framework */ = {isa = PBXFileReference; explicitFileType = wrapper.framework; path = LoopKitUI.framework; sourceTree = BUILT_PRODUCTS_DIR; };
 		C159C8212867859800A86EC0 /* MockKitUI.framework */ = {isa = PBXFileReference; explicitFileType = wrapper.framework; path = MockKitUI.framework; sourceTree = BUILT_PRODUCTS_DIR; };
 		C159C82E286787EF00A86EC0 /* LoopKit.framework */ = {isa = PBXFileReference; explicitFileType = wrapper.framework; path = LoopKit.framework; sourceTree = BUILT_PRODUCTS_DIR; };
-=======
->>>>>>> 3efadb73
 		C165756E2534C468004AE16E /* SimpleBolusViewModelTests.swift */ = {isa = PBXFileReference; lastKnownFileType = sourcecode.swift; path = SimpleBolusViewModelTests.swift; sourceTree = "<group>"; };
 		C16575702538A36B004AE16E /* CGMStalenessMonitor.swift */ = {isa = PBXFileReference; lastKnownFileType = sourcecode.swift; path = CGMStalenessMonitor.swift; sourceTree = "<group>"; };
 		C16575722538AFF6004AE16E /* CGMStalenessMonitorTests.swift */ = {isa = PBXFileReference; lastKnownFileType = sourcecode.swift; path = CGMStalenessMonitorTests.swift; sourceTree = "<group>"; };
