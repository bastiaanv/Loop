--- conflicted
+++ resolved
@@ -2037,11 +2037,8 @@
 				892A5D58222F0A27008961AB /* Debug.swift */,
 				1D9650C72523FBA100A1370B /* DeviceDataManager+BolusEntryViewModelDelegate.swift */,
 				B4FEEF7C24B8A71F00A8DF9B /* DeviceDataManager+DeviceStatus.swift */,
-<<<<<<< HEAD
 				A96DAC232838325900D94E38 /* DiagnosticLog.swift */,
-=======
 				C18913B42524F24C007B0683 /* DeviceDataManager+SimpleBolusViewModelDelegate.swift */,
->>>>>>> d461191b
 				A9C62D832331700D00535612 /* DiagnosticLog+Subsystem.swift */,
 				89D1503D24B506EB00EDE253 /* Dictionary.swift */,
 				89CA2B2F226C0161004D9350 /* DirectoryObserver.swift */,
