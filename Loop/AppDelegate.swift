--- conflicted
+++ resolved
@@ -59,8 +59,7 @@
 
         bluetoothStateManager = BluetoothStateManager()
         alertManager = AlertManager(rootViewController: rootViewController, expireAfter: Bundle.main.localCacheDuration ?? .days(1))
-<<<<<<< HEAD
-        deviceDataManager = DeviceDataManager(pluginManager: pluginManager, alertManager: alertManager, bluetoothStateManager: bluetoothStateManager)
+        deviceDataManager = DeviceDataManager(pluginManager: pluginManager, alertManager: alertManager, bluetoothStateManager: bluetoothStateManager, rootViewController: rootViewController)
 
         let statusTableViewController = UIStoryboard(name: "Main", bundle: Bundle(for: AppDelegate.self)).instantiateViewController(withIdentifier: "MainStatusViewController") as! StatusTableViewController
         
@@ -68,9 +67,6 @@
 
         bluetoothStateManager.addBluetoothStateObserver(statusTableViewController)
 
-=======
-        deviceDataManager = DeviceDataManager(pluginManager: pluginManager, alertManager: alertManager, bluetoothStateManager: bluetoothStateManager, rootViewController: rootViewController)
->>>>>>> 2f732c41
         loopAlertsManager = LoopAlertsManager(alertManager: alertManager, bluetoothStateManager: bluetoothStateManager)
         
         SharedLogging.instance = deviceDataManager.loggingServicesManager
