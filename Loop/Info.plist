<?xml version="1.0" encoding="UTF-8"?>
<!DOCTYPE plist PUBLIC "-//Apple//DTD PLIST 1.0//EN" "http://www.apple.com/DTDs/PropertyList-1.0.dtd">
<plist version="1.0">
<dict>
	<key>AppGroupIdentifier</key>
	<string>$(APP_GROUP_IDENTIFIER)</string>
	<key>CFBundleDevelopmentRegion</key>
	<string>en</string>
	<key>CFBundleDisplayName</key>
	<string>Loop</string>
	<key>CFBundleExecutable</key>
	<string>$(EXECUTABLE_NAME)</string>
	<key>CFBundleIdentifier</key>
	<string>$(PRODUCT_BUNDLE_IDENTIFIER)</string>
	<key>CFBundleInfoDictionaryVersion</key>
	<string>6.0</string>
	<key>CFBundleName</key>
	<string>$(PRODUCT_NAME)</string>
	<key>CFBundlePackageType</key>
	<string>APPL</string>
	<key>CFBundleShortVersionString</key>
	<string>1.5.5dev</string>
	<key>CFBundleSignature</key>
	<string>????</string>
	<key>CFBundleURLTypes</key>
	<array>
		<dict>
			<key>CFBundleURLSchemes</key>
			<array>
				<string>$(MAIN_APP_BUNDLE_IDENTIFIER)</string>
			</array>
		</dict>
	</array>
	<key>CFBundleVersion</key>
	<string>$(CURRENT_PROJECT_VERSION)</string>
	<key>ITSAppUsesNonExemptEncryption</key>
	<false/>
	<key>LSApplicationQueriesSchemes</key>
	<array>
		<string>dexcomcgm</string>
		<string>dexcomshare</string>
	</array>
	<key>LSRequiresIPhoneOS</key>
	<true/>
	<key>NSBluetoothPeripheralUsageDescription</key>
	<string>Bluetooth is used to communicate with insulin pump and continuous glucose monitor devices</string>
	<key>NSHealthShareUsageDescription</key>
	<string>Meal data from the Health database is used to determine glucose effects.
Glucose data from the Health database is used for graphing and momentum calculation.</string>
	<key>NSHealthUpdateUsageDescription</key>
	<string>Carbohydrate meal data entered in the app and on the watch is stored in the Health database.
Glucose data retrieved from the CGM is stored securely in HealthKit.</string>
	<key>NSFaceIDUsageDescription</key>
<<<<<<< HEAD
	<string>Face ID is used to authenticate insulin boluses.</string>
=======
	<string>Face ID is used to authenticate insulin bolus.</string>
>>>>>>> 35e0b958
	<key>UIBackgroundModes</key>
	<array>
		<string>bluetooth-central</string>
	</array>
	<key>UILaunchStoryboardName</key>
	<string>LaunchScreen</string>
	<key>UIMainStoryboardFile</key>
	<string>Main</string>
	<key>UIRequiredDeviceCapabilities</key>
	<array>
		<string>armv7</string>
		<string>healthkit</string>
		<string>bluetooth-le</string>
	</array>
	<key>UIStatusBarTintParameters</key>
	<dict>
		<key>UINavigationBar</key>
		<dict>
			<key>Style</key>
			<string>UIBarStyleDefault</string>
			<key>Translucent</key>
			<false/>
		</dict>
	</dict>
	<key>UISupportedInterfaceOrientations</key>
	<array>
		<string>UIInterfaceOrientationPortrait</string>
		<string>UIInterfaceOrientationLandscapeLeft</string>
		<string>UIInterfaceOrientationLandscapeRight</string>
		<string>UIInterfaceOrientationPortraitUpsideDown</string>
	</array>
	<key>UISupportedInterfaceOrientations~ipad</key>
	<array>
		<string>UIInterfaceOrientationPortrait</string>
		<string>UIInterfaceOrientationPortraitUpsideDown</string>
		<string>UIInterfaceOrientationLandscapeLeft</string>
		<string>UIInterfaceOrientationLandscapeRight</string>
	</array>
</dict>
</plist><|MERGE_RESOLUTION|>--- conflicted
+++ resolved
@@ -51,11 +51,7 @@
 	<string>Carbohydrate meal data entered in the app and on the watch is stored in the Health database.
 Glucose data retrieved from the CGM is stored securely in HealthKit.</string>
 	<key>NSFaceIDUsageDescription</key>
-<<<<<<< HEAD
-	<string>Face ID is used to authenticate insulin boluses.</string>
-=======
 	<string>Face ID is used to authenticate insulin bolus.</string>
->>>>>>> 35e0b958
 	<key>UIBackgroundModes</key>
 	<array>
 		<string>bluetooth-central</string>
