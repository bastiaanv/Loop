//
//  NotificationManager.swift
//  Naterade
//
//  Created by Nathan Racklyeft on 3/30/16.
//  Copyright © 2016 Nathan Racklyeft. All rights reserved.
//

import UIKit
import UserNotifications
import LoopKit

enum NotificationManager {

    enum Action: String {
        case retryBolus
        case acknowledgeAlert
    }
}

extension NotificationManager {
    private static var notificationCategories: Set<UNNotificationCategory> {
        var categories = [UNNotificationCategory]()

        let retryBolusAction = UNNotificationAction(
            identifier: Action.retryBolus.rawValue,
            title: NSLocalizedString("Retry", comment: "The title of the notification action to retry a bolus command"),
            options: []
        )

        categories.append(UNNotificationCategory(
            identifier: LoopNotificationCategory.bolusFailure.rawValue,
            actions: [retryBolusAction],
            intentIdentifiers: [],
            options: []
        ))
        
        let acknowledgeAlertAction = UNNotificationAction(
            identifier: Action.acknowledgeAlert.rawValue,
            title: NSLocalizedString("OK", comment: "The title of the notification action to acknowledge a device alert"),
            options: .foreground
        )
        
        categories.append(UNNotificationCategory(
            identifier: LoopNotificationCategory.alert.rawValue,
            actions: [acknowledgeAlertAction],
            intentIdentifiers: [],
            options: .customDismissAction
        ))

        return Set(categories)
    }

    static func getAuthorization(_ completion: @escaping (UNAuthorizationStatus) -> Void) {
        UNUserNotificationCenter.current().getNotificationSettings { settings in
            completion(settings.authorizationStatus)
        }
    }

    static func authorize(_ completion: @escaping (UNAuthorizationStatus) -> Void) {
        var authOptions: UNAuthorizationOptions = [.alert, .badge, .sound]
        if FeatureFlags.criticalAlertsEnabled {
            authOptions.insert(.criticalAlert)
        }
        
        let center = UNUserNotificationCenter.current()
        center.requestAuthorization(options: authOptions) { (granted, error) in
            UNUserNotificationCenter.current().getNotificationSettings { settings in
                completion(settings.authorizationStatus)
                guard settings.authorizationStatus == .authorized else {
                    return
                }
            }
        }
        center.setNotificationCategories(notificationCategories)
    }
    

    // MARK: - Notifications

    static func sendBolusFailureNotification(for error: PumpManagerError, units: Double, at startDate: Date, activationType: BolusActivationType) {
        let notification = UNMutableNotificationContent()

        notification.title = NSLocalizedString("Bolus Issue", comment: "The notification title for a bolus issue")

        let fullStopCharacter = NSLocalizedString(".", comment: "Full stop character")
        let sentenceFormat = NSLocalizedString("%1@%2@", comment: "Adds a full-stop to a statement (1: statement, 2: full stop character)")

        let body = [error.errorDescription, error.failureReason, error.recoverySuggestion].compactMap({ $0 }).map({
            // Avoids the double period at the end of a sentence.
            $0.hasSuffix(fullStopCharacter) ? $0 : String(format: sentenceFormat, $0, fullStopCharacter)
        }).joined(separator: " ")

        notification.body = body
        notification.sound = .default
        if #available(iOS 15.0, *) {
            notification.interruptionLevel = .timeSensitive
        }

        if startDate.timeIntervalSinceNow >= TimeInterval(minutes: -5) {
            notification.categoryIdentifier = LoopNotificationCategory.bolusFailure.rawValue
        }

        notification.userInfo = [
            LoopNotificationUserInfoKey.bolusAmount.rawValue: units,
            LoopNotificationUserInfoKey.bolusStartDate.rawValue: startDate,
            LoopNotificationUserInfoKey.bolusActivationType.rawValue: activationType.rawValue
        ]

        let request = UNNotificationRequest(
            // Only support 1 bolus notification at once
            identifier: LoopNotificationCategory.bolusFailure.rawValue,
            content: notification,
            trigger: nil
        )

        UNUserNotificationCenter.current().add(request)
    }
<<<<<<< HEAD

    static func scheduleLoopNotRunningNotifications() {
        // Give a little extra time for a loop-in-progress to complete
        let gracePeriod = TimeInterval(minutes: 0.5)

        for (minutes, isCritical) in [(20.0, false), (40.0, false), (60.0, true), (120.0, true)] {
            let notification = UNMutableNotificationContent()
            let failureInterval = TimeInterval(minutes: minutes)

            let formatter = DateComponentsFormatter()
            formatter.maximumUnitCount = 1
            formatter.allowedUnits = [.hour, .minute]
            formatter.unitsStyle = .full

            if let failureIntervalString = formatter.string(from: failureInterval)?.localizedLowercase {
                notification.body = String(format: NSLocalizedString("Loop has not completed successfully in %@", comment: "The notification alert describing a long-lasting loop failure. The substitution parameter is the time interval since the last loop"), failureIntervalString)
            }

            notification.title = NSLocalizedString("Loop Failure", comment: "The notification title for a loop failure")
            if isCritical, FeatureFlags.criticalAlertsEnabled {
                if #available(iOS 15.0, *) {
                    notification.interruptionLevel = .critical
                }
                notification.sound = .defaultCritical
            } else {
                if #available(iOS 15.0, *) {
                    notification.interruptionLevel = .timeSensitive
                }
                notification.sound = .default
            }
            notification.categoryIdentifier = LoopNotificationCategory.loopNotRunning.rawValue
            notification.threadIdentifier = LoopNotificationCategory.loopNotRunning.rawValue

            let request = UNNotificationRequest(
                identifier: "\(LoopNotificationCategory.loopNotRunning.rawValue)\(failureInterval)",
                content: notification,
                trigger: UNTimeIntervalNotificationTrigger(
                    timeInterval: failureInterval + gracePeriod,
                    repeats: false
                )
            )

            UNUserNotificationCenter.current().add(request)
        }
    }
    
    static func sendRemoteBolusNotification(amount: Double) {
        let notification = UNMutableNotificationContent()
        let quantityFormatter = QuantityFormatter()
        quantityFormatter.setPreferredNumberFormatter(for: .internationalUnit())
        guard let amountDescription = quantityFormatter.numberFormatter.string(from: amount) else {
            print("Unexpected, cannot convert remote bolus amount to string: \(amount)")
            return
        }
        notification.title =  String(format: NSLocalizedString("Remote Bolus Entry: %@ U", comment: "The notification title for a remote bolus. (1: Bolus amount)"), amountDescription)
        
        let body = "Success!"

        notification.body = body
        notification.sound = .default

        let request = UNNotificationRequest(
            identifier: LoopNotificationCategory.remoteBolus.rawValue,
            content: notification,
            trigger: nil
        )

        UNUserNotificationCenter.current().add(request)
    }
    
    static func sendRemoteBolusFailureNotification(for error: Error, amount: Double) {
        let notification = UNMutableNotificationContent()
        let quantityFormatter = QuantityFormatter()
        quantityFormatter.setPreferredNumberFormatter(for: .internationalUnit())
        guard let amountDescription = quantityFormatter.numberFormatter.string(from: amount) else {
            print("Unexpected, cannot convert remote bolus amount to string: \(amount)")
            return
        }

        notification.title =  String(format: NSLocalizedString("Remote Bolus Entry: %@ U", comment: "The notification title for a remote failure. (1: Bolus amount)"), amountDescription)
        notification.body = error.localizedDescription
        notification.sound = .default

        let request = UNNotificationRequest(
            identifier: LoopNotificationCategory.remoteBolusFailure.rawValue,
            content: notification,
            trigger: nil
        )

        UNUserNotificationCenter.current().add(request)
    }
    
    static func sendRemoteCarbEntryNotification(amountInGrams: Double) {
        let notification = UNMutableNotificationContent()

        let leadingBody = remoteCarbEntryNotificationBody(amountInGrams: amountInGrams)
        let extraBody = "Success!"
        
        let body = [leadingBody, extraBody].joined(separator: "\n")

        notification.body = body
        notification.sound = .default

        let request = UNNotificationRequest(
            identifier: LoopNotificationCategory.remoteCarbs.rawValue,
            content: notification,
            trigger: nil
        )

        UNUserNotificationCenter.current().add(request)
    }
    
    static func sendRemoteCarbEntryFailureNotification(for error: Error, amountInGrams: Double) {
        let notification = UNMutableNotificationContent()
        
        let leadingBody = remoteCarbEntryNotificationBody(amountInGrams: amountInGrams)
        let extraBody = error.localizedDescription

        let body = [leadingBody, extraBody].joined(separator: "\n")
        
        notification.body = body
        notification.sound = .default

        let request = UNNotificationRequest(
            identifier: LoopNotificationCategory.remoteCarbsFailure.rawValue,
            content: notification,
            trigger: nil
        )

        UNUserNotificationCenter.current().add(request)
    }
    
    private static func remoteCarbEntryNotificationBody(amountInGrams: Double) -> String {
        return String(format: NSLocalizedString("Remote Carbs Entry: %d grams", comment: "The carb amount message for a remote carbs entry notification. (1: Carb amount in grams)"), Int(amountInGrams))
    }

    static func clearLoopNotRunningNotifications() {
        // Clear out any existing not-running notifications
        UNUserNotificationCenter.current().getDeliveredNotifications { (notifications) in
            let loopNotRunningIdentifiers = notifications.filter({
                $0.request.content.categoryIdentifier == LoopNotificationCategory.loopNotRunning.rawValue
            }).map({
                $0.request.identifier
            })

            UNUserNotificationCenter.current().removeDeliveredNotifications(withIdentifiers: loopNotRunningIdentifiers)
        }
    }
=======
>>>>>>> d461191b
}<|MERGE_RESOLUTION|>--- conflicted
+++ resolved
@@ -116,52 +116,6 @@
 
         UNUserNotificationCenter.current().add(request)
     }
-<<<<<<< HEAD
-
-    static func scheduleLoopNotRunningNotifications() {
-        // Give a little extra time for a loop-in-progress to complete
-        let gracePeriod = TimeInterval(minutes: 0.5)
-
-        for (minutes, isCritical) in [(20.0, false), (40.0, false), (60.0, true), (120.0, true)] {
-            let notification = UNMutableNotificationContent()
-            let failureInterval = TimeInterval(minutes: minutes)
-
-            let formatter = DateComponentsFormatter()
-            formatter.maximumUnitCount = 1
-            formatter.allowedUnits = [.hour, .minute]
-            formatter.unitsStyle = .full
-
-            if let failureIntervalString = formatter.string(from: failureInterval)?.localizedLowercase {
-                notification.body = String(format: NSLocalizedString("Loop has not completed successfully in %@", comment: "The notification alert describing a long-lasting loop failure. The substitution parameter is the time interval since the last loop"), failureIntervalString)
-            }
-
-            notification.title = NSLocalizedString("Loop Failure", comment: "The notification title for a loop failure")
-            if isCritical, FeatureFlags.criticalAlertsEnabled {
-                if #available(iOS 15.0, *) {
-                    notification.interruptionLevel = .critical
-                }
-                notification.sound = .defaultCritical
-            } else {
-                if #available(iOS 15.0, *) {
-                    notification.interruptionLevel = .timeSensitive
-                }
-                notification.sound = .default
-            }
-            notification.categoryIdentifier = LoopNotificationCategory.loopNotRunning.rawValue
-            notification.threadIdentifier = LoopNotificationCategory.loopNotRunning.rawValue
-
-            let request = UNNotificationRequest(
-                identifier: "\(LoopNotificationCategory.loopNotRunning.rawValue)\(failureInterval)",
-                content: notification,
-                trigger: UNTimeIntervalNotificationTrigger(
-                    timeInterval: failureInterval + gracePeriod,
-                    repeats: false
-                )
-            )
-
-            UNUserNotificationCenter.current().add(request)
-        }
-    }
     
     static func sendRemoteBolusNotification(amount: Double) {
         let notification = UNMutableNotificationContent()
@@ -252,19 +206,4 @@
     private static func remoteCarbEntryNotificationBody(amountInGrams: Double) -> String {
         return String(format: NSLocalizedString("Remote Carbs Entry: %d grams", comment: "The carb amount message for a remote carbs entry notification. (1: Carb amount in grams)"), Int(amountInGrams))
     }
-
-    static func clearLoopNotRunningNotifications() {
-        // Clear out any existing not-running notifications
-        UNUserNotificationCenter.current().getDeliveredNotifications { (notifications) in
-            let loopNotRunningIdentifiers = notifications.filter({
-                $0.request.content.categoryIdentifier == LoopNotificationCategory.loopNotRunning.rawValue
-            }).map({
-                $0.request.identifier
-            })
-
-            UNUserNotificationCenter.current().removeDeliveredNotifications(withIdentifiers: loopNotRunningIdentifiers)
-        }
-    }
-=======
->>>>>>> d461191b
 }