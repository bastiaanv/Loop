--- conflicted
+++ resolved
@@ -130,12 +130,7 @@
         self.liveActivityManager = GlucoseActivityManager(
             glucoseStore: self.glucoseStore,
             doseStore: self.doseStore,
-<<<<<<< HEAD
             loopSettings: self.settings
-=======
-            glucoseRangeSchedule: settings.glucoseTargetRangeSchedule,
-            preset: self.settings.scheduleOverride ?? self.settings.preMealOverride
->>>>>>> 3a2ab67f
         )
 
         overrideIntentObserver = UserDefaults.appGroup?.observe(\.intentExtensionOverrideToSet, options: [.new], changeHandler: {[weak self] (defaults, change) in
@@ -266,11 +261,7 @@
             // The prediction isn't actually invalid, but a target range change requires recomputing recommended doses
             predictedGlucose = nil
             
-            if let preMeal = newValue.preMealOverride {
-                self.liveActivityManager?.presetActivated(preset: preMeal)
-            } else {
-                self.liveActivityManager?.presetDeactivated()
-            }
+            self.liveActivityManager?.update()
         }
 
         if newValue.scheduleOverride != oldValue.scheduleOverride {
