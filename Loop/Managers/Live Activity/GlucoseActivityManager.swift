//
//  LiveActivityManaer.swift
//  Loop
//
//  Created by Bastiaan Verhaar on 24/06/2024.
//  Copyright © 2024 LoopKit Authors. All rights reserved.
//

import LoopKitUI
import LoopKit
import LoopCore
import Foundation
import HealthKit
import ActivityKit

extension Notification.Name {
    static let LiveActivitySettingsChanged = Notification.Name(rawValue:  "com.loopKit.notification.LiveActivitySettingsChanged")
}

@available(iOS 16.2, *)
class GlucoseActivityManager {
    private let activityInfo = ActivityAuthorizationInfo()
    private var activity: Activity<GlucoseActivityAttributes>?
    private let healthStore = HKHealthStore()
    
    private let glucoseStore: GlucoseStoreProtocol
    private let doseStore: DoseStoreProtocol
<<<<<<< HEAD
    private let loopSettings: LoopSettings
=======
    private let glucoseRangeSchedule: GlucoseRangeSchedule?
    private var preset: TemporaryScheduleOverride?
    private var presetStartDate: Date?
>>>>>>> 3a2ab67f
    
    private var startDate: Date = Date.now
    private var settings: LiveActivitySettings = UserDefaults.standard.liveActivity ?? LiveActivitySettings()
    
    private let cobFormatter: NumberFormatter =  {
        let numberFormatter = NumberFormatter()
        numberFormatter.numberStyle = .none
        return numberFormatter
    }()
    private let iobFormatter: NumberFormatter =  {
        let numberFormatter = NumberFormatter()
        numberFormatter.numberStyle = .none
        numberFormatter.maximumFractionDigits = 1
        numberFormatter.minimumFractionDigits = 1
        return numberFormatter
    }()
    private let timeFormatter: DateFormatter = {
        let dateFormatter = DateFormatter()
        dateFormatter.dateStyle = .none
        dateFormatter.timeStyle = .short
        
        return dateFormatter
    }()
    
    init?(glucoseStore: GlucoseStoreProtocol, doseStore: DoseStoreProtocol, loopSettings: LoopSettings) {
        guard self.activityInfo.areActivitiesEnabled else {
            print("ERROR: Live Activities are not enabled...")
            return nil
        }
        
        self.glucoseStore = glucoseStore
        self.doseStore = doseStore
<<<<<<< HEAD
        self.loopSettings = loopSettings
=======
        self.glucoseRangeSchedule = glucoseRangeSchedule
        self.preset = preset
        self.presetStartDate = preset != nil ? Date.now : nil
>>>>>>> 3a2ab67f
        
        // Ensure settings exist
        if UserDefaults.standard.liveActivity == nil {
            self.settings = LiveActivitySettings()
        }
        
        let nc = NotificationCenter.default
        nc.addObserver(self, selector: #selector(self.appMovedToForeground), name: UIApplication.willEnterForegroundNotification, object: nil)
        nc.addObserver(self, selector: #selector(self.settingsChanged), name: .LiveActivitySettingsChanged, object: nil)
        guard self.settings.enabled else {
            return
        }
        
        initEmptyActivity(settings: self.settings)
        update()
        
        Task {
            await self.endUnknownActivities()
        }
    }
    
    public func update() {
        Task {
            if self.needsRecreation(), await UIApplication.shared.applicationState == .active {
                // activity is no longer visible or old. End it and try to push the update again
                print("INFO: Live Activities needs recreation")
                await endActivity()
                update()
                return
            }
            
            guard let unit = await self.healthStore.cachedPreferredUnits(for: .bloodGlucose) else {
                print("ERROR: No unit found...")
                return
            }
            
            await self.endUnknownActivities()

            let statusContext = UserDefaults.appGroup?.statusExtensionContext
            let glucoseFormatter = NumberFormatter.glucoseFormatter(for: unit)
            
            let glucoseSamples = self.getGlucoseSample(unit: unit)
            guard let currentGlucose = glucoseSamples.last else {
                print("ERROR: No glucose sample found...")
                return
            }
            
            let current = currentGlucose.quantity.doubleValue(for: unit)
            
            var delta: String = "+\(glucoseFormatter.string(from: Double(0)) ?? "")"
            if glucoseSamples.count > 1 {
                let prevSample = glucoseSamples[glucoseSamples.count - 2]
                let deltaValue = current - (prevSample.quantity.doubleValue(for: unit))
                delta = "\(deltaValue < 0 ? "-" : "+")\(glucoseFormatter.string(from: abs(deltaValue)) ?? "??")"
            }
            
            
            let bottomRow = self.getBottomRow(
                currentGlucose: current,
                delta: delta,
                statusContext: statusContext,
                glucoseFormatter: glucoseFormatter
            )
            
            var predicatedGlucose: [Double] = []
            if let samples = statusContext?.predictedGlucose?.values, settings.addPredictiveLine {
                predicatedGlucose = samples
            }
            
            var endDateChart: Date? = nil
            if predicatedGlucose.count == 0 {
                endDateChart = glucoseSamples.last?.startDate
            } else if let predictedGlucose = statusContext?.predictedGlucose {
                endDateChart = predictedGlucose.startDate.addingTimeInterval(.hours(4))
            }
            
            guard let endDateChart = endDateChart else {
                return
            }
            
            var presetContext: Preset? = nil
<<<<<<< HEAD
            if let override = self.loopSettings.preMealOverride ?? loopSettings.scheduleOverride {
                presetContext = Preset(
                    title: override.getTitle(),
                    endDate: override.duration.isInfinite ? endDateChart : min(Date.now + override.duration.timeInterval, endDateChart),
                    minValue: override.settings.targetRange?.lowerBound.doubleValue(for: unit) ?? 0,
                    maxValue: override.settings.targetRange?.upperBound.doubleValue(for: unit) ?? 0
=======
            if let preset = self.preset,
               let endDateChart = endDateChart,
               let startDate = presetStartDate
            {
                presetContext = Preset(
                    title: preset.getTitle(),
                    startDate: startDate,
                    endDate: preset.duration.isInfinite ? endDateChart : min(Date.now + preset.duration.timeInterval, endDateChart),
                    minValue: preset.settings.targetRange?.lowerBound.doubleValue(for: unit) ?? 0,
                    maxValue: preset.settings.targetRange?.upperBound.doubleValue(for: unit) ?? 0
>>>>>>> 3a2ab67f
                )
            }
            
            var glucoseRanges: [GlucoseRangeValue] = []
<<<<<<< HEAD
            if let glucoseRangeSchedule = self.loopSettings.glucoseTargetRangeSchedule, let start = glucoseSamples.first?.startDate {
                for item in glucoseRangeSchedule.quantityBetween(start: start, end: endDateChart) {
                    glucoseRanges.append(GlucoseRangeValue(
                        id: UUID(),
                        minValue: item.value.lowerBound.doubleValue(for: unit),
                        maxValue: item.value.upperBound.doubleValue(for: unit),
                        startDate: max(item.startDate, start),
                        endDate: min(item.endDate, endDateChart)
                    ))
=======
            if let glucoseRangeSchedule = self.glucoseRangeSchedule, let start = glucoseSamples.first?.startDate, let end = endDateChart {
                for item in glucoseRangeSchedule.quantityBetween(start: start, end: end) {
                    let minValue = item.value.lowerBound.doubleValue(for: unit)
                    let maxValue = item.value.upperBound.doubleValue(for: unit)
                    let startDate = max(item.startDate, start)
                    let endDate = min(item.endDate, end)
                    
                    if let presetContext = presetContext {
                        if presetContext.startDate > startDate, presetContext.endDate < endDate {
                            // A preset is active during this schedule
                            glucoseRanges.append(GlucoseRangeValue(
                                id: UUID(),
                                minValue: minValue,
                                maxValue: maxValue,
                                startDate: startDate,
                                endDate: presetContext.startDate
                            ))
                            glucoseRanges.append(GlucoseRangeValue(
                                id: UUID(),
                                minValue: minValue,
                                maxValue: maxValue,
                                startDate: presetContext.endDate,
                                endDate: endDate
                            ))
                        } else {
                            // No preset is active in this schedule
                            glucoseRanges.append(GlucoseRangeValue(
                                id: UUID(),
                                minValue: minValue,
                                maxValue: maxValue,
                                startDate: startDate,
                                endDate: endDate
                            ))
                        }
                    } else {
                        glucoseRanges.append(GlucoseRangeValue(
                            id: UUID(),
                            minValue: minValue,
                            maxValue: maxValue,
                            startDate: startDate,
                            endDate: endDate
                        ))
                    }
>>>>>>> 3a2ab67f
                }
            }

            let state = GlucoseActivityAttributes.ContentState(
                date: currentGlucose.startDate,
                ended: false,
                preset: presetContext,
                glucoseRanges: glucoseRanges,
                currentGlucose: current,
                trendType: statusContext?.glucoseDisplay?.trendType,
                delta: delta,
                isMmol: unit == HKUnit.millimolesPerLiter,
                isCloseLoop: statusContext?.isClosedLoop ?? false,
                lastCompleted: statusContext?.lastLoopCompleted,
                bottomRow: bottomRow,
                // In order to prevent maxSize errors, only allow the last 100 samples to be sent
                // Will most likely not be an issue, might be an issue for debugging/CGM simulator with 5sec interval
                glucoseSamples: glucoseSamples.suffix(100).map { item in
                    return GlucoseSampleAttributes(x: item.startDate, y: item.quantity.doubleValue(for: unit))
                },
                predicatedGlucose: predicatedGlucose,
                predicatedStartDate: statusContext?.predictedGlucose?.startDate,
                predicatedInterval: statusContext?.predictedGlucose?.interval
            )
            
            await self.activity?.update(ActivityContent(
                state: state,
                staleDate: Date.now.addingTimeInterval(.hours(1))
            ))
        }
    }
    
    @objc private func settingsChanged() {
        Task {
            let newSettings = UserDefaults.standard.liveActivity ?? LiveActivitySettings()
            
            // Update live activity if needed
            if !newSettings.enabled, let activity = self.activity {
                await activity.end(nil, dismissalPolicy: .immediate)
                self.activity = nil
                
                return
            } else if newSettings.enabled && self.activity == nil {
                initEmptyActivity(settings: newSettings)
                
            } else if
                newSettings.addPredictiveLine != self.settings.addPredictiveLine ||
                newSettings.lowerLimitChartMmol != self.settings.lowerLimitChartMmol ||
                newSettings.upperLimitChartMmol != self.settings.upperLimitChartMmol ||
                newSettings.lowerLimitChartMg != self.settings.lowerLimitChartMg ||
                newSettings.upperLimitChartMg != self.settings.upperLimitChartMg
            {
                await self.activity?.end(nil, dismissalPolicy: .immediate)
                self.activity = nil
                
                initEmptyActivity(settings: newSettings)
            }
            
            self.settings = newSettings
            update()
        }
    }
    
    @objc private func appMovedToForeground() {
        guard let activity = self.activity else {
            print("ERROR: appMovedToForeground: No Live activity found...")
            return
        }
        
        Task {
            await activity.end(nil, dismissalPolicy: .immediate)
            await self.endUnknownActivities()
            self.activity = nil
            
            initEmptyActivity(settings: self.settings)
            update()
        }
    }
    
    private func endUnknownActivities() async {
        for unknownActivity in Activity<GlucoseActivityAttributes>.activities
            .filter({ self.activity?.id != $0.id })
        {
            await unknownActivity.end(nil, dismissalPolicy: .immediate)
        }
    }
    
    private func endActivity() async {
        let dynamicState = self.activity?.content.state
        
        await self.activity?.end(nil, dismissalPolicy: .immediate)
        for unknownActivity in Activity<GlucoseActivityAttributes>.activities {
            await unknownActivity.end(nil, dismissalPolicy: .immediate)
        }
        
        do {
            if let dynamicState = dynamicState {
                self.activity = try Activity.request(
                    attributes: GlucoseActivityAttributes(
                        addPredictiveLine: self.settings.addPredictiveLine,
                        upperLimitChartMmol: self.settings.upperLimitChartMmol,
                        lowerLimitChartMmol: self.settings.lowerLimitChartMmol,
                        upperLimitChartMg: self.settings.upperLimitChartMg,
                        lowerLimitChartMg: self.settings.lowerLimitChartMg
                    ),
                    content: .init(state: dynamicState, staleDate: nil),
                    pushType: .token
                )
            }
            self.startDate = Date.now
        } catch {
            print("ERROR: Error while ending live activity: \(error.localizedDescription)")
        }
    }
    
    private func needsRecreation() -> Bool {
        if !self.settings.enabled {
            return false
        }
        
        switch activity?.activityState {
        case .dismissed,
             .ended,
             .stale:
            return true
        case .active:
            return -startDate.timeIntervalSinceNow > .hours(1)
        default:
            return true
        }
    }
    
    private func getInsulinOnBoard() -> String {
        let updateGroup = DispatchGroup()
        var iob = "??"
        
        updateGroup.enter()
        self.doseStore.insulinOnBoard(at: Date.now) { result in
            switch (result) {
            case .failure:
                break
            case .success(let iobValue):
                iob = self.iobFormatter.string(from: iobValue.value) ?? "??"
                break
            }
            
            updateGroup.leave()
        }
        
        _ = updateGroup.wait(timeout: .distantFuture)
        return iob
    }
    
    private func getGlucoseSample(unit: HKUnit) -> [StoredGlucoseSample] {
        let updateGroup = DispatchGroup()
        var samples: [StoredGlucoseSample] = []
        
        updateGroup.enter()
        
        // When in spacious mode, we want to show the predictive line
        // In compact mode, we only want to show the history
        let timeInterval: TimeInterval = self.settings.addPredictiveLine ? .hours(-2) : .hours(-6)
        self.glucoseStore.getGlucoseSamples(
            start: Date.now.addingTimeInterval(timeInterval),
            end: Date.now
        ) { result in
            switch (result) {
            case .failure:
                break
            case .success(let data):
                samples = data
                break
            }
            
            updateGroup.leave()
        }
        
        _ = updateGroup.wait(timeout: .distantFuture)
        return samples
    }
    
    private func getBottomRow(currentGlucose: Double, delta: String, statusContext: StatusExtensionContext?, glucoseFormatter: NumberFormatter) -> [BottomRowItem] {
        return self.settings.bottomRowConfiguration.map { type in
            switch(type) {
            case .iob:
                return BottomRowItem(label: type.name(), value: getInsulinOnBoard(), unit: "U")
                
            case .cob:
                var cob: String = "0"
                if let cobValue = statusContext?.carbsOnBoard {
                    cob = self.cobFormatter.string(from: cobValue) ?? "??"
                }
                return BottomRowItem(label: type.name(), value: cob, unit: "g")
                
            case .basal:
                guard let netBasalContext = statusContext?.netBasal else {
                    return BottomRowItem(rate: 0, percentage: 0)
                }

                return BottomRowItem(rate: netBasalContext.rate, percentage: netBasalContext.percentage)
                
            case .currentBg:
                return BottomRowItem(label: type.name(), value: "\(glucoseFormatter.string(from: currentGlucose) ?? "??")", trend: statusContext?.glucoseDisplay?.trendType)
                
            case .eventualBg:
                guard let eventual = statusContext?.predictedGlucose?.values.last else {
                    return BottomRowItem(label: type.name(), value: "??", unit: "")
                }
                
                return BottomRowItem(label: type.name(), value: glucoseFormatter.string(from: eventual) ?? "??", unit: "")
                
            case .deltaBg:
                return BottomRowItem(label: type.name(), value: delta, unit: "")
                
            case .updatedAt:
                return BottomRowItem(label: type.name(), value: timeFormatter.string(from: Date.now), unit: "")
            }
       }
    }
    
    private func initEmptyActivity(settings: LiveActivitySettings) {
        do {
            let dynamicState = GlucoseActivityAttributes.ContentState(
                date: Date.now,
                ended: true,
                preset: nil,
                glucoseRanges: [],
                currentGlucose: 0,
                trendType: nil,
                delta: "",
                isMmol: true,
                isCloseLoop: false,
                lastCompleted: nil,
                bottomRow: [],
                glucoseSamples: [],
                predicatedGlucose: [],
                predicatedStartDate: nil,
                predicatedInterval: nil
            )
            
            self.activity = try Activity.request(
                attributes: GlucoseActivityAttributes(
                    addPredictiveLine: settings.addPredictiveLine,
                    upperLimitChartMmol: self.settings.upperLimitChartMmol,
                    lowerLimitChartMmol: self.settings.lowerLimitChartMmol,
                    upperLimitChartMg: self.settings.upperLimitChartMg,
                    lowerLimitChartMg: self.settings.lowerLimitChartMg
                ),
                content: .init(state: dynamicState, staleDate: nil),
                pushType: .token
            )
<<<<<<< HEAD
        } catch {
            print("ERROR: Error while creating empty live activity: \(error.localizedDescription)")
        }
=======
        } catch {}
    }
    
    func presetActivated(preset: TemporaryScheduleOverride) {
        self.preset = preset
        self.presetStartDate = Date.now
        self.update()
    }
    
    func presetDeactivated() {
        self.preset = nil
        self.update()
>>>>>>> 3a2ab67f
    }
}

extension TemporaryScheduleOverride {
    func getTitle() -> String {
        switch (self.context) {
        case .preset(let preset):
            return "\(preset.symbol) \(preset.name)"
        case .custom:
            return NSLocalizedString("Custom preset", comment: "The title of the cell indicating a generic custom preset is enabled")
        case .preMeal:
            return NSLocalizedString(" Pre-meal Preset", comment: "Status row title for premeal override enabled (leading space is to separate from symbol)")
        case .legacyWorkout:
            return ""
        }
    }
}<|MERGE_RESOLUTION|>--- conflicted
+++ resolved
@@ -25,13 +25,7 @@
     
     private let glucoseStore: GlucoseStoreProtocol
     private let doseStore: DoseStoreProtocol
-<<<<<<< HEAD
     private let loopSettings: LoopSettings
-=======
-    private let glucoseRangeSchedule: GlucoseRangeSchedule?
-    private var preset: TemporaryScheduleOverride?
-    private var presetStartDate: Date?
->>>>>>> 3a2ab67f
     
     private var startDate: Date = Date.now
     private var settings: LiveActivitySettings = UserDefaults.standard.liveActivity ?? LiveActivitySettings()
@@ -64,13 +58,7 @@
         
         self.glucoseStore = glucoseStore
         self.doseStore = doseStore
-<<<<<<< HEAD
         self.loopSettings = loopSettings
-=======
-        self.glucoseRangeSchedule = glucoseRangeSchedule
-        self.preset = preset
-        self.presetStartDate = preset != nil ? Date.now : nil
->>>>>>> 3a2ab67f
         
         // Ensure settings exist
         if UserDefaults.standard.liveActivity == nil {
@@ -152,74 +140,40 @@
             }
             
             var presetContext: Preset? = nil
-<<<<<<< HEAD
             if let override = self.loopSettings.preMealOverride ?? loopSettings.scheduleOverride {
                 presetContext = Preset(
                     title: override.getTitle(),
+                    startDate: override.startDate,
                     endDate: override.duration.isInfinite ? endDateChart : min(Date.now + override.duration.timeInterval, endDateChart),
                     minValue: override.settings.targetRange?.lowerBound.doubleValue(for: unit) ?? 0,
                     maxValue: override.settings.targetRange?.upperBound.doubleValue(for: unit) ?? 0
-=======
-            if let preset = self.preset,
-               let endDateChart = endDateChart,
-               let startDate = presetStartDate
-            {
-                presetContext = Preset(
-                    title: preset.getTitle(),
-                    startDate: startDate,
-                    endDate: preset.duration.isInfinite ? endDateChart : min(Date.now + preset.duration.timeInterval, endDateChart),
-                    minValue: preset.settings.targetRange?.lowerBound.doubleValue(for: unit) ?? 0,
-                    maxValue: preset.settings.targetRange?.upperBound.doubleValue(for: unit) ?? 0
->>>>>>> 3a2ab67f
                 )
             }
             
             var glucoseRanges: [GlucoseRangeValue] = []
-<<<<<<< HEAD
             if let glucoseRangeSchedule = self.loopSettings.glucoseTargetRangeSchedule, let start = glucoseSamples.first?.startDate {
                 for item in glucoseRangeSchedule.quantityBetween(start: start, end: endDateChart) {
-                    glucoseRanges.append(GlucoseRangeValue(
-                        id: UUID(),
-                        minValue: item.value.lowerBound.doubleValue(for: unit),
-                        maxValue: item.value.upperBound.doubleValue(for: unit),
-                        startDate: max(item.startDate, start),
-                        endDate: min(item.endDate, endDateChart)
-                    ))
-=======
-            if let glucoseRangeSchedule = self.glucoseRangeSchedule, let start = glucoseSamples.first?.startDate, let end = endDateChart {
-                for item in glucoseRangeSchedule.quantityBetween(start: start, end: end) {
                     let minValue = item.value.lowerBound.doubleValue(for: unit)
                     let maxValue = item.value.upperBound.doubleValue(for: unit)
                     let startDate = max(item.startDate, start)
-                    let endDate = min(item.endDate, end)
+                    let endDate = min(item.endDate, endDateChart)
                     
-                    if let presetContext = presetContext {
-                        if presetContext.startDate > startDate, presetContext.endDate < endDate {
-                            // A preset is active during this schedule
-                            glucoseRanges.append(GlucoseRangeValue(
-                                id: UUID(),
-                                minValue: minValue,
-                                maxValue: maxValue,
-                                startDate: startDate,
-                                endDate: presetContext.startDate
-                            ))
-                            glucoseRanges.append(GlucoseRangeValue(
-                                id: UUID(),
-                                minValue: minValue,
-                                maxValue: maxValue,
-                                startDate: presetContext.endDate,
-                                endDate: endDate
-                            ))
-                        } else {
-                            // No preset is active in this schedule
-                            glucoseRanges.append(GlucoseRangeValue(
-                                id: UUID(),
-                                minValue: minValue,
-                                maxValue: maxValue,
-                                startDate: startDate,
-                                endDate: endDate
-                            ))
-                        }
+                    if let presetContext = presetContext, presetContext.startDate > startDate, presetContext.endDate < endDate {
+                        // A preset is active during this schedule
+                        glucoseRanges.append(GlucoseRangeValue(
+                            id: UUID(),
+                            minValue: minValue,
+                            maxValue: maxValue,
+                            startDate: startDate,
+                            endDate: presetContext.startDate
+                        ))
+                        glucoseRanges.append(GlucoseRangeValue(
+                            id: UUID(),
+                            minValue: minValue,
+                            maxValue: maxValue,
+                            startDate: presetContext.endDate,
+                            endDate: endDate
+                        ))
                     } else {
                         glucoseRanges.append(GlucoseRangeValue(
                             id: UUID(),
@@ -229,7 +183,6 @@
                             endDate: endDate
                         ))
                     }
->>>>>>> 3a2ab67f
                 }
             }
 
@@ -481,24 +434,9 @@
                 content: .init(state: dynamicState, staleDate: nil),
                 pushType: .token
             )
-<<<<<<< HEAD
         } catch {
             print("ERROR: Error while creating empty live activity: \(error.localizedDescription)")
         }
-=======
-        } catch {}
-    }
-    
-    func presetActivated(preset: TemporaryScheduleOverride) {
-        self.preset = preset
-        self.presetStartDate = Date.now
-        self.update()
-    }
-    
-    func presetDeactivated() {
-        self.preset = nil
-        self.update()
->>>>>>> 3a2ab67f
     }
 }
 
