--- conflicted
+++ resolved
@@ -7,11 +7,8 @@
 //
 
 import UIKit
-<<<<<<< HEAD
 import Intents
-=======
 import Combine
->>>>>>> 12a79a55
 import LoopKit
 import LoopKitUI
 
