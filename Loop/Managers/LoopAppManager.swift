//
//  LoopAppManager.swift
//  Loop
//
//  Created by Darin Krauss on 2/16/21.
//  Copyright © 2021 LoopKit Authors. All rights reserved.
//

import UIKit
import Intents
import Combine
import LoopKit
import LoopKitUI
import MockKit
import HealthKit
import WidgetKit

#if targetEnvironment(simulator)
enum SimulatorError: Error {
    case remoteNotificationsNotAvailable
}
#endif

public protocol AlertPresenter: AnyObject {
    /// Present the alert view controller, with or without animation.
    /// - Parameters:
    ///   - viewControllerToPresent: The alert view controller to present.
    ///   - animated: Animate the alert view controller presentation or not.
    ///   - completion: Completion to call once view controller is presented.
    func present(_ viewControllerToPresent: UIViewController, animated flag: Bool, completion: (() -> Void)?)

    /// Retract any alerts with the given identifier.  This includes both pending and delivered alerts.

    /// Dismiss the topmost view controller, presumably the alert view controller.
    /// - Parameters:
    ///   - animated: Animate the alert view controller dismissal or not.
    ///   - completion: Completion to call once view controller is dismissed.
    func dismissTopMost(animated: Bool, completion: (() -> Void)?)

    /// Dismiss an alert, even if it is not the top most alert.
    /// - Parameters:
    ///   - alertToDismiss: The alert to dismiss
    ///   - animated: Animate the alert view controller dismissal or not.
    ///   - completion: Completion to call once view controller is dismissed.
    func dismissAlert(_ alertToDismiss: UIAlertController, animated: Bool, completion: (() -> Void)?)
}

public extension AlertPresenter {
    func present(_ viewController: UIViewController, animated: Bool) { present(viewController, animated: animated, completion: nil) }
    func dismissTopMost(animated: Bool) { dismissTopMost(animated: animated, completion: nil) }
    func dismissAlert(_ alertToDismiss: UIAlertController, animated: Bool) { dismissAlert(alertToDismiss, animated: animated, completion: nil) }
}

protocol WindowProvider: AnyObject {
    var window: UIWindow? { get }
}

class LoopAppManager: NSObject {
    private enum State: Int {
        case initialize
        case checkProtectedDataAvailable
        case launchManagers
        case launchOnboarding
        case launchHomeScreen
        case launchComplete

        var next: State { State(rawValue: rawValue + 1) ?? .launchComplete }
    }

    private weak var windowProvider: WindowProvider?
    private var launchOptions: [UIApplication.LaunchOptionsKey: Any]?

    private var pluginManager: PluginManager!
    private var bluetoothStateManager: BluetoothStateManager!
    private var alertManager: AlertManager!
    private var trustedTimeChecker: TrustedTimeChecker!
    private var deviceDataManager: DeviceDataManager!
    private var onboardingManager: OnboardingManager!
    private var alertPermissionsChecker: AlertPermissionsChecker!
    private var supportManager: SupportManager!
    private var settingsManager: SettingsManager!
    private var loggingServicesManager = LoggingServicesManager()
    private var analyticsServicesManager = AnalyticsServicesManager()

    private var overrideHistory = UserDefaults.appGroup?.overrideHistory ?? TemporaryScheduleOverrideHistory.init()

    private var state: State = .initialize

    private let log = DiagnosticLog(category: "LoopAppManager")
    private let widgetLog = DiagnosticLog(category: "LoopWidgets")

    private let automaticDosingStatus = AutomaticDosingStatus(automaticDosingEnabled: false, isAutomaticDosingAllowed: false)

    lazy private var cancellables = Set<AnyCancellable>()

    func initialize(windowProvider: WindowProvider, launchOptions: [UIApplication.LaunchOptionsKey: Any]?) {
        dispatchPrecondition(condition: .onQueue(.main))
        precondition(state == .initialize)

        self.windowProvider = windowProvider
        self.launchOptions = launchOptions
        
        if FeatureFlags.siriEnabled && INPreferences.siriAuthorizationStatus() == .notDetermined {
            INPreferences.requestSiriAuthorization { _ in }
        }

        registerBackgroundTasks()

        if FeatureFlags.remoteCommandsEnabled {
            DispatchQueue.main.async {
#if targetEnvironment(simulator)
                self.remoteNotificationRegistrationDidFinish(.failure(SimulatorError.remoteNotificationsNotAvailable))
#else
                UIApplication.shared.registerForRemoteNotifications()
#endif
            }
        }
        self.state = state.next
    }

    func launch() {
        dispatchPrecondition(condition: .onQueue(.main))
        precondition(isLaunchPending)

        resumeLaunch()
    }

    var isLaunchPending: Bool { state == .checkProtectedDataAvailable }

    var isLaunchComplete: Bool { state == .launchComplete }

    private func resumeLaunch() {
        if state == .checkProtectedDataAvailable {
            checkProtectedDataAvailable()
        }
        if state == .launchManagers {
            launchManagers()
        }
        if state == .launchOnboarding {
            launchOnboarding()
        }
        if state == .launchHomeScreen {
            launchHomeScreen()
        }
    }

    private func checkProtectedDataAvailable() {
        dispatchPrecondition(condition: .onQueue(.main))
        precondition(state == .checkProtectedDataAvailable)

        guard isProtectedDataAvailable() else {
            log.default("Protected data not available; deferring launch...")
            return
        }

        self.state = state.next
    }

    private func launchManagers() {
        dispatchPrecondition(condition: .onQueue(.main))
        precondition(state == .launchManagers)

        windowProvider?.window?.tintColor = .loopAccent
        OrientationLock.deviceOrientationController = self
        UNUserNotificationCenter.current().delegate = self

        let localCacheDuration = Bundle.main.localCacheDuration
        let cacheStore = PersistenceController.controllerInAppGroupDirectory()

        pluginManager = PluginManager()

        for support in pluginManager.availableSupports {
            if let analyticsService = support as? AnalyticsService {
                analyticsServicesManager.addService(analyticsService)
            }
        }

        bluetoothStateManager = BluetoothStateManager()
        alertManager = AlertManager(alertPresenter: self,
                                    userNotificationAlertScheduler: UserNotificationAlertScheduler(userNotificationCenter: UNUserNotificationCenter.current()),
                                    expireAfter: Bundle.main.localCacheDuration,
                                    bluetoothProvider: bluetoothStateManager,
                                    analyticsServicesManager: analyticsServicesManager)

        alertPermissionsChecker = AlertPermissionsChecker()
        alertPermissionsChecker.delegate = alertManager
        
        trustedTimeChecker = TrustedTimeChecker(alertManager: alertManager)

        settingsManager = SettingsManager(cacheStore: cacheStore,
                                               expireAfter: localCacheDuration,
                                               alertMuter: alertManager.alertMuter)

<<<<<<< HEAD
        self.deviceDataManager = DeviceDataManager(pluginManager: pluginManager,
                                                   alertManager: alertManager,
                                                   settingsManager: settingsManager,
                                                   bluetoothProvider: bluetoothStateManager,
                                                   alertPresenter: self,
                                                   automaticDosingStatus: automaticDosingStatus,
                                                   cacheStore: cacheStore,
                                                   localCacheDuration: localCacheDuration,
                                                   overrideHistory: overrideHistory,
                                                   trustedTimeChecker: trustedTimeChecker
=======
        deviceDataManager = DeviceDataManager(pluginManager: pluginManager,
                                              alertManager: alertManager,
                                              settingsManager: settingsManager,
                                              loggingServicesManager: loggingServicesManager,
                                              analyticsServicesManager: analyticsServicesManager,
                                              bluetoothProvider: bluetoothStateManager,
                                              alertPresenter: self,
                                              closedLoopStatus: closedLoopStatus,
                                              cacheStore: cacheStore,
                                              localCacheDuration: localCacheDuration,
                                              overrideHistory: overrideHistory,
                                              trustedTimeChecker: trustedTimeChecker
>>>>>>> d7e107d9
        )
        settingsManager.deviceStatusProvider = deviceDataManager
        settingsManager.displayGlucoseUnitObservable = deviceDataManager.displayGlucoseUnitObservable


        overrideHistory.delegate = self

        SharedLogging.instance = loggingServicesManager

        scheduleBackgroundTasks()

        onboardingManager = OnboardingManager(pluginManager: pluginManager,
                                              bluetoothProvider: bluetoothStateManager,
                                              deviceDataManager: deviceDataManager,
                                              servicesManager: deviceDataManager.servicesManager,
                                              loopDataManager: deviceDataManager.loopManager,
                                              windowProvider: windowProvider,
                                              userDefaults: UserDefaults.appGroup!)

        deviceDataManager.onboardingManager = onboardingManager

        analyticsServicesManager.identifyAppName(Bundle.main.bundleDisplayName)

        if let workspaceGitRevision = Bundle.main.workspaceGitRevision {
            analyticsServicesManager.identifyWorkspaceGitRevision(workspaceGitRevision)
        }

        analyticsServicesManager.application(didFinishLaunchingWithOptions: launchOptions)

        supportManager = SupportManager(pluginManager: pluginManager,
                                        deviceDataManager: deviceDataManager,
                                        servicesManager: deviceDataManager.servicesManager,
                                        alertIssuer: alertManager)

        automaticDosingStatus.$isAutomaticDosingAllowed
            .combineLatest(deviceDataManager.loopManager.$dosingEnabled)
            .map { $0 && $1 }
            .assign(to: \.automaticDosingStatus.automaticDosingEnabled, on: self)
            .store(in: &cancellables)

        state = state.next
    }

    private func launchOnboarding() {
        dispatchPrecondition(condition: .onQueue(.main))
        precondition(state == .launchOnboarding)

        onboardingManager.launch {
            DispatchQueue.main.async {
                self.state = self.state.next
                self.resumeLaunch()
            }
        }
    }

    private func launchHomeScreen() {
        dispatchPrecondition(condition: .onQueue(.main))
        precondition(state == .launchHomeScreen)

        let storyboard = UIStoryboard(name: "Main", bundle: Bundle(for: Self.self))
        let statusTableViewController = storyboard.instantiateViewController(withIdentifier: "MainStatusViewController") as! StatusTableViewController
        statusTableViewController.alertPermissionsChecker = alertPermissionsChecker
        statusTableViewController.alertMuter = alertManager.alertMuter
        statusTableViewController.automaticDosingStatus = automaticDosingStatus
        statusTableViewController.deviceManager = deviceDataManager
        statusTableViewController.onboardingManager = onboardingManager
        statusTableViewController.supportManager = supportManager
        bluetoothStateManager.addBluetoothObserver(statusTableViewController)

        var rootNavigationController = rootViewController as? RootNavigationController
        if rootNavigationController == nil {
            rootNavigationController = RootNavigationController()
            rootViewController = rootNavigationController
        }

        rootNavigationController?.setViewControllers([statusTableViewController], animated: true)

        deviceDataManager.refreshDeviceData()

        handleRemoteNotificationFromLaunchOptions()

        self.launchOptions = nil

        self.state = state.next

        alertManager.playbackAlertsFromPersistence()
    }

    // MARK: - Life Cycle

    func didBecomeActive() {
        if let rootViewController = rootViewController {
            ProfileExpirationAlerter.alertIfNeeded(viewControllerToPresentFrom: rootViewController)
        }
        settingsManager?.didBecomeActive()
        deviceDataManager?.didBecomeActive()
        alertManager.inferDeliveredLoopNotRunningNotifications()
        
        widgetLog.default("Refreshing widget. Reason: App didBecomeActive")
        WidgetCenter.shared.reloadAllTimelines()
    }

    // MARK: - Remote Notification
    
    func remoteNotificationRegistrationDidFinish(_ result: Result<Data,Error>) {
        if case .success(let token) = result {
            log.default("DeviceToken: %{public}@", token.hexadecimalString)
        }
        settingsManager.remoteNotificationRegistrationDidFinish(result)
    }

    private func handleRemoteNotificationFromLaunchOptions() {
        handleRemoteNotification(launchOptions?[.remoteNotification] as? [String: AnyObject])
    }

    @discardableResult
    func handleRemoteNotification(_ notification: [String: AnyObject]?) -> Bool {
        guard let notification = notification else {
            return false
        }
        deviceDataManager?.handleRemoteNotification(notification)
        return true
    }

    // MARK: - Continuity

    func userActivity(_ userActivity: NSUserActivity, restorationHandler: @escaping ([UIUserActivityRestoring]?) -> Void) -> Bool {
        if userActivity.activityType == NewCarbEntryIntent.className {
            log.default("Restoring %{public}@ intent", userActivity.activityType)
            rootViewController?.restoreUserActivityState(.forNewCarbEntry())
            return true
        }

        switch userActivity.activityType {
        case NSUserActivity.newCarbEntryActivityType,
             NSUserActivity.viewLoopStatusActivityType:
            log.default("Restoring %{public}@ activity", userActivity.activityType)
            if let rootViewController = rootViewController {
                restorationHandler([rootViewController])
            }
            return true
        default:
            return false
        }
    }

    // MARK: - Interface

    private static let defaultSupportedInterfaceOrientations = UIInterfaceOrientationMask.allButUpsideDown

    var supportedInterfaceOrientations = defaultSupportedInterfaceOrientations {
        didSet {
            if #available(iOS 16.0, *) {
                rootViewController?.setNeedsUpdateOfSupportedInterfaceOrientations()
            } else {
                // Fallback on earlier versions
            }
        }
    }

    // MARK: - Background Tasks

    private func registerBackgroundTasks() {
        if DeviceDataManager.registerCriticalEventLogHistoricalExportBackgroundTask({ self.deviceDataManager?.handleCriticalEventLogHistoricalExportBackgroundTask($0) }) {
            log.debug("Critical event log export background task registered")
        } else {
            log.error("Critical event log export background task not registered")
        }
    }

    private func scheduleBackgroundTasks() {
        deviceDataManager?.scheduleCriticalEventLogHistoricalExportBackgroundTask()
    }

    // MARK: - Private

    private func isProtectedDataAvailable() -> Bool {
        let fileManager = FileManager.default
        do {
            let documentDirectory = try fileManager.url(for: .documentDirectory, in: .userDomainMask, appropriateFor: nil, create: false)
            let fileURL = documentDirectory.appendingPathComponent("protection.test")
            guard fileManager.fileExists(atPath: fileURL.path) else {
                let contents = Data("unimportant".utf8)
                try? contents.write(to: fileURL, options: .completeFileProtectionUntilFirstUserAuthentication)
                // If file doesn't exist, we're at first start, which will be user directed.
                return true
            }
            let contents = try? Data(contentsOf: fileURL)
            return contents != nil
        } catch {
            log.error("Could not create after first unlock test file: %@", String(describing: error))
        }
        return false
    }
    
    private func resetLoop() {
        deviceDataManager.pumpManager?.prepareForDeactivation({ _ in })
        
        resetLoopUserDefaults()
        resetLoopDocuments()
    }
    
    private func resetLoopUserDefaults() {
        // Store values to persist
        let allowDebugFeatures = UserDefaults.appGroup?.allowDebugFeatures
        let studyProductSelection = UserDefaults.appGroup?.studyProductSelection
        
        // Wipe away whole domain
        UserDefaults.appGroup?.removePersistentDomain(forName: Bundle.main.appGroupSuiteName)
        
        // Restore values to persist
        UserDefaults.appGroup?.allowDebugFeatures = allowDebugFeatures ?? false
        UserDefaults.appGroup?.studyProductSelection = studyProductSelection
    }
    
    private func resetLoopDocuments() {
        let appGroup = Bundle.main.appGroupSuiteName
        guard let directoryURL = FileManager.default.containerURL(forSecurityApplicationGroupIdentifier: appGroup) else {
            preconditionFailure("Could not get a container directory URL. Please ensure App Groups are set up correctly in entitlements.")
        }
        
        let documents: URL = directoryURL.appendingPathComponent("com.loopkit.LoopKit", isDirectory: true)
        try? FileManager.default.removeItem(at: documents)
        
        guard let localDocuments = try? FileManager.default.url(for: .documentDirectory, in: .userDomainMask, appropriateFor: nil, create: true) else {
            preconditionFailure("Could not get a documents directory URL.")
        }
        try? FileManager.default.removeItem(at: localDocuments)
    }
    
    func askUserToConfirmCrashIfNecessary() {
        if UserDefaults.appGroup?.resetLoop == true {
            alertManager.presentConfirmCrashAlert() { [weak self] in
                self?.resetLoop()
            }
        }
    }

    private var rootViewController: UIViewController? {
        get { windowProvider?.window?.rootViewController }
        set { windowProvider?.window?.rootViewController = newValue }
    }
}

// MARK: - AlertPresenter

extension LoopAppManager: AlertPresenter {
    func present(_ viewControllerToPresent: UIViewController, animated: Bool, completion: (() -> Void)?) {
        rootViewController?.topmostViewController.present(viewControllerToPresent, animated: animated, completion: completion)
    }

    func dismissTopMost(animated: Bool, completion: (() -> Void)?) {
        rootViewController?.topmostViewController.dismiss(animated: animated, completion: completion)
    }

    func dismissAlert(_ alertToDismiss: UIAlertController, animated: Bool, completion: (() -> Void)?) {
        if rootViewController?.topmostViewController == alertToDismiss {
            dismissTopMost(animated: animated, completion: completion)
        } else {
            // check if the alert to dismiss is presenting another alert (and so on)
            // calling dismiss() on an alert presenting another alert will only dismiss the presented alert
            // (and any other alerts presented by the presented alert)

            // get the stack of presented alerts that would be undesirably dismissed
            var presentedAlerts: [UIAlertController] = []
            var currentAlert = alertToDismiss
            while let presentedAlert = currentAlert.presentedViewController as? UIAlertController {
                presentedAlerts.append(presentedAlert)
                currentAlert = presentedAlert
            }

            if presentedAlerts.isEmpty {
                alertToDismiss.dismiss(animated: animated, completion: completion)
            } else {
                // Do not animate any of these view transitions, since the alert to dismiss is not at the top of the stack

                // dismiss all the child presented alerts.
                // Calling dismiss() on a VC that is presenting an other VC will dismiss the presented VC and all of its child presented VCs
                alertToDismiss.dismiss(animated: false) {
                    // dismiss the desired alert
                    // Calling dismiss() on a VC that is NOT presenting any other VCs will dismiss said VC
                    alertToDismiss.dismiss(animated: false) {
                        // present the child alerts that were undesirably dismissed
                        var orderedPresentationBlock: (() -> Void)? = nil
                        for alert in presentedAlerts.reversed() {
                            if alert == presentedAlerts.last {
                                orderedPresentationBlock = {
                                    self.present(alert, animated: false, completion: completion)
                                }
                            } else {
                                orderedPresentationBlock = {
                                    self.present(alert, animated: false, completion: orderedPresentationBlock)
                                }
                            }
                        }
                        orderedPresentationBlock?()
                    }
                }
            }
        }
    }
}

// MARK: - DeviceOrientationController

extension LoopAppManager: DeviceOrientationController {
    func setDefaultSupportedInferfaceOrientations() {
        supportedInterfaceOrientations = Self.defaultSupportedInterfaceOrientations
    }
}

// MARK: - UNUserNotificationCenterDelegate

extension LoopAppManager: UNUserNotificationCenterDelegate {
    func userNotificationCenter(_ center: UNUserNotificationCenter, willPresent notification: UNNotification, withCompletionHandler completionHandler: @escaping (UNNotificationPresentationOptions) -> Void) {
        switch notification.request.identifier {
        // TODO: Until these notifications are converted to use the new alert system, they shall still show in the foreground
        case LoopNotificationCategory.bolusFailure.rawValue,
             LoopNotificationCategory.pumpBatteryLow.rawValue,
             LoopNotificationCategory.pumpExpired.rawValue,
             LoopNotificationCategory.pumpFault.rawValue,
             LoopNotificationCategory.remoteBolus.rawValue,
             LoopNotificationCategory.remoteBolusFailure.rawValue,
             LoopNotificationCategory.remoteCarbs.rawValue,
             LoopNotificationCategory.remoteCarbsFailure.rawValue,
             LoopNotificationCategory.missedMeal.rawValue:
            completionHandler([.badge, .sound, .list, .banner])
        default:
            // For all others, banners are not to be displayed while in the foreground
            completionHandler([.badge, .sound, .list])
        }
    }

    func userNotificationCenter(_ center: UNUserNotificationCenter, didReceive response: UNNotificationResponse, withCompletionHandler completionHandler: @escaping () -> Void) {
        switch response.actionIdentifier {
        case NotificationManager.Action.retryBolus.rawValue:
            if  let units = response.notification.request.content.userInfo[LoopNotificationUserInfoKey.bolusAmount.rawValue] as? Double,
                let startDate = response.notification.request.content.userInfo[LoopNotificationUserInfoKey.bolusStartDate.rawValue] as? Date,
                let activationTypeRawValue = response.notification.request.content.userInfo[LoopNotificationUserInfoKey.bolusActivationType.rawValue] as? BolusActivationType.RawValue,
                let activationType = BolusActivationType(rawValue: activationTypeRawValue),
                startDate.timeIntervalSinceNow >= TimeInterval(minutes: -5)
            {
                deviceDataManager?.analyticsServicesManager.didRetryBolus()
                
                deviceDataManager?.enactBolus(units: units, activationType: activationType) { (_) in
                    DispatchQueue.main.async {
                        completionHandler()
                    }
                }
                return
            }
        case NotificationManager.Action.acknowledgeAlert.rawValue:
            let userInfo = response.notification.request.content.userInfo
            if let alertIdentifier = userInfo[LoopNotificationUserInfoKey.alertTypeID.rawValue] as? Alert.AlertIdentifier,
               let managerIdentifier = userInfo[LoopNotificationUserInfoKey.managerIDForAlert.rawValue] as? String {
                alertManager?.acknowledgeAlert(identifier: Alert.Identifier(managerIdentifier: managerIdentifier, alertIdentifier: alertIdentifier))
            }
        case UNNotificationDefaultActionIdentifier:
            guard response.notification.request.identifier == LoopNotificationCategory.missedMeal.rawValue else {
                break
            }

            let carbActivity = NSUserActivity.forNewCarbEntry()
            let userInfo = response.notification.request.content.userInfo
            
            if
                let mealTime = userInfo[LoopNotificationUserInfoKey.missedMealTime.rawValue] as? Date,
                let carbAmount = userInfo[LoopNotificationUserInfoKey.missedMealCarbAmount.rawValue] as? Double
            {
                let missedEntry = NewCarbEntry(quantity: HKQuantity(unit: .gram(),
                                                                         doubleValue: carbAmount),
                                                    startDate: mealTime,
                                                    foodType: nil,
                                                    absorptionTime: nil)
                carbActivity.update(from: missedEntry, isMissedMeal: true)
            }
            
            rootViewController?.restoreUserActivityState(carbActivity)
            
        default:
            break
        }

        completionHandler()
    }

}


// MARK: - UNUserNotificationCenterDelegate

extension LoopAppManager: TemporaryScheduleOverrideHistoryDelegate {
    func temporaryScheduleOverrideHistoryDidUpdate(_ history: TemporaryScheduleOverrideHistory) {
        UserDefaults.appGroup?.overrideHistory = history

        deviceDataManager.remoteDataServicesManager.temporaryScheduleOverrideHistoryDidUpdate()
    }
}
<|MERGE_RESOLUTION|>--- conflicted
+++ resolved
@@ -191,18 +191,6 @@
                                                expireAfter: localCacheDuration,
                                                alertMuter: alertManager.alertMuter)
 
-<<<<<<< HEAD
-        self.deviceDataManager = DeviceDataManager(pluginManager: pluginManager,
-                                                   alertManager: alertManager,
-                                                   settingsManager: settingsManager,
-                                                   bluetoothProvider: bluetoothStateManager,
-                                                   alertPresenter: self,
-                                                   automaticDosingStatus: automaticDosingStatus,
-                                                   cacheStore: cacheStore,
-                                                   localCacheDuration: localCacheDuration,
-                                                   overrideHistory: overrideHistory,
-                                                   trustedTimeChecker: trustedTimeChecker
-=======
         deviceDataManager = DeviceDataManager(pluginManager: pluginManager,
                                               alertManager: alertManager,
                                               settingsManager: settingsManager,
@@ -215,7 +203,6 @@
                                               localCacheDuration: localCacheDuration,
                                               overrideHistory: overrideHistory,
                                               trustedTimeChecker: trustedTimeChecker
->>>>>>> d7e107d9
         )
         settingsManager.deviceStatusProvider = deviceDataManager
         settingsManager.displayGlucoseUnitObservable = deviceDataManager.displayGlucoseUnitObservable
