//
//  DeviceDataManager.swift
//  Naterade
//
//  Created by Nathan Racklyeft on 8/30/15.
//  Copyright © 2015 Nathan Racklyeft. All rights reserved.
//

import HealthKit
import LoopKit
import LoopKitUI
import LoopCore
import LoopTestingKit
import UserNotifications

final class DeviceDataManager {

    private let queue = DispatchQueue(label: "com.loopkit.DeviceManagerQueue", qos: .utility)

    private let log = DiagnosticLog(category: "DeviceDataManager")

    let pluginManager: PluginManager
    weak var deviceAlertManager: DeviceAlertManager?

    /// Remember the launch date of the app for diagnostic reporting
    private let launchDate = Date()

    private(set) var testingScenariosManager: TestingScenariosManager?

    /// The last error recorded by a device manager
    /// Should be accessed only on the main queue
    private(set) var lastError: (date: Date, error: Error)?

    /// The last time a BLE heartbeat was received and acted upon.
    private var lastBLEDrivenUpdate = Date.distantPast
    
    private var deviceLog: PersistentDeviceLog

    // MARK: - CGM

    var cgmManager: CGMManager? {
        didSet {
            dispatchPrecondition(condition: .onQueue(.main))
            setupCGM()
            UserDefaults.appGroup?.cgmManagerRawValue = cgmManager?.rawValue
        }
    }
    
    // MARK: - Pump
    
    var pumpManager: PumpManagerUI? {
        didSet {
            dispatchPrecondition(condition: .onQueue(.main))
            
            // If the current CGMManager is a PumpManager, we clear it out.
            if cgmManager is PumpManagerUI {
                cgmManager = nil
            }
            
            setupPump()
            
            NotificationCenter.default.post(name: .PumpManagerChanged, object: self, userInfo: nil)
            
            UserDefaults.appGroup?.pumpManagerRawValue = pumpManager?.rawValue
        }
    }

    private(set) var servicesManager: ServicesManager!

    var analyticsServicesManager: AnalyticsServicesManager

    var loggingServicesManager: LoggingServicesManager

    var remoteDataServicesManager: RemoteDataServicesManager { return servicesManager.remoteDataServicesManager }

    private(set) var pumpManagerHUDProvider: HUDProvider?
    
    var maximumBasalRatePerHour: Double? {
        set {
            loopManager.settings.maximumBasalRatePerHour = newValue
            if let rate = newValue {
                pumpManager?.setMaximumTempBasalRate(rate)
            }
        }
        get {
            return loopManager.settings.maximumBasalRatePerHour
        }
    }

    // MARK: - WatchKit

    private var watchManager: WatchDataManager!

    // MARK: - Status Extension

    private var statusExtensionManager: StatusExtensionDataManager!

    // MARK: - Initialization

    private(set) var loopManager: LoopDataManager!
    
    init(pluginManager: PluginManager, deviceAlertManager: DeviceAlertManager) {
        
        let fileManager = FileManager.default
        let documentsDirectory = fileManager.urls(for: .documentDirectory, in: .userDomainMask).first!
        deviceLog = PersistentDeviceLog(storageFile: documentsDirectory.appendingPathComponent("DeviceLog.sqlite"))

<<<<<<< HEAD
    init() {
        pluginManager = PluginManager()
        
        let fileManager = FileManager.default
        let documentsDirectory = fileManager.urls(for: .documentDirectory, in: .userDomainMask).first!
        let deviceLogDirectory = documentsDirectory.appendingPathComponent("DeviceLog")
        deviceLog = PersistentDeviceLog(storageFile: deviceLogDirectory.appendingPathComponent("Storage.sqlite"))
=======
        loggingServicesManager = LoggingServicesManager()
        analyticsServicesManager = AnalyticsServicesManager()
        
        self.pluginManager = pluginManager
        self.deviceAlertManager = deviceAlertManager
>>>>>>> 9c856116

        if let pumpManagerRawValue = UserDefaults.appGroup?.pumpManagerRawValue {
            pumpManager = pumpManagerFromRawValue(pumpManagerRawValue)
        } else {
            pumpManager = nil
        }

        if let cgmManagerRawValue = UserDefaults.appGroup?.cgmManagerRawValue {
            cgmManager = cgmManagerFromRawValue(cgmManagerRawValue)
        } else if isCGMManagerValidPumpManager {
            self.cgmManager = pumpManager as? CGMManager
        }

        statusExtensionManager = StatusExtensionDataManager(deviceDataManager: self)

        loopManager = LoopDataManager(
            lastLoopCompleted: statusExtensionManager.context?.lastLoopCompleted,
            basalDeliveryState: pumpManager?.status.basalDeliveryState,
            lastPumpEventsReconciliation: pumpManager?.lastReconciliation,
            analyticsServicesManager: analyticsServicesManager
        )
        watchManager = WatchDataManager(deviceManager: self)
        
        let remoteDataServicesManager = RemoteDataServicesManager(
            carbStore: loopManager.carbStore,
            doseStore: loopManager.doseStore,
            dosingDecisionStore: loopManager.dosingDecisionStore,
            glucoseStore: loopManager.glucoseStore,
            settingsStore: loopManager.settingsStore
        )
        
        servicesManager = ServicesManager(
            pluginManager: pluginManager,
            analyticsServicesManager: analyticsServicesManager,
            loggingServicesManager: loggingServicesManager,
            remoteDataServicesManager: remoteDataServicesManager
        )


        if debugEnabled {
            testingScenariosManager = LocalTestingScenariosManager(deviceManager: self)
        }

        loopManager.delegate = self

        loopManager.carbStore.delegate = self
        loopManager.doseStore.delegate = self
        loopManager.dosingDecisionStore.delegate = self
        loopManager.glucoseStore.delegate = self
        loopManager.settingsStore.delegate = self

        setupPump()
        setupCGM()
    }

    var isCGMManagerValidPumpManager: Bool {
        guard let rawValue = UserDefaults.appGroup?.cgmManagerState else {
            return false
        }

        return pumpManagerTypeFromRawValue(rawValue) != nil
    }

    var availablePumpManagers: [AvailableDevice] {
        return pluginManager.availablePumpManagers + availableStaticPumpManagers
    }

    public func pumpManagerTypeByIdentifier(_ identifier: String) -> PumpManagerUI.Type? {
        return pluginManager.getPumpManagerTypeByIdentifier(identifier) ?? staticPumpManagersByIdentifier[identifier] as? PumpManagerUI.Type
    }

    private func pumpManagerTypeFromRawValue(_ rawValue: [String: Any]) -> PumpManager.Type? {
        guard let managerIdentifier = rawValue["managerIdentifier"] as? String else {
            return nil
        }

        return pumpManagerTypeByIdentifier(managerIdentifier)
    }

    func pumpManagerFromRawValue(_ rawValue: [String: Any]) -> PumpManagerUI? {
        guard let rawState = rawValue["state"] as? PumpManager.RawStateValue,
            let Manager = pumpManagerTypeFromRawValue(rawValue)
            else {
                return nil
        }

        return Manager.init(rawState: rawState) as? PumpManagerUI
    }
    
    private func processCGMResult(_ manager: CGMManager, result: CGMResult) {
        switch result {
        case .newData(let values):
<<<<<<< HEAD
            log.default("CGMManager:\(type(of: manager)) did update with \(values.count) values")
                        
            loopManager.addGlucose(values) { result in
                if manager.shouldSyncToRemoteService {
                    switch result {
                    case .success(let values):
                        self.nightscoutDataManager.uploadGlucose(values, sensorState: manager.sensorState, fromDevice: manager.device)
                    case .failure:
                        break
                    }
                }
                
=======
            log.default("CGMManager:%{public}@ did update with %d values", String(describing: type(of: manager)), values.count)

            loopManager.addGlucose(values) { result in
>>>>>>> 9c856116
                self.log.default("Asserting current pump data")
                self.pumpManager?.assertCurrentPumpData()
            }
        case .noData:
            log.default("CGMManager:%{public}@ did update with no data", String(describing: type(of: manager)))
            
            pumpManager?.assertCurrentPumpData()
        case .error(let error):
            log.default("CGMManager:%{public}@ did update with error: %{public}@", String(describing: type(of: manager)), String(describing: error))
            
            self.setLastError(error: error)
            log.default("Asserting current pump data")
            pumpManager?.assertCurrentPumpData()
        }
        
        updatePumpManagerBLEHeartbeatPreference()
    }

<<<<<<< HEAD
=======

    var availableCGMManagers: [AvailableDevice] {
        return pluginManager.availableCGMManagers + availableStaticCGMManagers
    }

    public func cgmManagerTypeByIdentifier(_ identifier: String) -> CGMManagerUI.Type? {
        return pluginManager.getCGMManagerTypeByIdentifier(identifier) ?? staticCGMManagersByIdentifier[identifier] as? CGMManagerUI.Type
    }

    private func cgmManagerTypeFromRawValue(_ rawValue: [String: Any]) -> CGMManager.Type? {
        guard let managerIdentifier = rawValue["managerIdentifier"] as? String else {
            return nil
        }

        return cgmManagerTypeByIdentifier(managerIdentifier)
    }

    func cgmManagerFromRawValue(_ rawValue: [String: Any]) -> CGMManagerUI? {
        guard let rawState = rawValue["state"] as? CGMManager.RawStateValue,
            let Manager = cgmManagerTypeFromRawValue(rawValue)
            else {
                return nil
        }

        return Manager.init(rawState: rawState) as? CGMManagerUI
    }
    
>>>>>>> 9c856116
    func generateDiagnosticReport(_ completion: @escaping (_ report: String) -> Void) {
        self.loopManager.generateDiagnosticReport { (loopReport) in
            self.deviceLog.getLogEntries(startDate: Date() - .hours(48)) { (result) in
                let deviceLogReport: String
                switch result {
                case .failure(let error):
                    deviceLogReport = "Error fetching entries: \(error)"
                case .success(let entries):
                    deviceLogReport = entries.map { "* \($0.timestamp) \($0.managerIdentifier) \($0.deviceIdentifier ?? "") \($0.type) \($0.message)" }.joined(separator: "\n")
                }
                
                let report = [
                    Bundle.main.localizedNameAndVersion,
                    "* gitRevision: \(Bundle.main.gitRevision ?? "N/A")",
                    "* gitBranch: \(Bundle.main.gitBranch ?? "N/A")",
                    "* sourceRoot: \(Bundle.main.sourceRoot ?? "N/A")",
                    "* buildDateString: \(Bundle.main.buildDateString ?? "N/A")",
                    "* xcodeVersion: \(Bundle.main.xcodeVersion ?? "N/A")",
                    "",
                    "## FeatureFlags",
                    "\(FeatureFlags)",
                    "",
                    "## DeviceDataManager",
                    "* launchDate: \(self.launchDate)",
                    "* lastError: \(String(describing: self.lastError))",
                    "* lastBLEDrivenUpdate: \(self.lastBLEDrivenUpdate)",
                    "",
                    self.cgmManager != nil ? String(reflecting: self.cgmManager!) : "cgmManager: nil",
                    "",
                    self.pumpManager != nil ? String(reflecting: self.pumpManager!) : "pumpManager: nil",
                    "",
                    "## Device Communication Log",
                    deviceLogReport,
                    "",
                    String(reflecting: self.watchManager!),
                    "",
                    String(reflecting: self.statusExtensionManager!),
                    "",
                    loopReport,
                ].joined(separator: "\n")
                
                completion(report)
            }
        }
    }
}

private extension DeviceDataManager {
    func setupCGM() {
        dispatchPrecondition(condition: .onQueue(.main))

        cgmManager?.cgmManagerDelegate = self
        cgmManager?.delegateQueue = queue
        
        loopManager.glucoseStore.managedDataInterval = cgmManager?.managedDataInterval

        updatePumpManagerBLEHeartbeatPreference()
        if let cgmManager = cgmManager {
            deviceAlertManager?.addAlertResponder(managerIdentifier: cgmManager.managerIdentifier,
                                                  alertResponder: cgmManager)
            deviceAlertManager?.addAlertSoundVendor(managerIdentifier: cgmManager.managerIdentifier,
                                                    soundVendor: cgmManager)
        }
    }

    func setupPump() {
        dispatchPrecondition(condition: .onQueue(.main))

        pumpManager?.pumpManagerDelegate = self
        pumpManager?.delegateQueue = queue

        loopManager.doseStore.device = pumpManager?.status.device
        pumpManagerHUDProvider = pumpManager?.hudProvider()

        // Proliferate PumpModel preferences to DoseStore
        if let pumpRecordsBasalProfileStartEvents = pumpManager?.pumpRecordsBasalProfileStartEvents {
            loopManager?.doseStore.pumpRecordsBasalProfileStartEvents = pumpRecordsBasalProfileStartEvents
        }
        if let pumpManager = pumpManager {
            deviceAlertManager?.addAlertResponder(managerIdentifier: pumpManager.managerIdentifier,
                                                  alertResponder: pumpManager)
            deviceAlertManager?.addAlertSoundVendor(managerIdentifier: pumpManager.managerIdentifier,
                                                    soundVendor: pumpManager)
        }
    }

    func setLastError(error: Error) {
        DispatchQueue.main.async {
            self.lastError = (date: Date(), error: error)
        }
    }
}

// MARK: - Client API
extension DeviceDataManager {
    func enactBolus(units: Double, at startDate: Date = Date(), completion: @escaping (_ error: Error?) -> Void) {
        guard let pumpManager = pumpManager else {
            completion(LoopError.configurationError(.pumpManager))
            return
        }

        self.loopManager.addRequestedBolus(DoseEntry(type: .bolus, startDate: Date(), value: units, unit: .units), completion: nil)
        pumpManager.enactBolus(units: units, at: startDate, willRequest: { (dose) in
            // No longer used...
        }) { (result) in
            switch result {
            case .failure(let error):
                self.log.error("%{public}@", String(describing: error))
                NotificationManager.sendBolusFailureNotification(for: error, units: units, at: startDate)
                self.loopManager.bolusRequestFailed(error) {
                    completion(error)
                }
            case .success(let dose):
                self.loopManager.bolusConfirmed(dose) {
                    completion(nil)
                }
            }
        }
    }

    var pumpManagerStatus: PumpManagerStatus? {
        return pumpManager?.status
    }

    var sensorState: SensorDisplayable? {
        return cgmManager?.sensorState
    }

    func updatePumpManagerBLEHeartbeatPreference() {
        pumpManager?.setMustProvideBLEHeartbeat(pumpManagerMustProvideBLEHeartbeat)
    }
}

// MARK: - DeviceManagerDelegate
extension DeviceDataManager: DeviceManagerDelegate {

    func scheduleNotification(for manager: DeviceManager,
                              identifier: String,
                              content: UNNotificationContent,
                              trigger: UNNotificationTrigger?) {
        let request = UNNotificationRequest(
            identifier: identifier,
            content: content,
            trigger: trigger
        )

        UNUserNotificationCenter.current().add(request)
    }

    func clearNotification(for manager: DeviceManager, identifier: String) {
        UNUserNotificationCenter.current().removeDeliveredNotifications(withIdentifiers: [identifier])
    }
<<<<<<< HEAD

    func deviceManager(_ manager: DeviceManager, logEventForDeviceIdentifier deviceIdentifier: String?, type: DeviceLogEntryType, message: String, completion: ((Error?) -> Void)?) {
        deviceLog.log(managerIdentifier: Swift.type(of: manager).managerIdentifier, deviceIdentifier: deviceIdentifier, type: type, message: message, completion: completion)
    }
=======
    
    func removeNotificationRequests(for manager: DeviceManager, identifiers: [String]) {
        UNUserNotificationCenter.current().removePendingNotificationRequests(withIdentifiers: identifiers)
    }
    
    func deviceManager(_ manager: DeviceManager, logEventForDeviceIdentifier deviceIdentifier: String?, type: DeviceLogEntryType, message: String, completion: ((Error?) -> Void)?) {
        deviceLog.log(managerIdentifier: Swift.type(of: manager).managerIdentifier, deviceIdentifier: deviceIdentifier, type: type, message: message, completion: completion)
    }
}

// MARK: - UserAlertHandler
extension DeviceDataManager: DeviceAlertPresenter {

    func issueAlert(_ alert: DeviceAlert) {
        deviceAlertManager?.issueAlert(alert)
    }
    
    func removePendingAlert(identifier: DeviceAlert.Identifier) {
        deviceAlertManager?.removePendingAlert(identifier: identifier)
    }
    
    func removeDeliveredAlert(identifier: DeviceAlert.Identifier) {
        deviceAlertManager?.removeDeliveredAlert(identifier: identifier)
    }
>>>>>>> 9c856116
}

// MARK: - CGMManagerDelegate
extension DeviceDataManager: CGMManagerDelegate {
    func cgmManagerWantsDeletion(_ manager: CGMManager) {
        dispatchPrecondition(condition: .onQueue(queue))
        DispatchQueue.main.async {
            self.cgmManager = nil
        }
    }

    func cgmManager(_ manager: CGMManager, didUpdateWith result: CGMResult) {
        dispatchPrecondition(condition: .onQueue(queue))
        lastBLEDrivenUpdate = Date()
        processCGMResult(manager, result: result);
    }

    func startDateToFilterNewData(for manager: CGMManager) -> Date? {
        dispatchPrecondition(condition: .onQueue(queue))
        return loopManager.glucoseStore.latestGlucose?.startDate
    }

    func cgmManagerDidUpdateState(_ manager: CGMManager) {
        dispatchPrecondition(condition: .onQueue(queue))
        UserDefaults.appGroup?.cgmManagerRawValue = manager.rawValue
    }

    func credentialStoragePrefix(for manager: CGMManager) -> String {
        // return string unique to this instance of the CGMManager
        return UUID().uuidString
    }

}


// MARK: - PumpManagerDelegate
extension DeviceDataManager: PumpManagerDelegate {
    func pumpManager(_ pumpManager: PumpManager, didAdjustPumpClockBy adjustment: TimeInterval) {
        dispatchPrecondition(condition: .onQueue(queue))
        log.default("PumpManager:%{public}@ did adjust pump block by %fs", String(describing: type(of: pumpManager)), adjustment)

        analyticsServicesManager.pumpTimeDidDrift(adjustment)
    }

    func pumpManagerDidUpdateState(_ pumpManager: PumpManager) {
        dispatchPrecondition(condition: .onQueue(queue))
        log.default("PumpManager:%{public}@ did update state", String(describing: type(of: pumpManager)))

        UserDefaults.appGroup?.pumpManagerRawValue = pumpManager.rawValue
    }

    func pumpManagerBLEHeartbeatDidFire(_ pumpManager: PumpManager) {
        dispatchPrecondition(condition: .onQueue(queue))
        log.default("PumpManager:%{public}@ did fire BLE heartbeat", String(describing: type(of: pumpManager)))

        let bleHeartbeatUpdateInterval: TimeInterval
        switch loopManager.lastLoopCompleted?.timeIntervalSinceNow {
        case .none:
            // If we haven't looped successfully, retry only every 5 minutes
            bleHeartbeatUpdateInterval = .minutes(5)
        case let interval? where interval < .minutes(-10):
            // If we haven't looped successfully in more than 10 minutes, retry only every 5 minutes
            bleHeartbeatUpdateInterval = .minutes(5)
        case let interval? where interval <= .minutes(-5):
            // If we haven't looped successfully in more than 5 minutes, retry every minute
            bleHeartbeatUpdateInterval = .minutes(1)
        case let interval?:
            // If we looped successfully less than 5 minutes ago, ignore the heartbeat.
            log.default("PumpManager:%{public}@ ignoring heartbeat. Last loop completed %{public}@ minutes ago", String(describing: type(of: pumpManager)), String(describing: interval.minutes))
            return
        }

        guard lastBLEDrivenUpdate.timeIntervalSinceNow <= -bleHeartbeatUpdateInterval else {
            log.default("PumpManager:%{public}@ ignoring heartbeat. Last update %{public}@", String(describing: type(of: pumpManager)), String(describing: lastBLEDrivenUpdate))
            return
        }
        lastBLEDrivenUpdate = Date()

        cgmManager?.fetchNewDataIfNeeded { (result) in
            if case .newData = result {
                self.analyticsServicesManager.didFetchNewCGMData()
            }

            if let manager = self.cgmManager {
                self.queue.async {
                    self.processCGMResult(manager, result: result)
                }
            }
        }
    }

    func pumpManagerMustProvideBLEHeartbeat(_ pumpManager: PumpManager) -> Bool {
        dispatchPrecondition(condition: .onQueue(queue))
        return pumpManagerMustProvideBLEHeartbeat
    }

    private var pumpManagerMustProvideBLEHeartbeat: Bool {
        /// Controls the management of the RileyLink timer tick, which is a reliably-changing BLE
        /// characteristic which can cause the app to wake. For most users, the G5 Transmitter and
        /// G4 Receiver are reliable as hearbeats, but users who find their resources extremely constrained
        /// due to greedy apps or older devices may choose to always enable the timer by always setting `true`
        return !(cgmManager?.providesBLEHeartbeat == true)
    }

    func pumpManager(_ pumpManager: PumpManager, didUpdate status: PumpManagerStatus, oldStatus: PumpManagerStatus) {
        dispatchPrecondition(condition: .onQueue(queue))
        log.default("PumpManager:%{public}@ did update status: %{public}@", String(describing: type(of: pumpManager)), String(describing: status))

        loopManager.doseStore.device = status.device

        if let newBatteryValue = status.pumpBatteryChargeRemaining {
            if newBatteryValue == 0 {
                NotificationManager.sendPumpBatteryLowNotification()
            } else {
                NotificationManager.clearPumpBatteryLowNotification()
            }

            if let oldBatteryValue = oldStatus.pumpBatteryChargeRemaining, newBatteryValue - oldBatteryValue >= loopManager.settings.batteryReplacementDetectionThreshold {
                analyticsServicesManager.pumpBatteryWasReplaced()
            }
        }

        if status.basalDeliveryState != oldStatus.basalDeliveryState {
            loopManager.basalDeliveryState = status.basalDeliveryState
        }

        // Update the pump-schedule based settings
        loopManager.setScheduleTimeZone(status.timeZone)
    }

    func pumpManagerWillDeactivate(_ pumpManager: PumpManager) {
        dispatchPrecondition(condition: .onQueue(queue))

        log.default("PumpManager:%{public}@ will deactivate", String(describing: type(of: pumpManager)))

        loopManager.doseStore.resetPumpData()
        DispatchQueue.main.async {
            self.pumpManager = nil
        }
    }

    func pumpManager(_ pumpManager: PumpManager, didUpdatePumpRecordsBasalProfileStartEvents pumpRecordsBasalProfileStartEvents: Bool) {
        dispatchPrecondition(condition: .onQueue(queue))
        log.default("PumpManager:%{public}@ did update pumpRecordsBasalProfileStartEvents to %{public}@", String(describing: type(of: pumpManager)), String(describing: pumpRecordsBasalProfileStartEvents))

        loopManager.doseStore.pumpRecordsBasalProfileStartEvents = pumpRecordsBasalProfileStartEvents
    }

    func pumpManager(_ pumpManager: PumpManager, didError error: PumpManagerError) {
        dispatchPrecondition(condition: .onQueue(queue))
        log.error("PumpManager:%{public}@ did error: %{public}@", String(describing: type(of: pumpManager)), String(describing: error))

        setLastError(error: error)
        loopManager.storeDosingDecision(withError: error)
    }

    func pumpManager(_ pumpManager: PumpManager, hasNewPumpEvents events: [NewPumpEvent], lastReconciliation: Date?, completion: @escaping (_ error: Error?) -> Void) {
        dispatchPrecondition(condition: .onQueue(queue))
        log.default("PumpManager:%{public}@ did read pump events", String(describing: type(of: pumpManager)))

        loopManager.addPumpEvents(events, lastReconciliation: lastReconciliation) { (error) in
            if let error = error {
                self.log.error("Failed to addPumpEvents to DoseStore: %{public}@", String(describing: error))
            }

            completion(error)

            if error == nil {
                NotificationCenter.default.post(name: .PumpEventsAdded, object: self, userInfo: nil)
            }
        }
    }

    func pumpManager(_ pumpManager: PumpManager, didReadReservoirValue units: Double, at date: Date, completion: @escaping (_ result: PumpManagerResult<(newValue: ReservoirValue, lastValue: ReservoirValue?, areStoredValuesContinuous: Bool)>) -> Void) {
        dispatchPrecondition(condition: .onQueue(queue))
        log.default("PumpManager:%{public}@ did read reservoir value", String(describing: type(of: pumpManager)))

        loopManager.addReservoirValue(units, at: date) { (result) in
            switch result {
            case .failure(let error):
                self.log.error("Failed to addReservoirValue: %{public}@", String(describing: error))
                completion(.failure(error))
            case .success(let (newValue, lastValue, areStoredValuesContinuous)):
                completion(.success((newValue: newValue, lastValue: lastValue, areStoredValuesContinuous: areStoredValuesContinuous)))

                // Send notifications for low reservoir if necessary
                if let previousVolume = lastValue?.unitVolume {
                    guard newValue.unitVolume > 0 else {
                        NotificationManager.sendPumpReservoirEmptyNotification()
                        return
                    }

                    let warningThresholds: [Double] = [10, 20, 30]

                    for threshold in warningThresholds {
                        if newValue.unitVolume <= threshold && previousVolume > threshold {
                            NotificationManager.sendPumpReservoirLowNotificationForAmount(newValue.unitVolume, andTimeRemaining: nil)
                            break
                        }
                    }

                    if newValue.unitVolume > previousVolume + 1 {
                        self.analyticsServicesManager.reservoirWasRewound()

                        NotificationManager.clearPumpReservoirNotification()
                    }
                }
            }
        }
    }

    func pumpManagerRecommendsLoop(_ pumpManager: PumpManager) {
        dispatchPrecondition(condition: .onQueue(queue))
        log.default("PumpManager:%{public}@ recommends loop", String(describing: type(of: pumpManager)))
        loopManager.loop()
    }

    func startDateToFilterNewPumpEvents(for manager: PumpManager) -> Date {
        dispatchPrecondition(condition: .onQueue(queue))
        return loopManager.doseStore.pumpEventQueryAfterDate
    }
}

// MARK: - CarbStoreDelegate
extension DeviceDataManager: CarbStoreDelegate {
    
    func carbStoreHasUpdatedCarbData(_ carbStore: CarbStore) {
        remoteDataServicesManager.carbStoreHasUpdatedCarbData(carbStore)
    }
    
    func carbStore(_ carbStore: CarbStore, didError error: CarbStore.CarbStoreError) {}
    
}

// MARK: - DoseStoreDelegate
extension DeviceDataManager: DoseStoreDelegate {
    
    func doseStoreHasUpdatedDoseData(_ doseStore: DoseStore) {
        remoteDataServicesManager.doseStoreHasUpdatedDoseData(doseStore)
    }
    
    func doseStoreHasUpdatedPumpEventData(_ doseStore: DoseStore) {
        remoteDataServicesManager.doseStoreHasUpdatedPumpEventData(doseStore)
    }
    
}

// MARK: - DosingDecisionStoreDelegate
extension DeviceDataManager: DosingDecisionStoreDelegate {

    func dosingDecisionStoreHasUpdatedDosingDecisionData(_ dosingDecisionStore: DosingDecisionStore) {
        remoteDataServicesManager.dosingDecisionStoreHasUpdatedDosingDecisionData(dosingDecisionStore)
    }

}

// MARK: - GlucoseStoreDelegate
extension DeviceDataManager: GlucoseStoreDelegate {
    
    func glucoseStoreHasUpdatedGlucoseData(_ glucoseStore: GlucoseStore) {
        remoteDataServicesManager.glucoseStoreHasUpdatedGlucoseData(glucoseStore)
    }
    
}

// MARK: - SettingsStoreDelegate
extension DeviceDataManager: SettingsStoreDelegate {
    
    func settingsStoreHasUpdatedSettingsData(_ settingsStore: SettingsStore) {
        remoteDataServicesManager.settingsStoreHasUpdatedSettingsData(settingsStore)
    }
    
}

// MARK: - TestingPumpManager
extension DeviceDataManager {
    func deleteTestingPumpData(completion: ((Error?) -> Void)? = nil) {
        assertDebugOnly()

        guard let testingPumpManager = pumpManager as? TestingPumpManager else {
            assertionFailure("\(#function) should be invoked only when a testing pump manager is in use")
            return
        }

        let devicePredicate = HKQuery.predicateForObjects(from: [testingPumpManager.testingDevice])
        let doseStore = loopManager.doseStore
        let insulinDeliveryStore = doseStore.insulinDeliveryStore
        let healthStore = insulinDeliveryStore.healthStore
        doseStore.resetPumpData { doseStoreError in
            guard doseStoreError == nil else {
                completion?(doseStoreError!)
                return
            }

            healthStore.deleteObjects(of: doseStore.sampleType!, predicate: devicePredicate) { success, deletedObjectCount, error in
                if success {
                    insulinDeliveryStore.test_lastBasalEndDate = nil
                }
                completion?(error)
            }
        }
    }

    func deleteTestingCGMData(completion: ((Error?) -> Void)? = nil) {
        assertDebugOnly()

        guard let testingCGMManager = cgmManager as? TestingCGMManager else {
            assertionFailure("\(#function) should be invoked only when a testing CGM manager is in use")
            return
        }

        let predicate = HKQuery.predicateForObjects(from: [testingCGMManager.testingDevice])
        loopManager.glucoseStore.purgeGlucoseSamples(matchingCachePredicate: nil, healthKitPredicate: predicate) { success, count, error in
            completion?(error)
        }
    }
}

// MARK: - LoopDataManagerDelegate
extension DeviceDataManager: LoopDataManagerDelegate {
    func loopDataManager(_ manager: LoopDataManager, roundBasalRate unitsPerHour: Double) -> Double {
        guard let pumpManager = pumpManager else {
            return unitsPerHour
        }

        return pumpManager.roundToSupportedBasalRate(unitsPerHour: unitsPerHour)
    }

    func loopDataManager(_ manager: LoopDataManager, roundBolusVolume units: Double) -> Double {
        guard let pumpManager = pumpManager else {
            return units
        }

        return pumpManager.roundToSupportedBolusVolume(units: units)
    }

    func loopDataManager(
        _ manager: LoopDataManager,
        didRecommendBasalChange basal: (recommendation: TempBasalRecommendation, date: Date),
        completion: @escaping (_ result: Result<DoseEntry>) -> Void
    ) {
        guard let pumpManager = pumpManager else {
            completion(.failure(LoopError.configurationError(.pumpManager)))
            return
        }

        log.default("LoopManager did recommend basal change")

        pumpManager.enactTempBasal(
            unitsPerHour: basal.recommendation.unitsPerHour,
            for: basal.recommendation.duration,
            completion: { result in
                switch result {
                case .success(let doseEntry):
                    completion(.success(doseEntry))
                case .failure(let error):
                    completion(.failure(error))
                }
            }
        )
    }
}

extension Notification.Name {
    static let PumpManagerChanged = Notification.Name(rawValue:  "com.loopKit.notification.PumpManagerChanged")
    static let PumpEventsAdded = Notification.Name(rawValue:  "com.loopKit.notification.PumpEventsAdded")
}

// MARK: - Remote Notification Handling
extension DeviceDataManager {
    func handleRemoteNotification(_ notification: [String: AnyObject]) {        
        if FeatureFlags.remoteOverridesEnabled {
            if let command = RemoteCommand(notification: notification, allowedPresets: loopManager.settings.overridePresets) {
                switch command {
                case .temporaryScheduleOverride(let override):
                    log.default("Enacting remote temporary override: %{public}@", String(describing: override))
                    loopManager.settings.scheduleOverride = override
                case .cancelTemporaryOverride:
                    log.default("Canceling temporary override from remote command")
                    loopManager.settings.scheduleOverride = nil
                }
            } else {
                log.info("Unhandled remote notification: %{public}@", String(describing: notification))
            }
        }
    }
}<|MERGE_RESOLUTION|>--- conflicted
+++ resolved
@@ -103,23 +103,14 @@
         
         let fileManager = FileManager.default
         let documentsDirectory = fileManager.urls(for: .documentDirectory, in: .userDomainMask).first!
-        deviceLog = PersistentDeviceLog(storageFile: documentsDirectory.appendingPathComponent("DeviceLog.sqlite"))
-
-<<<<<<< HEAD
-    init() {
-        pluginManager = PluginManager()
-        
-        let fileManager = FileManager.default
-        let documentsDirectory = fileManager.urls(for: .documentDirectory, in: .userDomainMask).first!
         let deviceLogDirectory = documentsDirectory.appendingPathComponent("DeviceLog")
         deviceLog = PersistentDeviceLog(storageFile: deviceLogDirectory.appendingPathComponent("Storage.sqlite"))
-=======
+
         loggingServicesManager = LoggingServicesManager()
         analyticsServicesManager = AnalyticsServicesManager()
         
         self.pluginManager = pluginManager
         self.deviceAlertManager = deviceAlertManager
->>>>>>> 9c856116
 
         if let pumpManagerRawValue = UserDefaults.appGroup?.pumpManagerRawValue {
             pumpManager = pumpManagerFromRawValue(pumpManagerRawValue)
@@ -212,24 +203,9 @@
     private func processCGMResult(_ manager: CGMManager, result: CGMResult) {
         switch result {
         case .newData(let values):
-<<<<<<< HEAD
-            log.default("CGMManager:\(type(of: manager)) did update with \(values.count) values")
-                        
+            log.default("CGMManager:%{public}@ did update with %d values", String(describing: type(of: manager)), values.count)
+
             loopManager.addGlucose(values) { result in
-                if manager.shouldSyncToRemoteService {
-                    switch result {
-                    case .success(let values):
-                        self.nightscoutDataManager.uploadGlucose(values, sensorState: manager.sensorState, fromDevice: manager.device)
-                    case .failure:
-                        break
-                    }
-                }
-                
-=======
-            log.default("CGMManager:%{public}@ did update with %d values", String(describing: type(of: manager)), values.count)
-
-            loopManager.addGlucose(values) { result in
->>>>>>> 9c856116
                 self.log.default("Asserting current pump data")
                 self.pumpManager?.assertCurrentPumpData()
             }
@@ -248,9 +224,6 @@
         updatePumpManagerBLEHeartbeatPreference()
     }
 
-<<<<<<< HEAD
-=======
-
     var availableCGMManagers: [AvailableDevice] {
         return pluginManager.availableCGMManagers + availableStaticCGMManagers
     }
@@ -277,7 +250,6 @@
         return Manager.init(rawState: rawState) as? CGMManagerUI
     }
     
->>>>>>> 9c856116
     func generateDiagnosticReport(_ completion: @escaping (_ report: String) -> Void) {
         self.loopManager.generateDiagnosticReport { (loopReport) in
             self.deviceLog.getLogEntries(startDate: Date() - .hours(48)) { (result) in
@@ -427,23 +399,13 @@
         UNUserNotificationCenter.current().add(request)
     }
 
-    func clearNotification(for manager: DeviceManager, identifier: String) {
-        UNUserNotificationCenter.current().removeDeliveredNotifications(withIdentifiers: [identifier])
-    }
-<<<<<<< HEAD
-
+    func removeNotificationRequests(for manager: DeviceManager, identifiers: [String]) {
+        UNUserNotificationCenter.current().removePendingNotificationRequests(withIdentifiers: identifiers)
+    }
+    
     func deviceManager(_ manager: DeviceManager, logEventForDeviceIdentifier deviceIdentifier: String?, type: DeviceLogEntryType, message: String, completion: ((Error?) -> Void)?) {
         deviceLog.log(managerIdentifier: Swift.type(of: manager).managerIdentifier, deviceIdentifier: deviceIdentifier, type: type, message: message, completion: completion)
     }
-=======
-    
-    func removeNotificationRequests(for manager: DeviceManager, identifiers: [String]) {
-        UNUserNotificationCenter.current().removePendingNotificationRequests(withIdentifiers: identifiers)
-    }
-    
-    func deviceManager(_ manager: DeviceManager, logEventForDeviceIdentifier deviceIdentifier: String?, type: DeviceLogEntryType, message: String, completion: ((Error?) -> Void)?) {
-        deviceLog.log(managerIdentifier: Swift.type(of: manager).managerIdentifier, deviceIdentifier: deviceIdentifier, type: type, message: message, completion: completion)
-    }
 }
 
 // MARK: - UserAlertHandler
@@ -460,7 +422,6 @@
     func removeDeliveredAlert(identifier: DeviceAlert.Identifier) {
         deviceAlertManager?.removeDeliveredAlert(identifier: identifier)
     }
->>>>>>> 9c856116
 }
 
 // MARK: - CGMManagerDelegate
