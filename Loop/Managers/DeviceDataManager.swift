--- conflicted
+++ resolved
@@ -669,14 +669,8 @@
         }
 
         self.loopManager.addRequestedBolus(DoseEntry(type: .bolus, startDate: Date(), value: units, unit: .units), completion: nil)
-<<<<<<< HEAD
-        pumpManager.enactBolus(units: units, automatic: automatic) { (result) in
-            switch result {
-            case .failure(let error):
-=======
-        pumpManager.enactBolus(units: units, at: startDate) { (error) in
+        pumpManager.enactBolus(units: units, automatic: automatic) { (error) in
             if let error = error {
->>>>>>> 28cb7827
                 self.log.error("%{public}@", String(describing: error))
                 if case .uncertainDelivery = error, !automatic {
                     NotificationManager.sendBolusFailureNotification(for: error, units: units, at: Date())
@@ -1173,13 +1167,8 @@
 
     func loopDataManager(
         _ manager: LoopDataManager,
-<<<<<<< HEAD
         didRecommend automaticDose: (recommendation: AutomaticDoseRecommendation, date: Date),
-        completion: @escaping (_ error: Error?) -> Void
-=======
-        didRecommendBasalChange basal: (recommendation: TempBasalRecommendation, date: Date),
         completion: @escaping (Error?) -> Void
->>>>>>> 28cb7827
     ) {
         guard let pumpManager = pumpManager else {
             completion(LoopError.configurationError(.pumpManager))
@@ -1202,14 +1191,10 @@
             if let basalAdjustment = automaticDose.recommendation.basalAdjustment {
                 self.log.default("LoopManager did recommend basal change")
 
-<<<<<<< HEAD
                 doseDispatchGroup.enter()
-                pumpManager.enactTempBasal(unitsPerHour: basalAdjustment.unitsPerHour, for: basalAdjustment.duration, completion: { result in
-                    switch result {
-                    case .failure(let error):
+                pumpManager.enactTempBasal(unitsPerHour: basalAdjustment.unitsPerHour, for: basalAdjustment.duration, completion: { error in
+                    if let error = error {
                         tempBasalError = error
-                    default:
-                        break
                     }
                     doseDispatchGroup.leave()
                 })
@@ -1225,13 +1210,11 @@
             if automaticDose.recommendation.bolusUnits > 0 {
                 self.log.default("LoopManager did recommend bolus dose")
                 doseDispatchGroup.enter()
-                pumpManager.enactBolus(units: automaticDose.recommendation.bolusUnits, automatic: true) { (result) in
-                    switch result {
-                    case .failure(let error):
+                pumpManager.enactBolus(units: automaticDose.recommendation.bolusUnits, automatic: true) { (error) in
+                    if let error = error {
                         bolusError = error
-                    default:
+                    } else {
                         self.log.default("PumpManager issued bolus command")
-                        break
                     }
                     doseDispatchGroup.leave()
                 }
@@ -1239,13 +1222,6 @@
             doseDispatchGroup.wait()
             completion(bolusError)
         }
-=======
-        pumpManager.enactTempBasal(
-            unitsPerHour: basal.recommendation.unitsPerHour,
-            for: basal.recommendation.duration,
-            completion: completion
-        )
->>>>>>> 28cb7827
     }
 }
 
